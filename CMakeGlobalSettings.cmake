### set general cmake settings
set(CMAKE_RUNTIME_OUTPUT_DIRECTORY ${CMAKE_BINARY_DIR}/bin)
set(CMAKE_LIBRARY_OUTPUT_DIRECTORY ${CMAKE_BINARY_DIR}/bin)
set(CMAKE_ARCHIVE_OUTPUT_DIRECTORY ${CMAKE_BINARY_DIR}/lib)

### set boost settings
add_definitions(-DBOOST_ALL_DYN_LINK)
set(Boost_USE_STATIC_LIBS OFF)
set(Boost_USE_MULTITHREADED ON)
set(Boost_USE_STATIC_RUNTIME OFF)

### set general ctest settings
set_property(GLOBAL PROPERTY CTEST_TARGETS_ADDED 1)

### set compiler settings
if(MSVC)
        set(CMAKE_CXX_FLAGS "${CMAKE_CXX_FLAGS} /W4 /WX /EHsc")
        # in debug disable "potentially uninitialized local variable" (FP)
        set(CMAKE_CXX_FLAGS_DEBUG "${CMAKE_CXX_FLAGS_DEBUG} /MDd /D_SCL_SECURE_NO_WARNINGS /wd4701")
        set(CMAKE_CXX_FLAGS_RELWITHDEBINFO "${CMAKE_CXX_FLAGS_RELWITHDEBINFO} /MD /Zi")
        set(CMAKE_CXX_FLAGS_RELEASE "${CMAKE_CXX_FLAGS_RELEASE} /MD")

        set(CMAKE_EXE_LINKER_FLAGS_DEBUG "${CMAKE_EXE_LINKER_FLAGS_DEBUG} /DEBUG:FASTLINK")
        set(CMAKE_EXE_LINKER_FLAGS_RELWITHDEBINFO "${CMAKE_EXE_LINKER_FLAGS_RELWITHDEBINFO} /DEBUG")

        add_definitions(-D_WIN32_WINNT=0x0601 /w44287 /w44388)

        # explicitly disable linking against static boost libs
        add_definitions(-DBOOST_ALL_NO_LIB)

        # min/max macros are useless
        add_definitions(-DNOMINMAX)
        add_definitions(-DWIN32_LEAN_AND_MEAN)

        # mongo cxx view inherits std::iterator
        add_definitions(-D_SILENCE_CXX17_ITERATOR_BASE_CLASS_DEPRECATION_WARNING)
        # boost asio associated_allocator
        add_definitions(-D_SILENCE_CXX17_ALLOCATOR_VOID_DEPRECATION_WARNING)
elseif("${CMAKE_CXX_COMPILER_ID}" MATCHES "GNU")
        # -Wstrict-aliasing=1 perform most paranoid strict aliasing checks
        set(CMAKE_CXX_FLAGS "${CMAKE_CXX_FLAGS} -Wall -Wextra -Werror -Wstrict-aliasing=1 -Wnon-virtual-dtor -Wno-error=uninitialized")

        set(CMAKE_CXX_FLAGS "${CMAKE_CXX_FLAGS} -fvisibility=hidden")
        set(CMAKE_C_FLAGS "${CMAKE_C_FLAGS} -fvisibility=hidden")

        # - Wno-maybe-uninitialized: false positives where gcc isn't sure if an uninitialized variable is used or not
        set(CMAKE_CXX_FLAGS_RELWITHDEBINFO "${CMAKE_CXX_FLAGS_RELWITHDEBINFO} -Wno-maybe-uninitialized -g1 -fno-omit-frame-pointer")
        set(CMAKE_CXX_FLAGS_RELEASE "${CMAKE_CXX_FLAGS_RELEASE} -Wno-maybe-uninitialized")

        # add memset_s
        add_definitions(-D_STDC_WANT_LIB_EXT1_=1)
        add_definitions(-D__STDC_WANT_LIB_EXT1__=1)
elseif("${CMAKE_CXX_COMPILER_ID}" MATCHES "Clang")
        # - Wno-c++98-compat*: catapult is not compatible with C++98
        # - Wno-disabled-macro-expansion: expansion of recursive macro is required for boost logging macros
        # - Wno-padded: allow compiler to automatically pad data types for alignment
        # - Wno-switch-enum: do not require enum switch statements to list every value (this setting is also incompatible with GCC warnings)
        # - Wno-weak-vtables: vtables are emitted in all translsation units for virtual classes with no out-of-line virtual method definitions
#	set(CMAKE_CXX_FLAGS "${CMAKE_CXX_FLAGS} \
#		-Werror \
#		-fbracket-depth=1024 \
#		-Wno-c++98-compat \
#		-Wno-c++98-compat-pedantic \
#		-Wno-disabled-macro-expansion \
#		-Wno-padded \
#		-Wno-switch-enum \
#                -Wno-weak-vtables")

        set(CMAKE_CXX_FLAGS "${CMAKE_CXX_FLAGS} \
                -Wall\
                -Wextra\
                -Werror\
                -Werror-deprecated\
                -Wstrict-aliasing=1\
                -Wnon-virtual-dtor\
                -Wno-unused-const-variable\
                -Wno-unused-private-field\
                ")
#            -Wno-error=uninitialized\

        set(CMAKE_CXX_FLAGS "${CMAKE_CXX_FLAGS} -fvisibility=hidden")
        set(CMAKE_C_FLAGS "${CMAKE_C_FLAGS} -fvisibility=hidden")

        set(CMAKE_CXX_FLAGS_RELWITHDEBINFO "${CMAKE_CXX_FLAGS_RELWITHDEBINFO} -g1")
endif()

# set runpath for built binaries on linux
if(("${CMAKE_CXX_COMPILER_ID}" MATCHES "GNU") OR ("${CMAKE_CXX_COMPILER_ID}" MATCHES "Clang" AND "${CMAKE_SYSTEM_NAME}" MATCHES "Linux"))
        file(MAKE_DIRECTORY "${CMAKE_RUNTIME_OUTPUT_DIRECTORY}/boost")
        set(CMAKE_SKIP_BUILD_RPATH FALSE)

        # $origin - to load plugins when running the server
        # $origin/boost - same, use our boost libs
        set(CMAKE_INSTALL_RPATH "$ORIGIN:$ORIGIN/deps${CMAKE_INSTALL_RPATH}")
        set(CMAKE_BUILD_WITH_INSTALL_RPATH TRUE)
        set(CMAKE_INSTALL_RPATH_USE_LINK_PATH TRUE)

        # use rpath for executables
        # (executable rpath will be used for loading indirect libs, this is needed because boost libs do not set runpath)
        # use newer runpath for shared libs
        set(CMAKE_SHARED_LINKER_FLAGS "${CMAKE_SHARED_LINKER_FLAGS} -Wl,--enable-new-dtags")
        set(CMAKE_EXE_LINKER_FLAGS "${CMAKE_EXE_LINKER_FLAGS} -Wl,--disable-new-dtags")
endif()

if(ARCHITECTURE_NAME)
        set(CMAKE_CXX_FLAGS "${CMAKE_CXX_FLAGS} -march=${ARCHITECTURE_NAME}")
        set(CMAKE_C_FLAGS "${CMAKE_C_FLAGS} -march=${ARCHITECTURE_NAME}")
endif()

### define target helper functions

# used to define a catapult target (library, executable) and automatically enables PCH for clang
function(storage_sdk_target TARGET_NAME)
<<<<<<< HEAD
	set_property(TARGET ${TARGET_NAME} PROPERTY CXX_STANDARD 17)

	# indicate boost as a dependency
	target_link_libraries(${TARGET_NAME} ${Boost_LIBRARIES} ${CMAKE_DL_LIBS})

	# copy boost shared libraries
	foreach(BOOST_COMPONENT ATOMIC SYSTEM DATE_TIME REGEX TIMER CHRONO LOG THREAD FILESYSTEM)
		if(MSVC)
			# copy into ${CMAKE_RUNTIME_OUTPUT_DIRECTORY}/$(Configuration)
			string(REPLACE ".lib" ".dll" BOOSTDLLNAME ${Boost_${BOOST_COMPONENT}_LIBRARY_RELEASE})
			add_custom_command(TARGET ${TARGET_NAME} POST_BUILD
				COMMAND ${CMAKE_COMMAND} -E copy_if_different
				"${BOOSTDLLNAME}" "${CMAKE_RUNTIME_OUTPUT_DIRECTORY}/$(Configuration)")
		elseif("${CMAKE_CXX_COMPILER_ID}" MATCHES "GNU")
			# copy into ${CMAKE_RUNTIME_OUTPUT_DIRECTORY}/boost
			set(BOOSTDLLNAME ${Boost_${BOOST_COMPONENT}_LIBRARY_RELEASE})
			set(BOOSTVERSION "${Boost_MAJOR_VERSION}.${Boost_MINOR_VERSION}.${Boost_SUBMINOR_VERSION}")
			get_filename_component(BOOSTFILENAME ${BOOSTDLLNAME} NAME)
			add_custom_command(TARGET ${TARGET_NAME} POST_BUILD
				COMMAND ${CMAKE_COMMAND} -E copy_if_different
				"${BOOSTDLLNAME}" "${CMAKE_RUNTIME_OUTPUT_DIRECTORY}/boost")
		endif()
	endforeach()
=======
        set_property(TARGET ${TARGET_NAME} PROPERTY CXX_STANDARD 20)

        # indicate boost as a dependency
        target_link_libraries(${TARGET_NAME} ${Boost_LIBRARIES} ${CMAKE_DL_LIBS})

        # copy boost shared libraries
        foreach(BOOST_COMPONENT ATOMIC SYSTEM DATE_TIME REGEX TIMER CHRONO LOG THREAD FILESYSTEM) # PROGRAM_OPTIONS STACKTRACE_BACKTRACE)
                if(MSVC)
                        # copy into ${CMAKE_RUNTIME_OUTPUT_DIRECTORY}/$(Configuration)
                        string(REPLACE ".lib" ".dll" BOOSTDLLNAME ${Boost_${BOOST_COMPONENT}_LIBRARY_RELEASE})
                        add_custom_command(TARGET ${TARGET_NAME} POST_BUILD
                                COMMAND ${CMAKE_COMMAND} -E copy_if_different
                                "${BOOSTDLLNAME}" "${CMAKE_RUNTIME_OUTPUT_DIRECTORY}/$(Configuration)")
                elseif("${CMAKE_CXX_COMPILER_ID}" MATCHES "GNU")
                        # copy into ${CMAKE_RUNTIME_OUTPUT_DIRECTORY}/boost
                        set(BOOSTDLLNAME ${Boost_${BOOST_COMPONENT}_LIBRARY_RELEASE})
                        set(BOOSTVERSION "${Boost_MAJOR_VERSION}.${Boost_MINOR_VERSION}.${Boost_SUBMINOR_VERSION}")
                        get_filename_component(BOOSTFILENAME ${BOOSTDLLNAME} NAME)
                        add_custom_command(TARGET ${TARGET_NAME} POST_BUILD
                                COMMAND ${CMAKE_COMMAND} -E copy_if_different
                                "${BOOSTDLLNAME}" "${CMAKE_RUNTIME_OUTPUT_DIRECTORY}/boost")
                endif()
        endforeach()
>>>>>>> 96a5c7f0
endfunction()

# finds all files comprising a target
function(storage_sdk_find_all_target_files TARGET_TYPE TARGET_NAME)
        if (CMAKE_VERBOSE_MAKEFILE)
                message("processing ${TARGET_TYPE} '${TARGET_NAME}'")
        endif()

        file(GLOB ${TARGET_NAME}_INCLUDE_SRC "*.h")
        file(GLOB ${TARGET_NAME}_SRC "*.cpp")

        set(CURRENT_FILES ${${TARGET_NAME}_INCLUDE_SRC} ${${TARGET_NAME}_SRC})
        SOURCE_GROUP("src" FILES ${CURRENT_FILES})
        set(TARGET_FILES ${CURRENT_FILES})

        # add any (optional) subdirectories
        foreach(arg ${ARGN})
                set(SUBDIR ${arg})
                if (CMAKE_VERBOSE_MAKEFILE)
                        message("+ processing subdirectory '${arg}'")
                endif()

                file(GLOB ${TARGET_NAME}_${SUBDIR}_INCLUDE_SRC "${SUBDIR}/*.h")
                file(GLOB ${TARGET_NAME}_${SUBDIR}_SRC "${SUBDIR}/*.cpp")

                set(CURRENT_FILES ${${TARGET_NAME}_${SUBDIR}_INCLUDE_SRC} ${${TARGET_NAME}_${SUBDIR}_SRC})
                SOURCE_GROUP("${SUBDIR}" FILES ${CURRENT_FILES})
                set(TARGET_FILES ${TARGET_FILES} ${CURRENT_FILES})
        endforeach()

        set(${TARGET_NAME}_FILES ${TARGET_FILES} PARENT_SCOPE)
endfunction()

# used to define a storage sdk object library
function(storage_sdk_object_library TARGET_NAME)
        add_library(${TARGET_NAME} OBJECT ${ARGN})
        set_property(TARGET ${TARGET_NAME} PROPERTY POSITION_INDEPENDENT_CODE ON)
        set_property(TARGET ${TARGET_NAME} PROPERTY CXX_STANDARD 20)
endfunction()

# used to define a catapult library, creating an appropriate source group and adding a library
function(storage_sdk_library TARGET_NAME)
        storage_sdk_find_all_target_files("lib" ${TARGET_NAME} ${ARGN})
        add_library(${TARGET_NAME} ${${TARGET_NAME}_FILES})
endfunction()

# combines storage_sdk_library and storage_sdk_target
function(storage_sdk_library_target TARGET_NAME)
        storage_sdk_library(${TARGET_NAME} ${ARGN})
        set_property(TARGET ${TARGET_NAME} PROPERTY POSITION_INDEPENDENT_CODE ON)
        storage_sdk_target(${TARGET_NAME})
endfunction()

# used to define a storage sdk shared library, creating an appropriate source group and adding a library
function(storage_sdk_shared_library TARGET_NAME)
        storage_sdk_find_all_target_files("shared lib" ${TARGET_NAME} ${ARGN})

        add_definitions(-DDLL_EXPORTS)

        if(MSVC)
                set_win_version_definitions(${TARGET_NAME} VFT_DLL)
        endif()

        add_library(${TARGET_NAME} SHARED ${${TARGET_NAME}_FILES} ${VERSION_RESOURCES})
endfunction()

# combines storage_sdk_shared_library and storage_sdk_target
function(storage_sdk_shared_library_target TARGET_NAME)
        storage_sdk_shared_library(${TARGET_NAME} ${ARGN})
        storage_sdk_target(${TARGET_NAME})
endfunction()

# used to define a catapult executable, creating an appropriate source group and adding an executable
function(storage_sdk_executable TARGET_NAME)
        storage_sdk_find_all_target_files("exe" ${TARGET_NAME} ${ARGN})

        if(MSVC)
                set_win_version_definitions(${TARGET_NAME} VFT_APP)
        endif()

        add_executable(${TARGET_NAME} ${${TARGET_NAME}_FILES} ${VERSION_RESOURCES})

        if(WIN32 AND MINGW)
                target_link_libraries(${TARGET_NAME} wsock32 ws2_32)
        endif()
endfunction()

# used to define a catapult header only target, creating an appropriate source group in order to allow VS to create an appropriate folder
function(storage_sdk_header_only_target TARGET_NAME)
<<<<<<< HEAD
	if(MSVC)
		storage_sdk_find_all_target_files("hdr" ${TARGET_NAME} ${ARGN})

		if (CMAKE_VERBOSE_MAKEFILE)
			foreach(arg ${ARGN})
				message("adding subdirectory '${arg}'")
			endforeach()
		endif()

		# https://stackoverflow.com/questions/39887352/how-to-create-a-cmake-header-only-library-that-depends-on-external-header-files
		# target_sources doesn't work with interface libraries, but we can use custom_target (with empty action)
		add_custom_target(${TARGET_NAME} SOURCES ${${TARGET_NAME}_FILES})
	endif()
endfunction()

# used to define a catapult target (library, executable) and automatically enables PCH for clang
function(storage_sdk_target TARGET_NAME)
	set_property(TARGET ${TARGET_NAME} PROPERTY CXX_STANDARD 17)

	# indicate boost as a dependency
	target_link_libraries(${TARGET_NAME} ${Boost_LIBRARIES} ${CMAKE_DL_LIBS})

	# copy boost shared libraries
	foreach(BOOST_COMPONENT ATOMIC SYSTEM DATE_TIME REGEX TIMER CHRONO LOG THREAD FILESYSTEM)
		if(MSVC)
			# copy into ${CMAKE_RUNTIME_OUTPUT_DIRECTORY}/$(Configuration)
			string(REPLACE ".lib" ".dll" BOOSTDLLNAME ${Boost_${BOOST_COMPONENT}_LIBRARY_RELEASE})
			add_custom_command(TARGET ${TARGET_NAME} POST_BUILD
					COMMAND ${CMAKE_COMMAND} -E copy_if_different
					"${BOOSTDLLNAME}" "${CMAKE_RUNTIME_OUTPUT_DIRECTORY}/$(Configuration)")
		elseif("${CMAKE_CXX_COMPILER_ID}" MATCHES "GNU")
			# copy into ${CMAKE_RUNTIME_OUTPUT_DIRECTORY}/boost
			set(BOOSTDLLNAME ${Boost_${BOOST_COMPONENT}_LIBRARY_RELEASE})
			set(BOOSTVERSION "${Boost_MAJOR_VERSION}.${Boost_MINOR_VERSION}.${Boost_SUBMINOR_VERSION}")
			get_filename_component(BOOSTFILENAME ${BOOSTDLLNAME} NAME)
			add_custom_command(TARGET ${TARGET_NAME} POST_BUILD
					COMMAND ${CMAKE_COMMAND} -E copy_if_different
					"${BOOSTDLLNAME}" "${CMAKE_RUNTIME_OUTPUT_DIRECTORY}/boost")
		endif()
	endforeach()

	# put both plugins and plugins tests in same 'folder'
	if(TARGET_NAME MATCHES "\.plugins")
		set_property(TARGET ${TARGET_NAME} PROPERTY FOLDER "plugins")
	endif()

	if(TARGET_NAME MATCHES "\.tools")
		set_property(TARGET ${TARGET_NAME} PROPERTY FOLDER "tools")
	endif()
endfunction()

# finds all files comprising a target
function(storage_sdk_find_all_target_files TARGET_TYPE TARGET_NAME)
	if (CMAKE_VERBOSE_MAKEFILE)
		message("processing ${TARGET_TYPE} '${TARGET_NAME}'")
	endif()

	file(GLOB ${TARGET_NAME}_INCLUDE_SRC "*.h")
	file(GLOB ${TARGET_NAME}_SRC "*.cpp")

	set(CURRENT_FILES ${${TARGET_NAME}_INCLUDE_SRC} ${${TARGET_NAME}_SRC})
	SOURCE_GROUP("src" FILES ${CURRENT_FILES})
	set(TARGET_FILES ${CURRENT_FILES})

	# add any (optional) subdirectories
	foreach(arg ${ARGN})
		set(SUBDIR ${arg})
		if (CMAKE_VERBOSE_MAKEFILE)
			message("+ processing subdirectory '${arg}'")
		endif()

		file(GLOB ${TARGET_NAME}_${SUBDIR}_INCLUDE_SRC "${SUBDIR}/*.h")
		file(GLOB ${TARGET_NAME}_${SUBDIR}_SRC "${SUBDIR}/*.cpp")

		set(CURRENT_FILES ${${TARGET_NAME}_${SUBDIR}_INCLUDE_SRC} ${${TARGET_NAME}_${SUBDIR}_SRC})
		SOURCE_GROUP("${SUBDIR}" FILES ${CURRENT_FILES})
		set(TARGET_FILES ${TARGET_FILES} ${CURRENT_FILES})
	endforeach()

	set(${TARGET_NAME}_FILES ${TARGET_FILES} PARENT_SCOPE)
endfunction()


# used to define a catapult executable, creating an appropriate source group and adding an executable
function(storage_sdk_executable TARGET_NAME)
	storage_sdk_find_all_target_files("exe" ${TARGET_NAME} ${ARGN})

	if(MSVC)
		set_win_version_definitions(${TARGET_NAME} VFT_APP)
	endif()

	add_executable(${TARGET_NAME} ${${TARGET_NAME}_FILES} ${VERSION_RESOURCES})

	if(WIN32 AND MINGW)
		target_link_libraries(${TARGET_NAME} wsock32 ws2_32)
	endif()
endfunction()

# used to define a catapult test executable
function(storage_sdk_test_executable TARGET_NAME)
	find_package(GTest REQUIRED)
	include_directories(SYSTEM ${GTEST_INCLUDE_DIR})

	storage_sdk_executable(${TARGET_NAME} ${ARGN})
	set(_ENV ASAN_OPTIONS=$ENV{ASAN_OPTIONS};TSAN_OPTIONS=$ENV{TSAN_OPTIONS};UBSAN_OPTIONS=$ENV{UBSAN_OPTIONS})

	add_test(
			NAME ${TARGET_NAME}
			WORKING_DIRECTORY ${CMAKE_BINARY_DIR}
			COMMAND ${TARGET_NAME}
	)
	# apply env vars set by sanitizers
	set_tests_properties(${TARGET_NAME} PROPERTIES
			ENVIRONMENT ${_ENV}
			)
	target_link_libraries(${TARGET_NAME} ${GTEST_LIBRARIES})

	if (ENABLE_CODE_COVERAGE)
		message(STATUS "Enabling code coverage for ${TARGET_NAME}")
		set_target_properties(${TARGET_NAME} PROPERTIES COMPILE_FLAGS "-fprofile-arcs -ftest-coverage")
		target_link_libraries(${TARGET_NAME} gcov)
	endif()
endfunction()


function(storage_sdk_test_executable_target TARGET_NAME TEST_DEPENDENCY_NAME)
	storage_sdk_test_executable(${TARGET_NAME} ${ARGN})

	# inline instead of calling storage_sdk_add_gtest_dependencies in order to apply gtest dependencies to correct scope
	find_package(GTest REQUIRED)
	include_directories(SYSTEM ${GTEST_INCLUDE_DIR})

	# customize and export compiler options for gtest
	#storage_sdk_set_test_compiler_options()
	set(CMAKE_CXX_FLAGS "${CMAKE_CXX_FLAGS} -pthread")
	set(CMAKE_CXX_FLAGS "${CMAKE_CXX_FLAGS}" PARENT_SCOPE)

	# test libraries are in the form test.xyz, so add xyz as a dependency (the library under test)
	string(FIND ${TARGET_NAME} "." TEST_END_INDEX)
	MATH(EXPR TEST_END_INDEX "${TEST_END_INDEX}+1")
	string(SUBSTRING ${TARGET_NAME} ${TEST_END_INDEX} -1 LIBRARY_UNDER_TEST)

	target_link_libraries(${TARGET_NAME} gtest gtest_main)
	target_link_libraries(${TARGET_NAME} ${TEST_DEPENDENCY_NAME} ${LIBRARY_UNDER_TEST})
	storage_sdk_target(${TARGET_NAME})
=======
        if(MSVC)
                storage_sdk_find_all_target_files("hdr" ${TARGET_NAME} ${ARGN})

                if (CMAKE_VERBOSE_MAKEFILE)
                        foreach(arg ${ARGN})
                                message("adding subdirectory '${arg}'")
                        endforeach()
                endif()

                # https://stackoverflow.com/questions/39887352/how-to-create-a-cmake-header-only-library-that-depends-on-external-header-files
                # target_sources doesn't work with interface libraries, but we can use custom_target (with empty action)
                add_custom_target(${TARGET_NAME} SOURCES ${${TARGET_NAME}_FILES})
        endif()
>>>>>>> 96a5c7f0
endfunction()<|MERGE_RESOLUTION|>--- conflicted
+++ resolved
@@ -111,31 +111,6 @@
 
 # used to define a catapult target (library, executable) and automatically enables PCH for clang
 function(storage_sdk_target TARGET_NAME)
-<<<<<<< HEAD
-	set_property(TARGET ${TARGET_NAME} PROPERTY CXX_STANDARD 17)
-
-	# indicate boost as a dependency
-	target_link_libraries(${TARGET_NAME} ${Boost_LIBRARIES} ${CMAKE_DL_LIBS})
-
-	# copy boost shared libraries
-	foreach(BOOST_COMPONENT ATOMIC SYSTEM DATE_TIME REGEX TIMER CHRONO LOG THREAD FILESYSTEM)
-		if(MSVC)
-			# copy into ${CMAKE_RUNTIME_OUTPUT_DIRECTORY}/$(Configuration)
-			string(REPLACE ".lib" ".dll" BOOSTDLLNAME ${Boost_${BOOST_COMPONENT}_LIBRARY_RELEASE})
-			add_custom_command(TARGET ${TARGET_NAME} POST_BUILD
-				COMMAND ${CMAKE_COMMAND} -E copy_if_different
-				"${BOOSTDLLNAME}" "${CMAKE_RUNTIME_OUTPUT_DIRECTORY}/$(Configuration)")
-		elseif("${CMAKE_CXX_COMPILER_ID}" MATCHES "GNU")
-			# copy into ${CMAKE_RUNTIME_OUTPUT_DIRECTORY}/boost
-			set(BOOSTDLLNAME ${Boost_${BOOST_COMPONENT}_LIBRARY_RELEASE})
-			set(BOOSTVERSION "${Boost_MAJOR_VERSION}.${Boost_MINOR_VERSION}.${Boost_SUBMINOR_VERSION}")
-			get_filename_component(BOOSTFILENAME ${BOOSTDLLNAME} NAME)
-			add_custom_command(TARGET ${TARGET_NAME} POST_BUILD
-				COMMAND ${CMAKE_COMMAND} -E copy_if_different
-				"${BOOSTDLLNAME}" "${CMAKE_RUNTIME_OUTPUT_DIRECTORY}/boost")
-		endif()
-	endforeach()
-=======
         set_property(TARGET ${TARGET_NAME} PROPERTY CXX_STANDARD 20)
 
         # indicate boost as a dependency
@@ -159,7 +134,6 @@
                                 "${BOOSTDLLNAME}" "${CMAKE_RUNTIME_OUTPUT_DIRECTORY}/boost")
                 endif()
         endforeach()
->>>>>>> 96a5c7f0
 endfunction()
 
 # finds all files comprising a target
@@ -249,20 +223,19 @@
 
 # used to define a catapult header only target, creating an appropriate source group in order to allow VS to create an appropriate folder
 function(storage_sdk_header_only_target TARGET_NAME)
-<<<<<<< HEAD
-	if(MSVC)
-		storage_sdk_find_all_target_files("hdr" ${TARGET_NAME} ${ARGN})
-
-		if (CMAKE_VERBOSE_MAKEFILE)
-			foreach(arg ${ARGN})
-				message("adding subdirectory '${arg}'")
-			endforeach()
-		endif()
-
-		# https://stackoverflow.com/questions/39887352/how-to-create-a-cmake-header-only-library-that-depends-on-external-header-files
-		# target_sources doesn't work with interface libraries, but we can use custom_target (with empty action)
-		add_custom_target(${TARGET_NAME} SOURCES ${${TARGET_NAME}_FILES})
-	endif()
+        if(MSVC)
+                storage_sdk_find_all_target_files("hdr" ${TARGET_NAME} ${ARGN})
+
+                if (CMAKE_VERBOSE_MAKEFILE)
+                        foreach(arg ${ARGN})
+                                message("adding subdirectory '${arg}'")
+                        endforeach()
+                endif()
+
+                # https://stackoverflow.com/questions/39887352/how-to-create-a-cmake-header-only-library-that-depends-on-external-header-files
+                # target_sources doesn't work with interface libraries, but we can use custom_target (with empty action)
+                add_custom_target(${TARGET_NAME} SOURCES ${${TARGET_NAME}_FILES})
+        endif()
 endfunction()
 
 # used to define a catapult target (library, executable) and automatically enables PCH for clang
@@ -395,19 +368,4 @@
 	target_link_libraries(${TARGET_NAME} gtest gtest_main)
 	target_link_libraries(${TARGET_NAME} ${TEST_DEPENDENCY_NAME} ${LIBRARY_UNDER_TEST})
 	storage_sdk_target(${TARGET_NAME})
-=======
-        if(MSVC)
-                storage_sdk_find_all_target_files("hdr" ${TARGET_NAME} ${ARGN})
-
-                if (CMAKE_VERBOSE_MAKEFILE)
-                        foreach(arg ${ARGN})
-                                message("adding subdirectory '${arg}'")
-                        endforeach()
-                endif()
-
-                # https://stackoverflow.com/questions/39887352/how-to-create-a-cmake-header-only-library-that-depends-on-external-header-files
-                # target_sources doesn't work with interface libraries, but we can use custom_target (with empty action)
-                add_custom_target(${TARGET_NAME} SOURCES ${${TARGET_NAME}_FILES})
-        endif()
->>>>>>> 96a5c7f0
 endfunction()