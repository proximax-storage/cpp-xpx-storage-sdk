cmake_minimum_required(VERSION 3.9)

if(POLICY CMP0074)
    cmake_policy(SET CMP0074 NEW)
endif()

project(cpp-xpx-storage-sdk VERSION 1.0.0)
include(CMakeGlobalSettings.cmake)

set(CMAKE_INCLUDE_CURRENT_DIR ON)
set(CMAKE_CXX_STANDARD 20)
set(CMAKE_CXX_STANDARD_REQUIRED ON)

set(CMAKE_CXX_EXTENSIONS ON)
set(ABSL_PROPAGATE_CXX_STD ON)
set(CMAKE_POSITION_INDEPENDENT_CODE ON)

if (NOT DEFINED CPP_XPX_CHAIN)
    set(SKIP_GRPC ON)
else()
    set(CMAKE_CXX_FLAGS "${CMAKE_CXX_FLAGS} -DELPP_NO_DEFAULT_LOG_FILE")
    add_definitions(-DUSE_ELPP)
endif()

if (DEFINED SKIP_SUPERCONTRACT)
    set(SKIP_GRPC ON)
endif()

if (DEFINED SKIP_GRPC)
    add_compile_definitions(SKIP_GRPC)

    if(MSVC)
        #add_compile_options(/bigobj /W3 /WX)
    else()
        add_compile_options(-Werror=return-type)
    endif()
endif()

set_property(GLOBAL PROPERTY USE_FOLDERS ON)

if(WIN32)
        set(CMAKE_WINDOWS_EXPORT_ALL_SYMBOLS TRUE)
        set(BUILD_SHARED_LIBS TRUE)
endif()

include_directories(include)
<<<<<<< HEAD
=======

if (APPLE)
    if (CMAKE_APPLE_SILICON_PROCESSOR)
        set(CMAKE_PREFIX_PATH "~/Qt/6.5.3/macos")
        set(BOOST_INCLUDE_DIR "/usr/local/include")
        set(BOOST_LIB_DIR "/usr/local/lib")
        add_definitions(-DBOOST_ASIO_HAS_STD_INVOKE_RESULT)
        set(OPENSSL_ROOT_DIR "/opt/homebrew/opt/openssl")
        set(OPENSSL_LIBRARIES "/opt/homebrew/opt/openssl/lib")
        
        # for -lcrypto (I do not know who uses it!)
        link_directories(/opt/homebrew/opt/openssl/lib)
    else()
        set(CMAKE_PREFIX_PATH "~/Qt/6.4.0/macos")
        set(BOOST_INCLUDE_DIR "/usr/local/include")
        set(BOOST_LIB_DIR "/usr/local/lib")
        add_definitions(-DBOOST_ASIO_HAS_STD_INVOKE_RESULT)
        set(OPENSSL_ROOT_DIR "/usr/local/opt/openssl")
        set(OPENSSL_LIBRARIES "/usr/local/opt/openssl/lib")
        
        # for -lcrypto (I do not know who uses it!)
        link_directories(/usr/local/opt/openssl/lib)
    endif()
endif()
>>>>>>> 8e12e4a8

### setup boost
if (WIN32 AND "${CMAKE_CXX_COMPILER_ID}" MATCHES "GNU")
    SET(Boost_NAMESPACE ${Boost_NAMESPACE} "libboost")
    SET(Boost_ARCHITECTURE "-x64")
endif()

set(Boost_NO_WARN_NEW_VERSIONS 1)

if((CMAKE_CXX_COMPILER_ID MATCHES "Clang" AND CMAKE_CXX_COMPILER_VERSION VERSION_GREATER "16.0.0") OR
    (CMAKE_CXX_COMPILER_ID MATCHES "GNU" AND CMAKE_CXX_COMPILER_VERSION VERSION_GREATER "11"))
    set(CMAKE_CXX_FLAGS "${CMAKE_CXX_FLAGS} -Wno-enum-constexpr-conversion")
endif()

if("${CMAKE_CXX_COMPILER_ID}" MATCHES "Clang")
    find_package(Boost COMPONENTS atomic system date_time regex timer chrono log thread filesystem program_options random REQUIRED)
elseif(WIN32)
    find_package(Boost COMPONENTS atomic system date_time regex timer chrono log log_setup thread filesystem program_options random REQUIRED)
    set(BOOST_STACKTRACE_BACKTRACE_INCLUDE_FILE "${Bost_INCLUDE_DIR}boost/stacktrace.hpp")
else()
    find_package(Boost COMPONENTS atomic system date_time regex timer chrono log thread filesystem program_options random stacktrace_backtrace REQUIRED)
    add_definitions(-DBOOST_STACKTRACE_USE_BACKTRACE)
    set(CMAKE_CXX_FLAGS_DEBUG "${CMAKE_CXX_FLAGS_DEBUG} -DSHOW_BACKTRACE")
endif()
include_directories(SYSTEM ${Boost_INCLUDE_DIR})

include_directories(cereal/include)
add_subdirectory(libtorrent)
include_directories(libtorrent/include)

if (XPX_STORAGE_SDK_BUILD_EMULATOR)
    add_subdirectory(cpp-xpx-rpclib)
    include_directories(${PROJECT_SOURCE_DIR}/cpp-xpx-storage-sdk/cpp-xpx-rpclib/include)
endif()

if (${CMAKE_SYSTEM_NAME} MATCHES "Darwin")
    set(CMAKE_VERBOSE_MAKEFILE ON)
    add_definitions(-DBOOST_ASIO_HAS_STD_INVOKE_RESULT)

    # boost from brew has an issue linking to -licudata
    # https://stackoverflow.com/questions/65380307/os-x-library-not-found-for-licudata
    # this needs to be defined before add_library
    #link_directories(/usr/local/opt/icu4c/lib/)
    set(CMAKE_CXX_FLAGS "-std=c++20 -isysroot /Applications/Xcode.app/Contents/Developer/Platforms/MacOSX.platform/Developer/SDKs/MacOSX.sdk ${CMAKE_CXX_FLAGS}")
    #set(CMAKE_CXX_FLAGS "-std=c++20 -isysroot  /Library/Developer/CommandLineTools/SDKs/MacOSX12.1.sdk ${CMAKE_CXX_FLAGS}")
    #set(CMAKE_CXX_FLAGS "-std=c++20 -isysroot  /Library/Developer/CommandLineTools/SDKs/MacOSX.sdk ${CMAKE_CXX_FLAGS}")

#    set(CMAKE_OSX_SYSROOT /Applications/Xcode.app/Contents/Developer/Platforms/MacOSX.platform/Developer/SDKs/MacOSX12.0.sdk )
#
#    set(CMAKE_OSX_DEPLOYMENT_TARGET "12.0")

    #link_directories(/usr/local/opt/openssl@1.1/lib)
    #include_directories(SYSTEM "/usr/local/include/" "/Library/Developer/CommandLineTools/SDKs/MacOSX12.0.sdk/usr/include/")
    #include_directories(SYSTEM "/Library/Developer/CommandLineTools/SDKs/MacOSX12.0.sdk/usr/include/")

#    add_subdirectory(examples)
endif()

if (NOT DEFINED SKIP_GRPC)
    add_subdirectory(supercontract-server)
    add_subdirectory(messenger-server)
endif()

add_subdirectory(src)

if(NOT WIN32)
    add_subdirectory(replicator-service)
endif()

if (XPX_STORAGE_SDK_NOT_BUILD_EXAMPLES)
else()
    add_subdirectory(examples)
endif()
<|MERGE_RESOLUTION|>--- conflicted
+++ resolved
@@ -44,8 +44,6 @@
 endif()
 
 include_directories(include)
-<<<<<<< HEAD
-=======
 
 if (APPLE)
     if (CMAKE_APPLE_SILICON_PROCESSOR)
@@ -55,7 +53,7 @@
         add_definitions(-DBOOST_ASIO_HAS_STD_INVOKE_RESULT)
         set(OPENSSL_ROOT_DIR "/opt/homebrew/opt/openssl")
         set(OPENSSL_LIBRARIES "/opt/homebrew/opt/openssl/lib")
-        
+
         # for -lcrypto (I do not know who uses it!)
         link_directories(/opt/homebrew/opt/openssl/lib)
     else()
@@ -65,12 +63,11 @@
         add_definitions(-DBOOST_ASIO_HAS_STD_INVOKE_RESULT)
         set(OPENSSL_ROOT_DIR "/usr/local/opt/openssl")
         set(OPENSSL_LIBRARIES "/usr/local/opt/openssl/lib")
-        
+
         # for -lcrypto (I do not know who uses it!)
         link_directories(/usr/local/opt/openssl/lib)
     endif()
 endif()
->>>>>>> 8e12e4a8
 
 ### setup boost
 if (WIN32 AND "${CMAKE_CXX_COMPILER_ID}" MATCHES "GNU")
