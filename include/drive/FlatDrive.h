--- conflicted
+++ resolved
@@ -39,29 +39,16 @@
 
         Hash256                     m_modificationId;
         CompletedModificationStatus m_status;
+
+        template<class Archive>
+        void serialize( Archive& arch )
+        {
+            arch( m_modificationId );
+            arch( m_status );
+        }
     };
 
     struct AddDriveRequest {
-<<<<<<< HEAD
-        uint64_t          m_driveSize;
-        uint64_t          m_expectedCumulativeDownloadSize;
-        ReplicatorList    m_fullReplicatorList;
-        Key               m_client;
-        ReplicatorList    m_modifyDonatorShard;
-        ReplicatorList    m_modifyRecipientShard;
-        
-        template<class Archive>
-        void serialize(Archive &arch)
-        {
-            arch(m_driveSize);
-            arch(m_expectedCumulativeDownloadSize);
-            arch(m_fullReplicatorList);
-            arch(m_client);
-            arch(m_modifyDonatorShard);
-            arch(m_modifyRecipientShard);
-        }
-
-=======
         uint64_t                                m_driveSize;
         uint64_t                                m_expectedCumulativeDownloadSize;
         std::vector<CompletedModification>      m_completedModifications;
@@ -69,7 +56,19 @@
         Key                                     m_client;
         ReplicatorList                          m_modifyDonatorShard;
         ReplicatorList                          m_modifyRecipientShard;
->>>>>>> 4d8e3eb4
+
+        template<class Archive>
+        void serialize(Archive &arch)
+        {
+            arch(m_driveSize);
+            arch(m_expectedCumulativeDownloadSize);
+            arch(m_completedModifications);
+            arch(m_fullReplicatorList);
+            arch(m_client);
+            arch(m_modifyDonatorShard);
+            arch(m_modifyRecipientShard);
+        }
+
     };
 
     using DriveModifyHandler = std::function<void( modify_status::code, const FlatDrive& drive, const std::string& error )>;
@@ -694,7 +693,7 @@
         virtual std::string acceptGetChunksInfoMessage( const std::array<uint8_t,32>&          streamId,
                                                         uint32_t                               chunkIndex,
                                                         const boost::asio::ip::udp::endpoint&  viewer ) = 0;
-      
+
         virtual std::string acceptGetPlaylistHashRequest( const std::array<uint8_t,32>& streamId ) = 0;
     };
 
