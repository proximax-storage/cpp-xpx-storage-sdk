/*
*** Copyright 2021 ProximaX Limited. All rights reserved.
*** Use of this source code is governed by the Apache 2.0
*** license that can be found in the LICENSE file.
*/
#pragma once

#include "types.h"
#include "log.h"
#include "plugins.h"
#include "crypto/Signer.h"
#include <boost/asio/ip/tcp.hpp>
#include <cereal/archives/binary.hpp>
#include <memory>

namespace sirius::drive {

class FlatDrive;
class Replicator;

    namespace modify_status {
        enum code {
            failed = 0,
            sandbox_root_hash = 1, // calculated in sandbox
            update_completed = 2,
            broken = 3 // terminated
        };
    };

    struct AddDriveRequest {
        uint64_t          m_driveSize;
        uint64_t          m_expectedCumulativeDownloadSize;
        ReplicatorList    m_replicators;
        Key               m_client;
    };

    using DriveModifyHandler = std::function<void( modify_status::code, const FlatDrive& drive, const std::string& error )>;

    struct ModifyRequest
    {
        InfoHash m_clientDataInfoHash;
        Hash256 m_transactionHash;
        uint64_t m_maxDataSize;
        ReplicatorList m_replicators;
        Key m_clientPublicKey;

        bool m_isCanceled = false;
    };

    struct CatchingUpRequest
    {
        InfoHash            m_rootHash;
        Hash256             m_modifyTransactionHash;
    };

    struct DownloadRequest {
        Key                  m_channelKey;
        uint64_t             m_prepaidDownloadSize;
        std::vector<Key>     m_replicators;
        std::vector<Key>     m_clients;
    };

    struct KeyAndBytes
    {
        std::array<uint8_t,32> m_key;
        uint64_t               m_uploadedBytes;

        template<class Archive>
        void serialize(Archive &arch)
        {
            arch(m_key);
            arch(m_uploadedBytes);
        }
    };

    // It is opinition of single replicator about how much data the other peers transferred.
    // (when it downloads modifyData)
    struct SingleOpinion
    {
        // Replicator public key
        std::array<uint8_t,32>      m_replicatorKey;

        std::vector<KeyAndBytes>    m_uploadLayout;
        uint64_t                    m_clientUploadBytes = 0;
        
        // Signature of { modifyTransactionHash, rootHash, replicatorsUploadBytes, clientUploadBytes }
        Signature               m_signature;
        
        SingleOpinion() = default;
        
        SingleOpinion( const Key& replicatorKey ) : m_replicatorKey( replicatorKey.array() )
        {
        }
        
        void Sign( const crypto::KeyPair& keyPair,
                   const Key& driveKey,
                   const Hash256& modifyTransactionHash,
                   const InfoHash& rootHash,
                   const uint64_t& fsTreeFileSize,
                   const uint64_t& metaFilesSize,
                   const uint64_t& driveSize)
        {
//            std::cerr <<  "Sign:" << keyPair.publicKey()[0] << "," << modifyTransactionHash[0] << "," << rootHash[0] << "," << m_replicatorUploadBytes[0] <<
//            "," << m_clientUploadBytes << "\n\n";
            crypto::Sign( keyPair,
                          {
                            utils::RawBuffer{driveKey},
                            utils::RawBuffer{modifyTransactionHash},
                            utils::RawBuffer{rootHash},
                            utils::RawBuffer{(const uint8_t*) &fsTreeFileSize, sizeof(fsTreeFileSize)},
                            utils::RawBuffer{(const uint8_t*) &metaFilesSize, sizeof(metaFilesSize)},
                            utils::RawBuffer{(const uint8_t*) &driveSize, sizeof(driveSize)},
                            utils::RawBuffer{ (const uint8_t*) &m_uploadLayout[0],
                                              m_uploadLayout.size() * sizeof (m_uploadLayout[0]) },
                            utils::RawBuffer{(const uint8_t*)&m_clientUploadBytes,sizeof(m_clientUploadBytes)}
                          },
                          m_signature );
        }

        bool Verify( const crypto::KeyPair& keyPair,
                     const Key& driveKey,
                     const Hash256& modifyTransactionHash,
                     const InfoHash& rootHash,
                     const uint64_t& fsTreeFileSize,
                     const uint64_t& metaFilesSize,
                     const uint64_t& driveSize ) const
        {
//            std::cerr <<  "Verify:" << m_replicatorKey[0] << "," << modifyTransactionHash[0] << "," << rootHash[0] << "," << m_replicatorUploadBytes[0] <<
//            "," << m_clientUploadBytes << "\n\n";
            return crypto::Verify( m_replicatorKey,
                                  {
                                    utils::RawBuffer{driveKey},
                                    utils::RawBuffer{modifyTransactionHash},
                                    utils::RawBuffer{rootHash},
                                    utils::RawBuffer{(const uint8_t*) &fsTreeFileSize, sizeof(fsTreeFileSize)},
                                    utils::RawBuffer{(const uint8_t*) &metaFilesSize, sizeof(metaFilesSize)},
                                    utils::RawBuffer{(const uint8_t*) &driveSize, sizeof(driveSize)},
                                    utils::RawBuffer{ (const uint8_t*) &m_uploadLayout[0],
                                                      m_uploadLayout.size() * sizeof (m_uploadLayout[0]) },
                                    utils::RawBuffer{(const uint8_t*)&m_clientUploadBytes,sizeof(m_clientUploadBytes)}
                                  },
                                  m_signature );
        }

        template <class Archive> void serialize( Archive & arch ) {
            arch( m_replicatorKey );
            arch( m_uploadLayout );
            arch( m_clientUploadBytes );
            arch( cereal::binary_data( m_signature.data(), m_signature.size() ) );
        }

    };

    struct PublishedModificationApprovalTransactionInfo
    {
        // Drive public key
        std::array<uint8_t, 32> m_driveKey;

        // A reference to the transaction that initiated the modification
        std::array<uint8_t, 32> m_modifyTransactionHash;

        // New root hash (hash of the File Structure)
        std::array<uint8_t, 32> m_rootHash;

        // Keys of the cosigners
        std::vector<std::array<uint8_t, 32>> m_replicatorKeys;
    };

    struct PublishedModificationSingleApprovalTransactionInfo
    {
        // Drive public key
        std::array<uint8_t, 32> m_driveKey;

        // A reference to the transaction that initiated the modification
        std::array<uint8_t, 32> m_modifyTransactionHash;
    };

    struct PublishedVerificationApprovalTransactionInfo
    {
        // requested tx
        std::array<uint8_t, 32> m_tx;

        // Drive public key
        std::array<uint8_t, 32> m_driveKey;
    };

    // It is used in 2 cases:
    // - as 'DataModificationApprovalTransaction '
    // - as 'DataModificationSingleApprovalTransaction' (in this case vector 'm_opinions' has single element)
    struct ApprovalTransactionInfo
    {
        // Drive public key
        std::array<uint8_t,32>  m_driveKey;

        // A reference to the transaction that initiated the modification
        std::array<uint8_t,32>  m_modifyTransactionHash;

        // New root hash (hash of the File Structure)
        std::array<uint8_t,32>  m_rootHash;
        
        // The size of the “File Structure” File
        uint64_t                m_fsTreeFileSize;

        // The size of metafiles (torrents?,folders?) including “File Structure” File
        uint64_t                m_metaFilesSize;

        // Total used disk space. Must not be more than the Drive Size.
        uint64_t                m_driveSize;

        // Opinions about how much the Replicators and the Drive Owner have uploaded to this Replicator.
        std::vector<SingleOpinion>   m_opinions;

        template <class Archive> void serialize( Archive & arch )
        {
            arch( m_driveKey );
            arch( m_modifyTransactionHash );
            arch( m_rootHash );
            arch( m_fsTreeFileSize );
            arch( m_metaFilesSize );
            arch( m_driveSize );
            arch( m_opinions );
        }

        operator PublishedModificationApprovalTransactionInfo() const
        {
            std::vector<std::array<uint8_t, 32>> replicatorKeys;
            for (const auto& opinion: m_opinions)
            {
                replicatorKeys.push_back(opinion.m_replicatorKey);
            }
            return {m_driveKey, m_modifyTransactionHash, m_rootHash, replicatorKeys};
        }

        operator PublishedModificationSingleApprovalTransactionInfo() const
        {
            return {m_driveKey, m_modifyTransactionHash};
        }
    };

    struct DownloadOpinion
    {
        // Replicator public key
        std::array<uint8_t,32>   m_replicatorKey;

        std::vector<KeyAndBytes> m_downloadLayout;
        
        // Signature of { modifyTransactionHash, rootHash, replicatorsUploadBytes, clientUploadBytes }
        Signature               m_signature;
        
        DownloadOpinion() = default;
        
        DownloadOpinion( const Key& replicatorKey ) : m_replicatorKey( replicatorKey.array() )
        {
        }
        
        void Sign( const crypto::KeyPair& keyPair,
                   const std::array<uint8_t,32>& blockHash,
                   const std::array<uint8_t,32>& downloadChannelId )
        {
            crypto::Sign( keyPair,
                          {
                            utils::RawBuffer{blockHash},
                            utils::RawBuffer{downloadChannelId},
                            utils::RawBuffer{ (const uint8_t*) &m_downloadLayout[0],
                                              m_downloadLayout.size() * sizeof (m_downloadLayout[0]) },
                          },
                          m_signature );
        }

        bool Verify( const std::array<uint8_t,32>& blockHash, const std::array<uint8_t,32>& downloadChannelId ) const
        {
            return crypto::Verify( m_replicatorKey,
                                   {
                                        utils::RawBuffer{blockHash},
                                        utils::RawBuffer{downloadChannelId},
                                        utils::RawBuffer{ (const uint8_t*) &m_downloadLayout[0],
                                                          m_downloadLayout.size() * sizeof (m_downloadLayout[0]) },
                                   },
                                   m_signature );
        }

        template <class Archive> void serialize( Archive & arch ) {
            arch( m_replicatorKey );
            arch( m_downloadLayout );
            arch( cereal::binary_data( m_signature.data(), m_signature.size() ) );
        }
    };

    struct DownloadApprovalTransactionInfo
    {
        // Its id
        std::array<uint8_t,32>  m_blockHash;
        
        // Transaction hash
        std::array<uint8_t,32>  m_downloadChannelId;

        // Opinions about how much the Replicators and the Drive Owner have uploaded to this Replicator.
        std::vector<DownloadOpinion>   m_opinions;

        template <class Archive> void serialize( Archive & arch )
        {
            arch( m_blockHash );
            arch( m_downloadChannelId );
            arch( m_opinions );
        }
    };

    struct VerificationRequest
    {
        Hash256                     m_tx;
        uint32_t                    m_shardId = 0;
        InfoHash                    m_actualRootHash;
        std::vector<Key>            m_replicators;
        std::uint32_t               m_durationMs;
    };

    struct VerificationCodeInfo
    {
        std::array<uint8_t,32> m_tx;
        std::array<uint8_t,32> m_replicatorKey;
        std::array<uint8_t,32> m_driveKey;
        uint64_t               m_code;

        Signature              m_signature;

        template <class Archive> void serialize( Archive & arch )
        {
            arch( m_tx );
            arch( m_replicatorKey );
            arch( m_driveKey );
            arch( m_code );
            arch( cereal::binary_data( m_signature.data(), m_signature.size() ) );
        }

        void Sign( const crypto::KeyPair& keyPair )
        {
            crypto::Sign( keyPair,
                          {
                            utils::RawBuffer{m_tx},
                            utils::RawBuffer{m_driveKey},
                            utils::RawBuffer{ (const uint8_t*) &m_code, sizeof(m_code) },
                          },
                          m_signature );
        }

        bool Verify() const
        {
            return crypto::Verify( m_replicatorKey,
                                   {
                                        utils::RawBuffer{m_tx},
                                        utils::RawBuffer{m_driveKey},
                                        utils::RawBuffer{ (const uint8_t*) &m_code, sizeof(m_code) },
                                   },
                                   m_signature );
        }
    };

    struct VerifyOpinion
    {
        std::array<uint8_t,32>              m_publicKey;
        std::vector<uint8_t>                m_opinions;

        // our publicKey, m_tx, m_driveKey, m_shardId, m_opinions
        Signature                   m_signature;
        
        template <class Archive> void serialize( Archive & arch )
        {
            arch( m_publicKey );
            arch( m_opinions );
            arch( cereal::binary_data( m_signature.data(), m_signature.size() ) );
        }

        void Sign( const crypto::KeyPair&           keyPair,
                   const std::array<uint8_t,32>&    tx,
                   const std::array<uint8_t,32>&    driveKey,
                   uint32_t                         shardId )
       {
            crypto::Sign( keyPair,
                          {
                            utils::RawBuffer{tx},
                            utils::RawBuffer{driveKey},
                            utils::RawBuffer{(const uint8_t*) &shardId, sizeof(shardId)},
                            utils::RawBuffer{m_opinions},
                          },
                          m_signature );
        }

        bool Verify( const std::array<uint8_t,32>&    tx,
                     const std::array<uint8_t,32>&    driveKey,
                     uint32_t                         shardId ) const
        {
            return crypto::Verify( m_publicKey,
                                  {
                                    utils::RawBuffer{tx},
                                    utils::RawBuffer{driveKey},
                                    utils::RawBuffer{(const uint8_t*) &shardId, sizeof(shardId)},
                                    utils::RawBuffer{m_opinions},
                                  },
                                  m_signature );
        }
    };

    struct VerifyApprovalTxInfo
    {
        std::array<uint8_t,32>          m_tx;
        std::array<uint8_t,32>          m_driveKey;
        uint32_t                        m_shardId = 0;
        std::vector<VerifyOpinion>      m_opinions;

        template <class Archive> void serialize( Archive & arch )
        {
            arch( m_tx );
            arch( m_driveKey );
            arch( m_shardId );
            arch( m_opinions );
        }

        operator PublishedVerificationApprovalTransactionInfo() const
        {
            return { m_tx, m_driveKey };
        }
    };

    // Interface for storage extension
    class ReplicatorEventHandler
    {
    public:

        virtual ~ReplicatorEventHandler() = default;

        virtual void verificationTransactionIsReady( Replicator&                    replicator,
                                                    const VerifyApprovalTxInfo&     transactionInfo
                                                    )
        {
        }
        
        //
        // TODO: replace 'ApprovalTransactionInfo&& transactionInfo' by 'const ApprovalTransactionInfo& transactionInfo'
        // (also VerifyApprovalInfo)
        
        // It will initiate the approving of modify transaction
        virtual void modifyApprovalTransactionIsReady( Replicator& replicator, ApprovalTransactionInfo&& transactionInfo ) = 0;
        
        // It will initiate the approving of single modify transaction
        virtual void singleModifyApprovalTransactionIsReady( Replicator& replicator, ApprovalTransactionInfo&& transactionInfo ) = 0;
        
        // It will be called when transaction could not be completed
        virtual void downloadApprovalTransactionIsReady( Replicator& replicator, const DownloadApprovalTransactionInfo& ) = 0;

        // It will initiate the approving of verify transaction
<<<<<<< HEAD
        virtual void verifyApprovalTransactionIsReady( Replicator& replicator, VerifyOpinion&& info )
=======
        virtual void verifyApprovalTransactionIsReady( Replicator& replicator, VerifyApprovalTxInfo&& info )
>>>>>>> 6f3da507
        {
            //TODO make it 'pure virtual'
        }

        virtual void opinionHasBeenReceived(  Replicator& replicator,
                                              const ApprovalTransactionInfo& ) = 0;

        virtual void downloadOpinionHasBeenReceived(  Replicator& replicator,
                                                      const DownloadApprovalTransactionInfo& ) = 0;

        virtual void onLibtorrentSessionError( const std::string& message )
        {
            _LOG_ERR( "onLibtorrentSessionError: " << message );
        }
    };

    class DbgReplicatorEventHandler
    {
    public:

        virtual ~DbgReplicatorEventHandler() = default;

        // It will be called after the drive is syncronized with sandbox
        virtual void driveModificationIsCompleted( Replicator&                    replicator,
                                                   const sirius::Key&             driveKey,
                                                   const Hash256&                 modifyTransactionHash,
                                                   const sirius::drive::InfoHash& rootHash )
        {
            // for debugging?
        }

        // It will be called when rootHash is calculated in sandbox
        virtual void rootHashIsCalculated( Replicator&                    replicator,
                                           const sirius::Key&             driveKey,
                                           const Hash256&                 modifyTransactionHash,
                                           const sirius::drive::InfoHash& sandboxRootHash )
        {
            // for debugging?
        }
        
        // It will be called before 'replicator' shuts down
        virtual void willBeTerminated( Replicator& replicator )
        {
            //?
        }

        // It will be called after drive initializing
        virtual void driveAdded( const sirius::Key& driveKey ) {
        }

        // It will be called when rootHash is calculated in sandbox
        virtual void driveIsInitialized( Replicator&                    replicator,
                                         const sirius::Key&             driveKey,
                                         const sirius::drive::InfoHash& rootHash )
        {
        }        

        // It will be called in response on CloseDriveTransaction
        // It is needed to remove 'drive' from drive list (by Storage Extension)
        // (If this method has not been not called, then the disk has not yet been removed from the HDD - operation is not comapleted)
        virtual void driveIsClosed(  Replicator&                replicator,
                                     const sirius::Key&         driveKey,
                                     const Hash256&             transactionHash )
        {
            //todo make it pure virtual function?
        }

        // It will be called in response on CancelModifyTransaction
        virtual void driveModificationIsCanceled(  Replicator&                  replicator,
                                                   const sirius::Key&           driveKey,
                                                   const Hash256&               modifyTransactionHash )
        {
        }

        // It will be called when modification ended with error (for example small disc space)
        virtual void modifyTransactionEndedWithError( Replicator&               replicator,
                                                     const sirius::Key&         driveKey,
                                                     const ModifyRequest&       modifyRequest,
                                                     const std::string&         reason,
                                                     int                        errorCode ) = 0;        
    };

    //
    // Drive
    //
    class FlatDrive {
    public:

        virtual ~FlatDrive() = default;

        virtual void terminate() = 0;

        virtual const Key& drivePublicKey() const = 0;
        
        virtual uint64_t maxSize() const = 0;

        virtual InfoHash rootHash() const = 0;

        virtual uint64_t sandboxFsTreeSize() const = 0;
        
        virtual std::vector<Key> getReplicators() = 0;

        virtual Key      getClient() const = 0;

        virtual void     updateReplicators(const std::vector<Key>& replicators) = 0;

        virtual void     getSandboxDriveSizes( uint64_t& metaFilesSize, uint64_t&  driveSize ) const = 0;

        virtual void     startModifyDrive( ModifyRequest&& modifyRequest ) = 0;

        virtual void     cancelModifyDrive( const Hash256& transactionHash ) = 0;

        virtual void     startDriveClosing( const Hash256& transactionHash ) = 0;

        virtual void     startVerification( mobj<VerificationRequest>&& request ) = 0;

        virtual void     cancelVerification( mobj<Hash256>&& tx ) = 0;

        virtual void     onVerifyApprovalTransactionHasBeenPublished( PublishedVerificationApprovalTransactionInfo info ) = 0;

        virtual void     processVerificationCode( mobj<VerificationCodeInfo>&& info ) = 0;

        virtual void     processVerificationOpinion( mobj<VerifyApprovalTxInfo>&& info ) = 0;

//        virtual void     loadTorrent( const InfoHash& fileHash ) = 0;
        
        virtual void     onOpinionReceived( const ApprovalTransactionInfo& anOpinion ) = 0;

        virtual void     onApprovalTransactionHasBeenPublished( const PublishedModificationApprovalTransactionInfo& transaction ) = 0;

        virtual void     onApprovalTransactionHasFailedInvalidOpinions(const Hash256& transactionHash) = 0;

        virtual void     onSingleApprovalTransactionHasBeenPublished( const PublishedModificationSingleApprovalTransactionInfo& transaction ) = 0;
        
        // actualRootHash should not be empty if it is called from replicator::asyncAddDrive()
        //virtual void     startCatchingUp( std::optional<CatchingUpRequest>&& actualRootHash ) = 0;
        
        virtual bool     isOutOfSync() const = 0;
        
        // It will be called by replicator
        virtual const std::optional<Hash256>& closingTxHash() const = 0;
        
        virtual void removeAllDriveData() = 0;

        virtual const ReplicatorList&  replicatorList() const = 0;

        // for testing and debugging
        virtual void dbgPrintDriveStatus() = 0;
        
        static std::string driveIsClosingPath( const std::string& driveRootPath );
    };

    class Session;

    PLUGIN_API std::shared_ptr<FlatDrive> createDefaultFlatDrive( std::shared_ptr<Session> session,
                                                       const std::string&       replicatorRootFolder,
                                                       const std::string&       replicatorSandboxRootFolder,
                                                       const Key&               drivePubKey,
                                                       const Key&               clientPubKey,
                                                       size_t                   maxSize,
                                                       size_t                   expectedCumulativeDownload,
                                                       ReplicatorEventHandler&  eventHandler,
                                                       Replicator&              replicator,
                                                       const std::vector<Key>&    replicators,
                                                       DbgReplicatorEventHandler* dbgEventHandler = nullptr );
}
<|MERGE_RESOLUTION|>--- conflicted
+++ resolved
@@ -447,16 +447,6 @@
         // It will be called when transaction could not be completed
         virtual void downloadApprovalTransactionIsReady( Replicator& replicator, const DownloadApprovalTransactionInfo& ) = 0;
 
-        // It will initiate the approving of verify transaction
-<<<<<<< HEAD
-        virtual void verifyApprovalTransactionIsReady( Replicator& replicator, VerifyOpinion&& info )
-=======
-        virtual void verifyApprovalTransactionIsReady( Replicator& replicator, VerifyApprovalTxInfo&& info )
->>>>>>> 6f3da507
-        {
-            //TODO make it 'pure virtual'
-        }
-
         virtual void opinionHasBeenReceived(  Replicator& replicator,
                                               const ApprovalTransactionInfo& ) = 0;
 
