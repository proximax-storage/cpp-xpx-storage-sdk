/*
*** Copyright 2021 ProximaX Limited. All rights reserved.
*** Use of this source code is governed by the Apache 2.0
*** license that can be found in the LICENSE file.
*/
#pragma once

#include "types.h"
#include "log.h"
#include "plugins.h"
#include "crypto/Signer.h"
#include "Session.h"
#include <boost/asio/ip/tcp.hpp>
#include <cereal/archives/binary.hpp>
#include <memory>

namespace sirius::drive {

class FlatDrive;
class Replicator;

    namespace modify_status {
        enum code {
            failed = 0,
            sandbox_root_hash = 1, // calculated in sandbox
            update_completed = 2,
            broken = 3 // terminated
        };
    };

    struct AddDriveRequest {
        uint64_t          m_driveSize;
        uint64_t          m_expectedCumulativeDownloadSize;
        ReplicatorList    m_replicators;
        Key               m_client;
    };

    using DriveModifyHandler = std::function<void( modify_status::code, const FlatDrive& drive, const std::string& error )>;

    struct ModificationRequest
    {
        InfoHash m_clientDataInfoHash;
        Hash256 m_transactionHash;
        uint64_t m_maxDataSize;
        ReplicatorList m_replicators;
        Key m_clientPublicKey;

        bool m_isCanceled = false;
    };

    struct CatchingUpRequest
    {
        InfoHash m_rootHash;
        Hash256 m_modifyTransactionHash;
    };

    struct ModificationCancelRequest
    {
        Hash256 m_modifyTransactionHash;
    };

    struct DriveClosureRequest
    {
        Hash256 m_removeDriveTx;
    };

    struct DownloadRequest {
        Key                  m_channelKey;
        uint64_t             m_prepaidDownloadSize;
        std::vector<Key>     m_replicators;
        std::vector<Key>     m_clients;
    };

    struct KeyAndBytes
    {
        std::array<uint8_t,32> m_key;
        uint64_t               m_uploadedBytes;

        template<class Archive>
        void serialize(Archive &arch)
        {
            arch(m_key);
            arch(m_uploadedBytes);
        }
    };

    // It is opinition of single replicator about how much data the other peers transferred.
    // (when it downloads modifyData)
    struct SingleOpinion
    {
        // Replicator public key
        std::array<uint8_t,32>      m_replicatorKey;

        std::vector<KeyAndBytes>    m_uploadLayout;
        uint64_t                    m_clientUploadBytes = 0;
        
        // Signature of { modifyTransactionHash, rootHash, replicatorsUploadBytes, clientUploadBytes }
        Signature               m_signature;
        
        SingleOpinion() = default;
        
        SingleOpinion( const Key& replicatorKey ) : m_replicatorKey( replicatorKey.array() )
        {
        }
        
        void Sign( const crypto::KeyPair& keyPair,
                   const Key& driveKey,
                   const Hash256& modifyTransactionHash,
                   const InfoHash& rootHash,
                   const uint64_t& fsTreeFileSize,
                   const uint64_t& metaFilesSize,
                   const uint64_t& driveSize)
        {
//            std::cerr <<  "Sign:" << keyPair.publicKey()[0] << "," << modifyTransactionHash[0] << "," << rootHash[0] << "," << m_replicatorUploadBytes[0] <<
//            "," << m_clientUploadBytes << "\n\n";
            crypto::Sign( keyPair,
                          {
                            utils::RawBuffer{driveKey},
                            utils::RawBuffer{modifyTransactionHash},
                            utils::RawBuffer{rootHash},
                            utils::RawBuffer{(const uint8_t*) &fsTreeFileSize, sizeof(fsTreeFileSize)},
                            utils::RawBuffer{(const uint8_t*) &metaFilesSize, sizeof(metaFilesSize)},
                            utils::RawBuffer{(const uint8_t*) &driveSize, sizeof(driveSize)},
                            utils::RawBuffer{ (const uint8_t*) &m_uploadLayout[0],
                                              m_uploadLayout.size() * sizeof (m_uploadLayout[0]) },
                            utils::RawBuffer{(const uint8_t*)&m_clientUploadBytes,sizeof(m_clientUploadBytes)}
                          },
                          m_signature );
        }

        bool Verify( const crypto::KeyPair& keyPair,
                     const Key& driveKey,
                     const Hash256& modifyTransactionHash,
                     const InfoHash& rootHash,
                     const uint64_t& fsTreeFileSize,
                     const uint64_t& metaFilesSize,
                     const uint64_t& driveSize ) const
        {
//            std::cerr <<  "Verify:" << m_replicatorKey[0] << "," << modifyTransactionHash[0] << "," << rootHash[0] << "," << m_replicatorUploadBytes[0] <<
//            "," << m_clientUploadBytes << "\n\n";
            return crypto::Verify( m_replicatorKey,
                                  {
                                    utils::RawBuffer{driveKey},
                                    utils::RawBuffer{modifyTransactionHash},
                                    utils::RawBuffer{rootHash},
                                    utils::RawBuffer{(const uint8_t*) &fsTreeFileSize, sizeof(fsTreeFileSize)},
                                    utils::RawBuffer{(const uint8_t*) &metaFilesSize, sizeof(metaFilesSize)},
                                    utils::RawBuffer{(const uint8_t*) &driveSize, sizeof(driveSize)},
                                    utils::RawBuffer{ (const uint8_t*) &m_uploadLayout[0],
                                                      m_uploadLayout.size() * sizeof (m_uploadLayout[0]) },
                                    utils::RawBuffer{(const uint8_t*)&m_clientUploadBytes,sizeof(m_clientUploadBytes)}
                                  },
                                  m_signature );
        }

        template <class Archive> void serialize( Archive & arch ) {
            arch( m_replicatorKey );
            arch( m_uploadLayout );
            arch( m_clientUploadBytes );
            arch( cereal::binary_data( m_signature.data(), m_signature.size() ) );
        }

    };

    struct PublishedModificationApprovalTransactionInfo
    {
        // Drive public key
        std::array<uint8_t, 32> m_driveKey;

        // A reference to the transaction that initiated the modification
        std::array<uint8_t, 32> m_modifyTransactionHash;

        // New root hash (hash of the File Structure)
        std::array<uint8_t, 32> m_rootHash;

        // Keys of the cosigners
        std::vector<std::array<uint8_t, 32>> m_replicatorKeys;
    };

    struct PublishedModificationSingleApprovalTransactionInfo
    {
        // Drive public key
        std::array<uint8_t, 32> m_driveKey;

        // A reference to the transaction that initiated the modification
        std::array<uint8_t, 32> m_modifyTransactionHash;
    };

    struct PublishedVerificationApprovalTransactionInfo
    {
        // requested tx
        std::array<uint8_t, 32> m_tx;

        // Drive public key
        std::array<uint8_t, 32> m_driveKey;
    };

    // It is used in 2 cases:
    // - as 'DataModificationApprovalTransaction '
    // - as 'DataModificationSingleApprovalTransaction' (in this case vector 'm_opinions' has single element)
    struct ApprovalTransactionInfo
    {
        // Drive public key
        std::array<uint8_t,32>  m_driveKey;

        // A reference to the transaction that initiated the modification
        std::array<uint8_t,32>  m_modifyTransactionHash;

        // New root hash (hash of the File Structure)
        std::array<uint8_t,32>  m_rootHash;
        
        // The size of the “File Structure” File
        uint64_t                m_fsTreeFileSize;

        // The size of metafiles (torrents?,folders?) including “File Structure” File
        uint64_t                m_metaFilesSize;

        // Total used disk space. Must not be more than the Drive Size.
        uint64_t                m_driveSize;

        // Opinions about how much the Replicators and the Drive Owner have uploaded to this Replicator.
        std::vector<SingleOpinion>   m_opinions;

        template <class Archive> void serialize( Archive & arch )
        {
            arch( m_driveKey );
            arch( m_modifyTransactionHash );
            arch( m_rootHash );
            arch( m_fsTreeFileSize );
            arch( m_metaFilesSize );
            arch( m_driveSize );
            arch( m_opinions );
        }

        operator PublishedModificationApprovalTransactionInfo() const
        {
            std::vector<std::array<uint8_t, 32>> replicatorKeys;
            for (const auto& opinion: m_opinions)
            {
                replicatorKeys.push_back(opinion.m_replicatorKey);
            }
            return {m_driveKey, m_modifyTransactionHash, m_rootHash, replicatorKeys};
        }

        operator PublishedModificationSingleApprovalTransactionInfo() const
        {
            return {m_driveKey, m_modifyTransactionHash};
        }
    };

    struct DownloadOpinion
    {
        // Replicator public key
        std::array<uint8_t,32>   m_replicatorKey;

        std::vector<KeyAndBytes> m_downloadLayout;
        
        // Signature of { modifyTransactionHash, rootHash, replicatorsUploadBytes, clientUploadBytes }
        Signature               m_signature;
        
        DownloadOpinion() = default;
        
        DownloadOpinion( const Key& replicatorKey ) : m_replicatorKey( replicatorKey.array() )
        {
        }
        
        void Sign( const crypto::KeyPair& keyPair,
                   const std::array<uint8_t,32>& blockHash,
                   const std::array<uint8_t,32>& downloadChannelId )
        {
            crypto::Sign( keyPair,
                          {
                            utils::RawBuffer{blockHash},
                            utils::RawBuffer{downloadChannelId},
                            utils::RawBuffer{ (const uint8_t*) &m_downloadLayout[0],
                                              m_downloadLayout.size() * sizeof (m_downloadLayout[0]) },
                          },
                          m_signature );
        }

        bool Verify( const std::array<uint8_t,32>& blockHash, const std::array<uint8_t,32>& downloadChannelId ) const
        {
            return crypto::Verify( m_replicatorKey,
                                   {
                                        utils::RawBuffer{blockHash},
                                        utils::RawBuffer{downloadChannelId},
                                        utils::RawBuffer{ (const uint8_t*) &m_downloadLayout[0],
                                                          m_downloadLayout.size() * sizeof (m_downloadLayout[0]) },
                                   },
                                   m_signature );
        }

        template <class Archive> void serialize( Archive & arch ) {
            arch( m_replicatorKey );
            arch( m_downloadLayout );
            arch( cereal::binary_data( m_signature.data(), m_signature.size() ) );
        }
    };

    struct DownloadApprovalTransactionInfo
    {
        // Its id
        std::array<uint8_t,32>  m_blockHash;
        
        // Transaction hash
        std::array<uint8_t,32>  m_downloadChannelId;

        // Opinions about how much the Replicators and the Drive Owner have uploaded to this Replicator.
        std::vector<DownloadOpinion>   m_opinions;

        template <class Archive> void serialize( Archive & arch )
        {
            arch( m_blockHash );
            arch( m_downloadChannelId );
            arch( m_opinions );
        }
    };

    struct VerificationRequest
    {
        Hash256                     m_tx;
        uint32_t                    m_shardId = 0;
        InfoHash                    m_actualRootHash;
        std::vector<Key>            m_replicators;
        std::uint32_t               m_durationMs;
    };

    struct VerificationCodeInfo
    {
        std::array<uint8_t,32> m_tx;
        std::array<uint8_t,32> m_replicatorKey;
        std::array<uint8_t,32> m_driveKey;
        uint64_t               m_code;

        Signature              m_signature;

        template <class Archive> void serialize( Archive & arch )
        {
            arch( m_tx );
            arch( m_replicatorKey );
            arch( m_driveKey );
            arch( m_code );
            arch( cereal::binary_data( m_signature.data(), m_signature.size() ) );
        }

        void Sign( const crypto::KeyPair& keyPair )
        {
            crypto::Sign( keyPair,
                          {
                            utils::RawBuffer{m_tx},
                            utils::RawBuffer{m_driveKey},
                            utils::RawBuffer{ (const uint8_t*) &m_code, sizeof(m_code) },
                          },
                          m_signature );
        }

        bool Verify() const
        {
            return crypto::Verify( m_replicatorKey,
                                   {
                                        utils::RawBuffer{m_tx},
                                        utils::RawBuffer{m_driveKey},
                                        utils::RawBuffer{ (const uint8_t*) &m_code, sizeof(m_code) },
                                   },
                                   m_signature );
        }
    };

    struct VerifyOpinion
    {
        std::array<uint8_t,32>              m_publicKey;
        std::vector<uint8_t>                m_opinions;

        // our publicKey, m_tx, m_driveKey, m_shardId, m_opinions
        Signature                   m_signature;
        
        template <class Archive> void serialize( Archive & arch )
        {
            arch( m_publicKey );
            arch( m_opinions );
            arch( cereal::binary_data( m_signature.data(), m_signature.size() ) );
        }

        void Sign( const crypto::KeyPair&           keyPair,
                   const std::array<uint8_t,32>&    tx,
                   const std::array<uint8_t,32>&    driveKey,
                   uint32_t                         shardId )
       {
            crypto::Sign( keyPair,
                          {
                            utils::RawBuffer{tx},
                            utils::RawBuffer{driveKey},
                            utils::RawBuffer{(const uint8_t*) &shardId, sizeof(shardId)},
                            utils::RawBuffer{m_opinions},
                          },
                          m_signature );
        }

        bool Verify( const std::array<uint8_t,32>&    tx,
                     const std::array<uint8_t,32>&    driveKey,
                     uint32_t                         shardId ) const
        {
            return crypto::Verify( m_publicKey,
                                  {
                                    utils::RawBuffer{tx},
                                    utils::RawBuffer{driveKey},
                                    utils::RawBuffer{(const uint8_t*) &shardId, sizeof(shardId)},
                                    utils::RawBuffer{m_opinions},
                                  },
                                  m_signature );
        }
    };

    struct VerifyApprovalTxInfo
    {
        std::array<uint8_t,32>          m_tx;
        std::array<uint8_t,32>          m_driveKey;
        uint32_t                        m_shardId = 0;
        std::vector<VerifyOpinion>      m_opinions;

        template <class Archive> void serialize( Archive & arch )
        {
            arch( m_tx );
            arch( m_driveKey );
            arch( m_shardId );
            arch( m_opinions );
        }

        operator PublishedVerificationApprovalTransactionInfo() const
        {
            return { m_tx, m_driveKey };
        }
    };

    // UseTorrentInfo is used to avoid adding torrents into session with the same hash
    // and for deleting unused files and torrents from session
    struct UseTorrentInfo {
        Session::lt_handle  m_ltHandle = {};
        bool                m_isUsed = true;
    };

    // Interface for storage extension
    class ReplicatorEventHandler
    {
    public:

        virtual ~ReplicatorEventHandler() = default;

        virtual void verificationTransactionIsReady( Replicator&                    replicator,
                                                    const VerifyApprovalTxInfo&     transactionInfo
                                                    )
        {
        }
        
        //
        // TODO: replace 'ApprovalTransactionInfo&& transactionInfo' by 'const ApprovalTransactionInfo& transactionInfo'
        // (also VerifyApprovalInfo)
        
        // It will initiate the approving of modify transaction
        virtual void modifyApprovalTransactionIsReady( Replicator& replicator, const ApprovalTransactionInfo& transactionInfo ) = 0;
        
        // It will initiate the approving of single modify transaction
        virtual void singleModifyApprovalTransactionIsReady( Replicator& replicator, const ApprovalTransactionInfo& transactionInfo ) = 0;
        
        // It will be called when transaction could not be completed
        virtual void downloadApprovalTransactionIsReady( Replicator& replicator, const DownloadApprovalTransactionInfo& ) = 0;

        virtual void opinionHasBeenReceived(  Replicator& replicator,
                                              const ApprovalTransactionInfo& ) = 0;

        virtual void downloadOpinionHasBeenReceived(  Replicator& replicator,
                                                      const DownloadApprovalTransactionInfo& ) = 0;

        virtual void onLibtorrentSessionError( const std::string& message )
        {
            _LOG_ERR( "onLibtorrentSessionError: " << message );
        }
    };

    class DbgReplicatorEventHandler
    {
    public:

        virtual ~DbgReplicatorEventHandler() = default;

        // It will be called after the drive is syncronized with sandbox
        virtual void driveModificationIsCompleted( Replicator&                    replicator,
                                                   const sirius::Key&             driveKey,
                                                   const Hash256&                 modifyTransactionHash,
                                                   const sirius::drive::InfoHash& rootHash )
        {
            // for debugging?
        }

        // It will be called when rootHash is calculated in sandbox
        virtual void rootHashIsCalculated( Replicator&                    replicator,
                                           const sirius::Key&             driveKey,
                                           const Hash256&                 modifyTransactionHash,
                                           const sirius::drive::InfoHash& sandboxRootHash )
        {
            // for debugging?
        }
        
        // It will be called before 'replicator' shuts down
        virtual void willBeTerminated( Replicator& replicator )
        {
            //?
        }

        // It will be called after drive initializing
        virtual void driveAdded( const sirius::Key& driveKey ) {
        }

        // It will be called when rootHash is calculated in sandbox
        virtual void driveIsInitialized( Replicator&                    replicator,
                                         const sirius::Key&             driveKey,
                                         const sirius::drive::InfoHash& rootHash )
        {
        }        

        // It will be called in response on CloseDriveTransaction
        // It is needed to remove 'drive' from drive list (by Storage Extension)
        // (If this method has not been not called, then the disk has not yet been removed from the HDD - operation is not comapleted)
        virtual void driveIsClosed(  Replicator&                replicator,
                                     const sirius::Key&         driveKey,
                                     const Hash256&             transactionHash )
        {
        }

        virtual void driveIsRemoved(  Replicator&                replicator,
                                      const sirius::Key&         driveKey )
        {
        }

        // It will be called in response on CancelModifyTransaction
        virtual void  driveModificationIsCanceled(  Replicator&                  replicator,
                                                   const sirius::Key&           driveKey,
                                                   const Hash256&               modifyTransactionHash )
        {
        }

        // It will be called when modification ended with error (for example small disc space)
        virtual void modifyTransactionEndedWithError( Replicator&               replicator,
                                                     const sirius::Key&         driveKey,
                                                     const ModificationRequest& modifyRequest,
                                                     const std::string&         reason,
                                                     int                        errorCode ) = 0;
    };

    //
    // Drive
    //
    class FlatDrive {

    public:

        virtual ~FlatDrive() = default;

        virtual void terminate() = 0;

        virtual const Key& drivePublicKey() const = 0;

        virtual uint64_t maxSize() const = 0;

        virtual InfoHash rootHash() const = 0;

        virtual const std::vector<Key>& getReplicators() const = 0;

        virtual const Key&      getClient() const = 0;

        virtual void     replicatorAdded( mobj<Key>&& replicatorKey ) = 0;
        virtual void     replicatorRemoved( mobj<Key>&& replicatorKey ) = 0;

        virtual void     startModifyDrive( mobj<ModificationRequest>&& modifyRequest ) = 0;

        virtual void     cancelModifyDrive( mobj<ModificationCancelRequest>&& request ) = 0;

<<<<<<< HEAD
        virtual void     startDriveClosing( mobj<DriveClosureRequest>&& request ) = 0;
=======
        virtual void     startDriveClosing( mobj<Hash256>&& tx ) = 0;
>>>>>>> 22de8653

        virtual void     startVerification( mobj<VerificationRequest>&& request ) = 0;

        virtual void     cancelVerification( mobj<Hash256>&& tx ) = 0;

        virtual void     onVerifyApprovalTransactionHasBeenPublished( PublishedVerificationApprovalTransactionInfo info ) = 0;

        virtual void     onVerificationCodeReceived( mobj<VerificationCodeInfo>&& info ) = 0;

        virtual void     onVerificationOpinionReceived( mobj<VerifyApprovalTxInfo>&& info ) = 0;

//        virtual void     loadTorrent( const InfoHash& fileHash ) = 0;

        virtual void     onOpinionReceived( mobj<ApprovalTransactionInfo>&& anOpinion ) = 0;

        virtual void     onApprovalTransactionHasBeenPublished( const PublishedModificationApprovalTransactionInfo& transaction ) = 0;

        virtual void     onApprovalTransactionHasFailedInvalidOpinions(const Hash256& transactionHash) = 0;

        virtual void     onSingleApprovalTransactionHasBeenPublished( const PublishedModificationSingleApprovalTransactionInfo& transaction ) = 0;

        // actualRootHash should not be empty if it is called from replicator::asyncAddDrive()
        //virtual void     startCatchingUp( std::optional<CatchingUpRequest>&& actualRootHash ) = 0;

        virtual bool     isOutOfSync() const = 0;

        // It will be called by replicator
<<<<<<< HEAD
        virtual std::optional<Hash256> closingTxHash() const = 0;
=======
        virtual bool isItClosingTxHash( const Hash256& eventHash ) const = 0;
        
        virtual void removeAllDriveData() = 0;
>>>>>>> 22de8653

        virtual const ReplicatorList&  replicatorList() const = 0;

        // for testing and debugging
        virtual void dbgPrintDriveStatus() = 0;

        static std::string driveIsClosingPath( const std::string& driveRootPath );
    };

    class Session;

    PLUGIN_API std::shared_ptr<FlatDrive> createDefaultFlatDrive( std::shared_ptr<Session> session,
                                                       const std::string&       replicatorRootFolder,
                                                       const std::string&       replicatorSandboxRootFolder,
                                                       const Key&               drivePubKey,
                                                       const Key&               clientPubKey,
                                                       size_t                   maxSize,
                                                       size_t                   expectedCumulativeDownload,
                                                       ReplicatorEventHandler&  eventHandler,
                                                       Replicator&              replicator,
                                                       const std::vector<Key>&    replicators,
                                                       DbgReplicatorEventHandler* dbgEventHandler = nullptr );
}
<|MERGE_RESOLUTION|>--- conflicted
+++ resolved
@@ -575,11 +575,7 @@
 
         virtual void     cancelModifyDrive( mobj<ModificationCancelRequest>&& request ) = 0;
 
-<<<<<<< HEAD
         virtual void     startDriveClosing( mobj<DriveClosureRequest>&& request ) = 0;
-=======
-        virtual void     startDriveClosing( mobj<Hash256>&& tx ) = 0;
->>>>>>> 22de8653
 
         virtual void     startVerification( mobj<VerificationRequest>&& request ) = 0;
 
@@ -607,13 +603,9 @@
         virtual bool     isOutOfSync() const = 0;
 
         // It will be called by replicator
-<<<<<<< HEAD
-        virtual std::optional<Hash256> closingTxHash() const = 0;
-=======
         virtual bool isItClosingTxHash( const Hash256& eventHash ) const = 0;
         
         virtual void removeAllDriveData() = 0;
->>>>>>> 22de8653
 
         virtual const ReplicatorList&  replicatorList() const = 0;
 
