/*
*** Copyright 2021 ProximaX Limited. All rights reserved.
*** Use of this source code is governed by the Apache 2.0
*** license that can be found in the LICENSE file.
*/
#pragma once

#include "types.h"
#include "plugins.h"
#include "crypto/Signer.h"
#include <boost/asio/ip/tcp.hpp>
#include <cereal/archives/binary.hpp>
#include <memory>

namespace sirius::drive {

class FlatDrive;
class Replicator;

    namespace modify_status {
        enum code {
            failed = 0,
            sandbox_root_hash = 1, // calculated in sandbox
            update_completed = 2,
            broken = 3 // terminated
        };
    };

    using DriveModifyHandler = std::function<void( modify_status::code, const FlatDrive& drive, const std::string& error )>;

    struct ModifyRequest {
        InfoHash          m_clientDataInfoHash;
        Hash256           m_transactionHash;
        uint64_t          m_maxDataSize;
        ReplicatorList    m_replicatorList;
        Key               m_clientPublicKey;
    };

    // It is opinition of single replicator about how much data the other peers transferred.
    // (when it downloads modifyData)
    struct SingleOpinion
    {
        // Replicator public key
        std::array<uint8_t,32>  m_replicatorKey;

        // Opinions about how much the Replicators and the Drive Owner have uploaded to this Replicator.
        //TODO
        std::vector<uint8_t>    m_uploadReplicatorKeys;
        std::vector<uint64_t>   m_replicatorUploadBytes;
        uint64_t                m_clientUploadBytes = 0;
        
        // Signature of { modifyTransactionHash, rootHash, replicatorsUploadBytes, clientUploadBytes }
        Signature               m_signature;
        
        SingleOpinion() = default;
        
        SingleOpinion( const Key& replicatorKey ) : m_replicatorKey( replicatorKey.array() )
        {
        }
        
        void Sign( const crypto::KeyPair& keyPair, const Hash256& modifyTransactionHash, const InfoHash& rootHash )
        {
//            std::cerr <<  "Sign:" << keyPair.publicKey()[0] << "," << modifyTransactionHash[0] << "," << rootHash[0] << "," << m_replicatorUploadBytes[0] <<
//            "," << m_clientUploadBytes << "\n\n";
            crypto::Sign( keyPair,
                          {
                            utils::RawBuffer{modifyTransactionHash},
                            utils::RawBuffer{rootHash},
                            utils::RawBuffer{ (const uint8_t*) &m_replicatorUploadBytes[0],
                                                m_replicatorUploadBytes.size() * sizeof (m_replicatorUploadBytes[0]) },
                            utils::RawBuffer{(const uint8_t*)&m_clientUploadBytes,sizeof(m_clientUploadBytes)}
                          },
                          m_signature );
        }

        bool Verify( const Hash256& modifyTransactionHash, const InfoHash& rootHash ) const
        {
//            std::cerr <<  "Verify:" << m_replicatorKey[0] << "," << modifyTransactionHash[0] << "," << rootHash[0] << "," << m_replicatorUploadBytes[0] <<
//            "," << m_clientUploadBytes << "\n\n";
            return crypto::Verify( m_replicatorKey,
                                  {
                                    utils::RawBuffer{modifyTransactionHash},
                                    utils::RawBuffer{rootHash},
                                    utils::RawBuffer{ (const uint8_t*) &m_replicatorUploadBytes[0],
                                    m_replicatorUploadBytes.size() * sizeof (m_replicatorUploadBytes[0]) },
                                    utils::RawBuffer{(const uint8_t*)&m_clientUploadBytes,sizeof(m_clientUploadBytes)}
                                  },
                                  m_signature );
        }

        template <class Archive> void serialize( Archive & arch ) {
            arch( m_replicatorKey );
            arch( m_uploadReplicatorKeys );
            arch( m_replicatorUploadBytes );
            arch( m_clientUploadBytes );
            arch( cereal::binary_data( m_signature.data(), m_signature.size() ) );
        }

    };

    // It is used in 2 cases:
    // - as 'DataModificationApprovalTransaction '
    // - as 'DataModificationSingleApprovalTransaction' (in this case vector 'm_opinions' has single element)
    struct ApprovalTransactionInfo
    {
        // Drive public key
        std::array<uint8_t,32>  m_driveKey;

        // A reference to the transaction that initiated the modification
        std::array<uint8_t,32>  m_modifyTransactionHash;

        // Content Download Information for the File Structure
        std::array<uint8_t,32>  m_rootHash;
        
        // The size of the “File Structure” File
        uint64_t                m_fsTreeFileSize;

        // The size of metafiles (torrents?,folders?) including “File Structure” File
        uint64_t                m_metaFilesSize;

        // Total used disk space. Must not be more than the Drive Size.
        uint64_t                m_driveSize;

        // Opinions about how much the Replicators and the Drive Owner have uploaded to this Replicator.
        std::vector<SingleOpinion>   m_opinions;

        template <class Archive> void serialize( Archive & arch )
        {
            arch( m_driveKey );
            arch( m_modifyTransactionHash );
            arch( m_rootHash );
            arch( m_fsTreeFileSize );
            arch( m_metaFilesSize );
            arch( m_driveSize );
            arch( m_opinions );
        }
    };

    struct DownloadOpinion
    {
        // Replicator public key
        std::array<uint8_t,32>  m_replicatorKey;

        std::vector<uint64_t>   m_downloadedBytes;
        
        // Signature of { modifyTransactionHash, rootHash, replicatorsUploadBytes, clientUploadBytes }
        Signature               m_signature;
        
        DownloadOpinion() = default;
        
        DownloadOpinion( const Key& replicatorKey ) : m_replicatorKey( replicatorKey.array() )
        {
        }
        
        void Sign( const crypto::KeyPair& keyPair, const std::array<uint8_t,32>& blockHash, const std::array<uint8_t,32>& downloadChannelId )
        {
            crypto::Sign( keyPair,
                          {
                            utils::RawBuffer{blockHash},
                            utils::RawBuffer{downloadChannelId},
                            utils::RawBuffer{ (const uint8_t*) &m_downloadedBytes[0],
                                m_downloadedBytes.size() * sizeof (m_downloadedBytes[0]) },
                          },
                          m_signature );
        }

        bool Verify( const std::array<uint8_t,32>& blockHash, const std::array<uint8_t,32>& downloadChannelId ) const
        {
            return crypto::Verify( m_replicatorKey,
                                   {
                                        utils::RawBuffer{blockHash},
                                        utils::RawBuffer{downloadChannelId},
                                        utils::RawBuffer{ (const uint8_t*) &m_downloadedBytes[0],
                                        m_downloadedBytes.size() * sizeof (m_downloadedBytes[0]) },
                                   },
                                   m_signature );
        }

        template <class Archive> void serialize( Archive & arch ) {
            arch( m_replicatorKey );
            arch( m_downloadedBytes );
            arch( cereal::binary_data( m_signature.data(), m_signature.size() ) );
        }
    };

    struct DownloadApprovalTransactionInfo
    {
        // Its id
        std::array<uint8_t,32>  m_blockHash;
        
        // Transaction hash
        std::array<uint8_t,32>  m_downloadChannelId;

        //
        uint32_t                m_replicatorNumber;

        // Opinions about how much the Replicators and the Drive Owner have uploaded to this Replicator.
        std::vector<DownloadOpinion>   m_opinions;

        template <class Archive> void serialize( Archive & arch )
        {
            arch( m_blockHash );
            arch( m_downloadChannelId );
            arch( m_replicatorNumber );
            arch( m_opinions );
        }
    };


    // Iterface for storage extension
    class ReplicatorEventHandler
    {
    public:

        virtual ~ReplicatorEventHandler() = default;

        // It will be called before 'replicator' shuts down
        virtual void willBeTerminated( Replicator& replicator ) = 0;

        virtual void downloadApprovalTransactionIsReady( Replicator& replicator, const DownloadApprovalTransactionInfo& ) = 0;

        // It will be called when transaction could not be completed
        virtual void modifyTransactionIsCanceled( Replicator& replicator,
                                                 const sirius::Key&             driveKey,
                                                 const sirius::drive::InfoHash& modifyTransactionHash,
                                                 const std::string&             reason,
                                                 int                            errorCode ) = 0;
        
        // It will be called when rootHash is calculated in sandbox
        // (TODO it will be removed)
        virtual void rootHashIsCalculated( Replicator&                    replicator,
                                           const sirius::Key&             driveKey,
                                           const sirius::drive::InfoHash& modifyTransactionHash,
                                           const sirius::drive::InfoHash& sandboxRootHash ) = 0;
        
        // It will initiate the approving of modify transaction
        virtual void modifyApprovalTransactionIsReady( Replicator& replicator, ApprovalTransactionInfo&& transactionInfo ) = 0;
        
        // It will initiate the approving of single modify transaction
        virtual void singleModifyApprovalTransactionIsReady( Replicator& replicator, ApprovalTransactionInfo&& transactionInfo ) = 0;
        
        // It will be called after the drive is syncronized with sandbox
        virtual void driveModificationIsCompleted( Replicator&                    replicator,
                                                   const sirius::Key&             driveKey,
                                                   const sirius::drive::InfoHash& modifyTransactionHash,
                                                   const sirius::drive::InfoHash& rootHash ) = 0;
    };

    //
    // Drive
    //
    class FlatDrive {
    public:

        virtual ~FlatDrive() = default;
        //virtual void terminate() = 0;

        virtual const Key& drivePublicKey() const = 0;
        
        virtual uint64_t maxSize() const = 0;

        virtual InfoHash rootHash() const = 0;

        virtual uint64_t sandboxFsTreeSize() const = 0;
        
        virtual InfoHash sandboxRootHash() const = 0;

        virtual ReplicatorList getReplicators() = 0;

        virtual void     getSandboxDriveSizes( uint64_t& metaFilesSize, uint64_t&  driveSize ) const = 0;

        virtual void     startModifyDrive( ModifyRequest&& modifyRequest ) = 0;

        virtual void     cancelModifyDrive( const Hash256& transactionHash ) = 0;

        virtual void     loadTorrent( const InfoHash& fileHash ) = 0;
<<<<<<< HEAD

        virtual const    ModifyRequest& modifyRequest() const = 0;
=======
        
//        virtual void     onDownloadOpinionReceived( const DownloadApprovalTransactionInfo& anOpinion ) = 0;
//
//        virtual void     prepareDownloadApprovalTransactionInfo() = 0;
        
        virtual const ModifyRequest& modifyRequest() const = 0;
>>>>>>> 51745d43
        
        virtual void     onOpinionReceived( const ApprovalTransactionInfo& anOpinion ) = 0;

        virtual void     onApprovalTransactionHasBeenPublished( const ApprovalTransactionInfo& transaction ) = 0;

        virtual void     onSingleApprovalTransactionHasBeenPublished( const ApprovalTransactionInfo& transaction ) = 0;

        // for testing and debugging
        virtual void printDriveStatus() = 0;
    };

    class Session;

    PLUGIN_API std::shared_ptr<FlatDrive> createDefaultFlatDrive( std::shared_ptr<Session> session,
                                                       const std::string&       replicatorRootFolder,
                                                       const std::string&       replicatorSandboxRootFolder,
                                                       const Key&               drivePubKey,
                                                       size_t                   maxSize,
                                                       ReplicatorEventHandler&  eventHandler,
                                                       Replicator&              replicator,
                                                       const ReplicatorList&    replicators);
}
<|MERGE_RESOLUTION|>--- conflicted
+++ resolved
@@ -274,17 +274,12 @@
         virtual void     cancelModifyDrive( const Hash256& transactionHash ) = 0;
 
         virtual void     loadTorrent( const InfoHash& fileHash ) = 0;
-<<<<<<< HEAD
-
-        virtual const    ModifyRequest& modifyRequest() const = 0;
-=======
         
 //        virtual void     onDownloadOpinionReceived( const DownloadApprovalTransactionInfo& anOpinion ) = 0;
 //
 //        virtual void     prepareDownloadApprovalTransactionInfo() = 0;
         
-        virtual const ModifyRequest& modifyRequest() const = 0;
->>>>>>> 51745d43
+        virtual const 	 ModifyRequest& modifyRequest() const = 0;
         
         virtual void     onOpinionReceived( const ApprovalTransactionInfo& anOpinion ) = 0;
 
