--- conflicted
+++ resolved
@@ -23,8 +23,7 @@
 {
 
 class FlatDrive;
-<<<<<<< HEAD
-=======
+
 class Replicator;
 
     enum class DriveTaskType
@@ -35,49 +34,30 @@
         CATCHING_UP,
         MODIFICATION_REQUEST,
         STREAM_REQUEST,
-        DRIVE_VERIFICATION
+        DRIVE_VERIFICATION,
+        MANUAL_MODIFICATION,
+        MANUAL_SYNCHRONIZATION
     };
 
     inline std::string driveTaskTypeToString( DriveTaskType t )
     {
         switch(t)
         {
-            case DriveTaskType::DRIVE_INITIALIZATION:   return "initialization";
-            case DriveTaskType::DRIVE_CLOSURE:          return "drive_closure";
-            case DriveTaskType::MODIFICATION_CANCEL:    return "modification_cancel";
-            case DriveTaskType::CATCHING_UP:            return "catching_up";
-            case DriveTaskType::MODIFICATION_REQUEST:   return "modification";
-            case DriveTaskType::STREAM_REQUEST:         return "stream";
-            case DriveTaskType::DRIVE_VERIFICATION:     return "verification";
+            case DriveTaskType::DRIVE_INITIALIZATION:       return "initialization";
+            case DriveTaskType::DRIVE_CLOSURE:              return "drive_closure";
+            case DriveTaskType::MODIFICATION_CANCEL:        return "modification_cancel";
+            case DriveTaskType::CATCHING_UP:                return "catching_up";
+            case DriveTaskType::MODIFICATION_REQUEST:       return "modification";
+            case DriveTaskType::STREAM_REQUEST:             return "stream";
+            case DriveTaskType::DRIVE_VERIFICATION:         return "verification";
+            case DriveTaskType::MANUAL_MODIFICATION:        return "manual modification";
+            case DriveTaskType::MANUAL_SYNCHRONIZATION:     return "manual synchronization";
         };
         return "unknown";
     }
 
     namespace modify_status {
         enum code {
-            failed = 0,
-            sandbox_root_hash = 1, // calculated in sandbox
-            update_completed = 2,
-            broken = 3 // terminated
-        };
-    };
-
-    struct CompletedModification {
-
-        enum class CompletedModificationStatus {
-            APPROVED, CANCELLED
-        };
-
-        Hash256                     m_modificationId;
-        CompletedModificationStatus m_status;
->>>>>>> 5a2226e3
-
-class Replicator;
-
-namespace modify_status
-{
-enum code
-{
     failed = 0,
     sandbox_root_hash = 1, // calculated in sandbox
     update_completed = 2,
@@ -833,7 +813,6 @@
 
     virtual void acceptChunkInfoMessage( mobj<ChunkInfo>&&, const boost::asio::ip::udp::endpoint& sender ) = 0;
 
-<<<<<<< HEAD
     virtual void acceptFinishStreamTx( mobj<StreamFinishRequest>&& ) = 0;
 
     virtual std::string acceptGetChunksInfoMessage( const std::array<uint8_t, 32>& streamId,
@@ -841,15 +820,11 @@
                                                     const boost::asio::ip::udp::endpoint& viewer ) = 0;
 
     virtual std::string acceptGetPlaylistHashRequest( const std::array<uint8_t, 32>& streamId ) = 0;
+
+        virtual std::optional<DriveTaskType> getDriveStatus( const std::array<uint8_t,32>& interectedTaskTx, bool& outIsTaskQueued ) = 0;
 };
 
 class Session;
-=======
-        virtual std::string acceptGetPlaylistHashRequest( const std::array<uint8_t,32>& streamId ) = 0;
-        
-        virtual std::optional<DriveTaskType> getDriveStatus( const std::array<uint8_t,32>& interectedTaskTx, bool& outIsTaskQueued ) = 0;
-    };
->>>>>>> 5a2226e3
 
 PLUGIN_API std::shared_ptr<FlatDrive> createDefaultFlatDrive(
         std::shared_ptr<Session> session,
