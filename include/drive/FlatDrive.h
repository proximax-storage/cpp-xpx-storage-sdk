/*
*** Copyright 2021 ProximaX Limited. All rights reserved.
*** Use of this source code is governed by the Apache 2.0
*** license that can be found in the LICENSE file.
*/
#pragma once

#include "types.h"
#include "log.h"
#include "plugins.h"
#include "crypto/Signer.h"
#include "../../src/drive/Session.h"
#include <boost/asio/ip/tcp.hpp>
#include <cereal/archives/binary.hpp>
#include <memory>

namespace sirius::drive {

class FlatDrive;
class Replicator;

    namespace modify_status {
        enum code {
            failed = 0,
            sandbox_root_hash = 1, // calculated in sandbox
            update_completed = 2,
            broken = 3 // terminated
        };
    };

    struct AddDriveRequest {
        uint64_t          m_driveSize;
        uint64_t          m_expectedCumulativeDownloadSize;
        ReplicatorList    m_fullReplicatorList;
        Key               m_client;
        ReplicatorList    m_modifyDonatorShard;
        ReplicatorList    m_modifyRecipientShard;
    };

    using DriveModifyHandler = std::function<void( modify_status::code, const FlatDrive& drive, const std::string& error )>;

    struct ModificationRequest
    {
        InfoHash        m_clientDataInfoHash;
        Hash256         m_transactionHash;
        uint64_t        m_maxDataSize;
        ReplicatorList  m_unusedReplicatorList;

        bool m_isCanceled = false;
    };

    struct CatchingUpRequest
    {
        InfoHash m_rootHash;
        Hash256 m_modifyTransactionHash;
    };

    struct ModificationCancelRequest
    {
        Hash256 m_modifyTransactionHash;
    };

    struct DriveClosureRequest
    {
        std::optional<Hash256> m_removeDriveTx;
    };

    struct DownloadRequest {
        Key                  m_channelKey;
        uint64_t             m_prepaidDownloadSize;
        std::vector<Key>     m_replicators;
        std::vector<Key>     m_clients;
    };

    struct KeyAndBytes
    {
        std::array<uint8_t,32> m_key;
        uint64_t               m_uploadedBytes;

        template<class Archive>
        void serialize(Archive &arch)
        {
            arch(m_key);
            arch(m_uploadedBytes);
        }
    };

<<<<<<< HEAD
    // It is opinition of single replicator about how much data the other peers transferred.
    // (when it downloads modifyData)
    struct SingleOpinion
    {
        // Replicator public key
        std::array<uint8_t,32>      m_replicatorKey;

        std::vector<KeyAndBytes>    m_uploadLayout;
        
        // Signature of { modifyTransactionHash, rootHash, replicatorsUploadBytes, clientUploadBytes }
        Signature               m_signature;
        
        SingleOpinion() = default;
        
        SingleOpinion( const Key& replicatorKey ) : m_replicatorKey( replicatorKey.array() )
        {
        }
        
        void Sign( const crypto::KeyPair& keyPair,
                   const Key& driveKey,
                   const Hash256& modifyTransactionHash,
                   const InfoHash& rootHash,
                   const uint64_t& fsTreeFileSize,
                   const uint64_t& metaFilesSize,
                   const uint64_t& driveSize)
        {
//            std::cerr <<  "Sign:" << keyPair.publicKey()[0] << "," << modifyTransactionHash[0] << "," << rootHash[0] << "," << m_replicatorUploadBytes[0] <<
//            "," << m_clientUploadBytes << "\n\n";
            crypto::Sign( keyPair,
                          {
                            utils::RawBuffer{driveKey},
                            utils::RawBuffer{modifyTransactionHash},
                            utils::RawBuffer{rootHash},
                            utils::RawBuffer{(const uint8_t*) &fsTreeFileSize, sizeof(fsTreeFileSize)},
                            utils::RawBuffer{(const uint8_t*) &metaFilesSize, sizeof(metaFilesSize)},
                            utils::RawBuffer{(const uint8_t*) &driveSize, sizeof(driveSize)},
                            utils::RawBuffer{ (const uint8_t*) &m_uploadLayout[0],
                                              m_uploadLayout.size() * sizeof (m_uploadLayout[0]) }
                          },
                          m_signature );
        }

        bool Verify( const crypto::KeyPair& keyPair,
                     const Key& driveKey,
                     const Hash256& modifyTransactionHash,
                     const InfoHash& rootHash,
                     const uint64_t& fsTreeFileSize,
                     const uint64_t& metaFilesSize,
                     const uint64_t& driveSize ) const
        {
//            std::cerr <<  "Verify:" << m_replicatorKey[0] << "," << modifyTransactionHash[0] << "," << rootHash[0] << "," << m_replicatorUploadBytes[0] <<
//            "," << m_clientUploadBytes << "\n\n";
            return crypto::Verify( m_replicatorKey,
                                  {
                                    utils::RawBuffer{driveKey},
                                    utils::RawBuffer{modifyTransactionHash},
                                    utils::RawBuffer{rootHash},
                                    utils::RawBuffer{(const uint8_t*) &fsTreeFileSize, sizeof(fsTreeFileSize)},
                                    utils::RawBuffer{(const uint8_t*) &metaFilesSize, sizeof(metaFilesSize)},
                                    utils::RawBuffer{(const uint8_t*) &driveSize, sizeof(driveSize)},
                                    utils::RawBuffer{ (const uint8_t*) &m_uploadLayout[0],
                                                      m_uploadLayout.size() * sizeof (m_uploadLayout[0]) }
                                  },
                                  m_signature );
        }

        template <class Archive> void serialize( Archive & arch ) {
            arch( m_replicatorKey );
            arch( m_uploadLayout );
            arch( cereal::binary_data( m_signature.data(), m_signature.size() ) );
        }

    };

    struct PublishedModificationApprovalTransactionInfo
=======
	// It is opinition of single replicator about how much data the other peers transferred.
	// (when it downloads modifyData)
	struct SingleOpinion {
		// Replicator public key
		std::array<uint8_t, 32> m_replicatorKey;

		std::vector<KeyAndBytes> m_uploadLayout;

		// Signature of { modifyTransactionHash, rootHash, replicatorsUploadBytes, clientUploadBytes }
		Signature m_signature;

		SingleOpinion() = default;

		SingleOpinion(const Key& replicatorKey) : m_replicatorKey(replicatorKey.array()) {}

		void
				Sign(const crypto::KeyPair& keyPair,
					 const Key& driveKey,
					 const Hash256& modifyTransactionHash,
					 const InfoHash& rootHash,
					 const uint64_t& fsTreeFileSize,
					 const uint64_t& metaFilesSize,
					 const uint64_t& driveSize) {
			//            std::cerr <<  "Sign:" << keyPair.publicKey()[0] << "," << modifyTransactionHash[0] << "," <<
			//            rootHash[0] << "," << m_replicatorUploadBytes[0] <<
			//            "," << m_clientUploadBytes << "\n\n";
			crypto::Sign(
					keyPair,
					{ utils::RawBuffer { driveKey },
					  utils::RawBuffer { modifyTransactionHash },
					  utils::RawBuffer { rootHash },
					  utils::RawBuffer { (const uint8_t*)&fsTreeFileSize, sizeof(fsTreeFileSize) },
					  utils::RawBuffer { (const uint8_t*)&metaFilesSize, sizeof(metaFilesSize) },
					  utils::RawBuffer { (const uint8_t*)&driveSize, sizeof(driveSize) },
					  utils::RawBuffer { (const uint8_t*)&m_uploadLayout[0],
										 m_uploadLayout.size() * sizeof(m_uploadLayout[0]) } },
					m_signature);
		}

		bool
				Verify(const crypto::KeyPair& keyPair,
					   const Key& driveKey,
					   const Hash256& modifyTransactionHash,
					   const InfoHash& rootHash,
					   const uint64_t& fsTreeFileSize,
					   const uint64_t& metaFilesSize,
					   const uint64_t& driveSize) const {
			//            std::cerr <<  "Verify:" << m_replicatorKey[0] << "," << modifyTransactionHash[0] << "," <<
			//            rootHash[0] << "," << m_replicatorUploadBytes[0] <<
			//            "," << m_clientUploadBytes << "\n\n";
			return crypto::Verify(
					m_replicatorKey,
					{ utils::RawBuffer { driveKey },
					  utils::RawBuffer { modifyTransactionHash },
					  utils::RawBuffer { rootHash },
					  utils::RawBuffer { (const uint8_t*)&fsTreeFileSize, sizeof(fsTreeFileSize) },
					  utils::RawBuffer { (const uint8_t*)&metaFilesSize, sizeof(metaFilesSize) },
					  utils::RawBuffer { (const uint8_t*)&driveSize, sizeof(driveSize) },
					  utils::RawBuffer { (const uint8_t*)&m_uploadLayout[0],
										 m_uploadLayout.size() * sizeof(m_uploadLayout[0]) } },
					m_signature);
		}

		template<class Archive>
		void serialize(Archive& arch) {
			arch(m_replicatorKey);
			arch(m_uploadLayout);
			arch(cereal::binary_data(m_signature.data(), m_signature.size()));
		}
	};

	struct PublishedModificationApprovalTransactionInfo
>>>>>>> 8e2b126c
    {
        // Drive public key
        std::array<uint8_t, 32> m_driveKey;

        // A reference to the transaction that initiated the modification
        std::array<uint8_t, 32> m_modifyTransactionHash;

        // New root hash (hash of the File Structure)
        std::array<uint8_t, 32> m_rootHash;

        // Keys of the cosigners
        std::vector<std::array<uint8_t, 32>> m_replicatorKeys;
    };

    struct PublishedModificationSingleApprovalTransactionInfo
    {
        // Drive public key
        std::array<uint8_t, 32> m_driveKey;

        // A reference to the transaction that initiated the modification
        std::array<uint8_t, 32> m_modifyTransactionHash;
    };

    struct PublishedVerificationApprovalTransactionInfo
    {
        // requested tx
        std::array<uint8_t, 32> m_tx;

        // Drive public key
        std::array<uint8_t, 32> m_driveKey;
    };

    // It is used in 2 cases:
    // - as 'DataModificationApprovalTransaction '
    // - as 'DataModificationSingleApprovalTransaction' (in this case vector 'm_opinions' has single element)
    struct ApprovalTransactionInfo
    {
        // Drive public key
        std::array<uint8_t,32>  m_driveKey;

        // A reference to the transaction that initiated the modification
        std::array<uint8_t,32>  m_modifyTransactionHash;

        // New root hash (hash of the File Structure)
        std::array<uint8_t,32>  m_rootHash;
        
        // The size of the “File Structure” File
        uint64_t                m_fsTreeFileSize;

        // The size of metafiles (torrents?,folders?) including “File Structure” File
        uint64_t                m_metaFilesSize;

        // Total used disk space. Must not be more than the Drive Size.
        uint64_t                m_driveSize;

        // Opinions about how much the Replicators and the Drive Owner have uploaded to this Replicator.
        std::vector<SingleOpinion>   m_opinions;

        template <class Archive> void serialize( Archive & arch )
        {
            arch( m_driveKey );
            arch( m_modifyTransactionHash );
            arch( m_rootHash );
            arch( m_fsTreeFileSize );
            arch( m_metaFilesSize );
            arch( m_driveSize );
            arch( m_opinions );
        }

        operator PublishedModificationApprovalTransactionInfo() const
        {
            std::vector<std::array<uint8_t, 32>> replicatorKeys;
            for (const auto& opinion: m_opinions)
            {
                replicatorKeys.push_back(opinion.m_replicatorKey);
            }
            return {m_driveKey, m_modifyTransactionHash, m_rootHash, replicatorKeys};
        }

        operator PublishedModificationSingleApprovalTransactionInfo() const
        {
            return {m_driveKey, m_modifyTransactionHash};
        }
    };

    struct DownloadOpinion
    {
        // Replicator public key
        std::array<uint8_t,32>   m_replicatorKey;

        std::vector<KeyAndBytes> m_downloadLayout;
        
        // Signature of { modifyTransactionHash, rootHash, replicatorsUploadBytes, clientUploadBytes }
        Signature               m_signature;
        
        DownloadOpinion() = default;
        
        DownloadOpinion( const Key& replicatorKey ) : m_replicatorKey( replicatorKey.array() )
        {
        }
        
        void Sign( const crypto::KeyPair& keyPair,
                   const std::array<uint8_t,32>& blockHash,
                   const std::array<uint8_t,32>& downloadChannelId )
        {
            crypto::Sign( keyPair,
                          {
                            utils::RawBuffer{blockHash},
                            utils::RawBuffer{downloadChannelId},
                            utils::RawBuffer{ (const uint8_t*) &m_downloadLayout[0],
                                              m_downloadLayout.size() * sizeof (m_downloadLayout[0]) },
                          },
                          m_signature );
        }

        bool Verify( const std::array<uint8_t,32>& blockHash, const std::array<uint8_t,32>& downloadChannelId ) const
        {
            return crypto::Verify( m_replicatorKey,
                                   {
                                        utils::RawBuffer{blockHash},
                                        utils::RawBuffer{downloadChannelId},
                                        utils::RawBuffer{ (const uint8_t*) &m_downloadLayout[0],
                                                          m_downloadLayout.size() * sizeof (m_downloadLayout[0]) },
                                   },
                                   m_signature );
        }

        template <class Archive> void serialize( Archive & arch ) {
            arch( m_replicatorKey );
            arch( m_downloadLayout );
            arch( cereal::binary_data( m_signature.data(), m_signature.size() ) );
        }
    };

    struct DownloadApprovalTransactionInfo
    {
        // Its id
        std::array<uint8_t,32>  m_blockHash;
        
        // Transaction hash
        std::array<uint8_t,32>  m_downloadChannelId;

        // Opinions about how much the Replicators and the Drive Owner have uploaded to this Replicator.
        std::vector<DownloadOpinion>   m_opinions;

        template <class Archive> void serialize( Archive & arch )
        {
            arch( m_blockHash );
            arch( m_downloadChannelId );
            arch( m_opinions );
        }
    };

    struct VerificationRequest
    {
        Hash256                     m_tx;
        uint32_t                    m_shardId = 0;
        InfoHash                    m_actualRootHash;
        std::vector<Key>            m_replicators;
        std::uint32_t               m_durationMs;
    };

    struct VerificationCodeInfo
    {
        std::array<uint8_t,32> m_tx;
        std::array<uint8_t,32> m_replicatorKey;
        std::array<uint8_t,32> m_driveKey;
        uint64_t               m_code;

        Signature              m_signature;

        template <class Archive> void serialize( Archive & arch )
        {
            arch( m_tx );
            arch( m_replicatorKey );
            arch( m_driveKey );
            arch( m_code );
            arch( cereal::binary_data( m_signature.data(), m_signature.size() ) );
        }

        void Sign( const crypto::KeyPair& keyPair )
        {
            crypto::Sign( keyPair,
                          {
                            utils::RawBuffer{m_tx},
                            utils::RawBuffer{m_driveKey},
                            utils::RawBuffer{ (const uint8_t*) &m_code, sizeof(m_code) },
                          },
                          m_signature );
        }

        bool Verify() const
        {
            return crypto::Verify( m_replicatorKey,
                                   {
                                        utils::RawBuffer{m_tx},
                                        utils::RawBuffer{m_driveKey},
                                        utils::RawBuffer{ (const uint8_t*) &m_code, sizeof(m_code) },
                                   },
                                   m_signature );
        }
    };

    struct VerifyOpinion
    {
        std::array<uint8_t,32>              m_publicKey;
        std::vector<uint8_t>                m_opinions;

        // our publicKey, m_tx, m_driveKey, m_shardId, m_opinions
        Signature                   m_signature;
        
        template <class Archive> void serialize( Archive & arch )
        {
            arch( m_publicKey );
            arch( m_opinions );
            arch( cereal::binary_data( m_signature.data(), m_signature.size() ) );
        }

        void Sign( const crypto::KeyPair&           keyPair,
                   const std::array<uint8_t,32>&    tx,
                   const std::array<uint8_t,32>&    driveKey,
                   uint32_t                         shardId )
       {
            crypto::Sign( keyPair,
                          {
                            utils::RawBuffer{tx},
                            utils::RawBuffer{driveKey},
                            utils::RawBuffer{(const uint8_t*) &shardId, sizeof(shardId)},
                            utils::RawBuffer{m_opinions},
                          },
                          m_signature );
        }

        bool Verify( const std::array<uint8_t,32>&    tx,
                     const std::array<uint8_t,32>&    driveKey,
                     uint32_t                         shardId ) const
        {
            return crypto::Verify( m_publicKey,
                                  {
                                    utils::RawBuffer{tx},
                                    utils::RawBuffer{driveKey},
                                    utils::RawBuffer{(const uint8_t*) &shardId, sizeof(shardId)},
                                    utils::RawBuffer{m_opinions},
                                  },
                                  m_signature );
        }
    };

    struct VerifyApprovalTxInfo
    {
        std::array<uint8_t,32>          m_tx;
        std::array<uint8_t,32>          m_driveKey;
        uint32_t                        m_shardId = 0;
        std::vector<VerifyOpinion>      m_opinions;

        template <class Archive> void serialize( Archive & arch )
        {
            arch( m_tx );
            arch( m_driveKey );
            arch( m_shardId );
            arch( m_opinions );
        }

        operator PublishedVerificationApprovalTransactionInfo() const
        {
            return { m_tx, m_driveKey };
        }
    };

    // UseTorrentInfo is used to avoid adding torrents into session with the same hash
    // and for deleting unused files and torrents from session
    struct UseTorrentInfo {
        Session::lt_handle  m_ltHandle = {};
        bool                m_isUsed = true;
    };

    // Interface for storage extension
    class ReplicatorEventHandler
    {
    public:

        virtual ~ReplicatorEventHandler() = default;

        virtual void verificationTransactionIsReady( Replicator&                    replicator,
                                                    const VerifyApprovalTxInfo&     transactionInfo
                                                    )
        {
        }
        
        //
        // TODO: replace 'ApprovalTransactionInfo&& transactionInfo' by 'const ApprovalTransactionInfo& transactionInfo'
        // (also VerifyApprovalInfo)
        
        // It will initiate the approving of modify transaction
        virtual void modifyApprovalTransactionIsReady( Replicator& replicator, const ApprovalTransactionInfo& transactionInfo ) = 0;
        
        // It will initiate the approving of single modify transaction
        virtual void singleModifyApprovalTransactionIsReady( Replicator& replicator, const ApprovalTransactionInfo& transactionInfo ) = 0;
        
        // It will be called when transaction could not be completed
        virtual void downloadApprovalTransactionIsReady( Replicator& replicator, const DownloadApprovalTransactionInfo& ) = 0;

        virtual void opinionHasBeenReceived(  Replicator& replicator,
                                              const ApprovalTransactionInfo& ) = 0;

        virtual void downloadOpinionHasBeenReceived(  Replicator& replicator,
                                                      const DownloadApprovalTransactionInfo& ) = 0;

        virtual void onLibtorrentSessionError( const std::string& message )
        {
            _LOG_ERR( "onLibtorrentSessionError: " << message );
        }
    };

    class DbgReplicatorEventHandler
    {
    public:

        virtual ~DbgReplicatorEventHandler() = default;

        // It will be called after the drive is syncronized with sandbox
        virtual void driveModificationIsCompleted( Replicator&                    replicator,
                                                   const sirius::Key&             driveKey,
                                                   const Hash256&                 modifyTransactionHash,
                                                   const sirius::drive::InfoHash& rootHash )
        {
            // for debugging?
        }

        // It will be called when rootHash is calculated in sandbox
        virtual void rootHashIsCalculated( Replicator&                    replicator,
                                           const sirius::Key&             driveKey,
                                           const Hash256&                 modifyTransactionHash,
                                           const sirius::drive::InfoHash& sandboxRootHash )
        {
            // for debugging?
        }
        
        // It will be called before 'replicator' shuts down
        virtual void willBeTerminated( Replicator& replicator )
        {
            //?
        }

        // It will be called after drive initializing
        virtual void driveAdded( const sirius::Key& driveKey ) {
        }

        // It will be called when rootHash is calculated in sandbox
        virtual void driveIsInitialized( Replicator&                    replicator,
                                         const sirius::Key&             driveKey,
                                         const sirius::drive::InfoHash& rootHash )
        {
        }        

        // It will be called in response on CloseDriveTransaction
        // It is needed to remove 'drive' from drive list (by Storage Extension)
        // (If this method has not been not called, then the disk has not yet been removed from the HDD - operation is not comapleted)
        virtual void driveIsClosed(  Replicator&                replicator,
                                     const sirius::Key&         driveKey,
                                     const Hash256&             transactionHash )
        {
        }

        virtual void driveIsRemoved(  Replicator&                replicator,
                                      const sirius::Key&         driveKey )
        {
        }

        // It will be called in response on CancelModifyTransaction
        virtual void  driveModificationIsCanceled(  Replicator&                  replicator,
                                                   const sirius::Key&           driveKey,
                                                   const Hash256&               modifyTransactionHash )
        {
        }

        // It will be called when modification ended with error (for example small disc space)
        virtual void modifyTransactionEndedWithError( Replicator&               replicator,
                                                     const sirius::Key&         driveKey,
                                                     const ModificationRequest& modifyRequest,
                                                     const std::string&         reason,
                                                     int                        errorCode ) = 0;
    };

    //
    // Drive
    //
    class FlatDrive {

    public:

        virtual ~FlatDrive() = default;

        virtual void terminate() = 0;

        virtual const Key& drivePublicKey() const = 0;

        virtual uint64_t maxSize() const = 0;

        virtual InfoHash rootHash() const = 0;

        virtual const ReplicatorList&  getAllReplicators() const = 0;

        virtual const Key& driveOwner() const = 0;

        virtual void     setReplicators( mobj<ReplicatorList>&& replicatorKeys ) = 0;

        virtual void     startModifyDrive( mobj<ModificationRequest>&& modifyRequest ) = 0;

        virtual void     cancelModifyDrive( mobj<ModificationCancelRequest>&& request ) = 0;

        virtual void     startDriveClosing( mobj<DriveClosureRequest>&& request ) = 0;

        virtual void     startVerification( mobj<VerificationRequest>&& request ) = 0;

        virtual void     cancelVerification( mobj<Hash256>&& tx ) = 0;
        
        // modification shards
        virtual void     setShardDonator( mobj<ReplicatorList>&& replicatorKeys ) = 0;
        virtual void     setShardRecipient( mobj<ReplicatorList>&& replicatorKeys ) = 0;

        virtual const ReplicatorList& donatorShard()   const = 0;
        virtual const ReplicatorList& recipientShard() const = 0;

        virtual void     onVerifyApprovalTransactionHasBeenPublished( PublishedVerificationApprovalTransactionInfo info ) = 0;

        virtual void     onVerificationCodeReceived( mobj<VerificationCodeInfo>&& info ) = 0;

        virtual void     onVerificationOpinionReceived( mobj<VerifyApprovalTxInfo>&& info ) = 0;

//        virtual void     loadTorrent( const InfoHash& fileHash ) = 0;

        virtual void     onOpinionReceived( mobj<ApprovalTransactionInfo>&& anOpinion ) = 0;

        virtual void     onApprovalTransactionHasBeenPublished( const PublishedModificationApprovalTransactionInfo& transaction ) = 0;

        virtual void     onApprovalTransactionHasFailedInvalidOpinions(const Hash256& transactionHash) = 0;

        virtual void     onSingleApprovalTransactionHasBeenPublished( const PublishedModificationSingleApprovalTransactionInfo& transaction ) = 0;

        // actualRootHash should not be empty if it is called from replicator::asyncAddDrive()
        //virtual void     startCatchingUp( std::optional<CatchingUpRequest>&& actualRootHash ) = 0;

        // for testing and debugging
        virtual void dbgPrintDriveStatus() = 0;

        static std::string driveIsClosingPath( const std::string& driveRootPath );
    };

    class Session;

    PLUGIN_API std::shared_ptr<FlatDrive> createDefaultFlatDrive( std::shared_ptr<Session> session,
                                                       const std::string&           replicatorRootFolder,
                                                       const std::string&           replicatorSandboxRootFolder,
                                                       const Key&                   drivePubKey,
                                                       const Key&                   clientPubKey,
                                                       size_t                       maxSize,
                                                       size_t                       expectedCumulativeDownload,
                                                       ReplicatorEventHandler&      eventHandler,
                                                       Replicator&                  replicator,
                                                       const ReplicatorList&        fullReplicatorList,
                                                       const ReplicatorList&        modifyDonatorShard,
                                                       const ReplicatorList&        modifyRecipientShard,
                                                       DbgReplicatorEventHandler*   dbgEventHandler = nullptr );
}
<|MERGE_RESOLUTION|>--- conflicted
+++ resolved
@@ -85,7 +85,6 @@
         }
     };
 
-<<<<<<< HEAD
     // It is opinition of single replicator about how much data the other peers transferred.
     // (when it downloads modifyData)
     struct SingleOpinion
@@ -94,16 +93,16 @@
         std::array<uint8_t,32>      m_replicatorKey;
 
         std::vector<KeyAndBytes>    m_uploadLayout;
-        
+
         // Signature of { modifyTransactionHash, rootHash, replicatorsUploadBytes, clientUploadBytes }
         Signature               m_signature;
-        
+
         SingleOpinion() = default;
-        
+
         SingleOpinion( const Key& replicatorKey ) : m_replicatorKey( replicatorKey.array() )
         {
         }
-        
+
         void Sign( const crypto::KeyPair& keyPair,
                    const Key& driveKey,
                    const Hash256& modifyTransactionHash,
@@ -127,79 +126,6 @@
                           },
                           m_signature );
         }
-
-        bool Verify( const crypto::KeyPair& keyPair,
-                     const Key& driveKey,
-                     const Hash256& modifyTransactionHash,
-                     const InfoHash& rootHash,
-                     const uint64_t& fsTreeFileSize,
-                     const uint64_t& metaFilesSize,
-                     const uint64_t& driveSize ) const
-        {
-//            std::cerr <<  "Verify:" << m_replicatorKey[0] << "," << modifyTransactionHash[0] << "," << rootHash[0] << "," << m_replicatorUploadBytes[0] <<
-//            "," << m_clientUploadBytes << "\n\n";
-            return crypto::Verify( m_replicatorKey,
-                                  {
-                                    utils::RawBuffer{driveKey},
-                                    utils::RawBuffer{modifyTransactionHash},
-                                    utils::RawBuffer{rootHash},
-                                    utils::RawBuffer{(const uint8_t*) &fsTreeFileSize, sizeof(fsTreeFileSize)},
-                                    utils::RawBuffer{(const uint8_t*) &metaFilesSize, sizeof(metaFilesSize)},
-                                    utils::RawBuffer{(const uint8_t*) &driveSize, sizeof(driveSize)},
-                                    utils::RawBuffer{ (const uint8_t*) &m_uploadLayout[0],
-                                                      m_uploadLayout.size() * sizeof (m_uploadLayout[0]) }
-                                  },
-                                  m_signature );
-        }
-
-        template <class Archive> void serialize( Archive & arch ) {
-            arch( m_replicatorKey );
-            arch( m_uploadLayout );
-            arch( cereal::binary_data( m_signature.data(), m_signature.size() ) );
-        }
-
-    };
-
-    struct PublishedModificationApprovalTransactionInfo
-=======
-	// It is opinition of single replicator about how much data the other peers transferred.
-	// (when it downloads modifyData)
-	struct SingleOpinion {
-		// Replicator public key
-		std::array<uint8_t, 32> m_replicatorKey;
-
-		std::vector<KeyAndBytes> m_uploadLayout;
-
-		// Signature of { modifyTransactionHash, rootHash, replicatorsUploadBytes, clientUploadBytes }
-		Signature m_signature;
-
-		SingleOpinion() = default;
-
-		SingleOpinion(const Key& replicatorKey) : m_replicatorKey(replicatorKey.array()) {}
-
-		void
-				Sign(const crypto::KeyPair& keyPair,
-					 const Key& driveKey,
-					 const Hash256& modifyTransactionHash,
-					 const InfoHash& rootHash,
-					 const uint64_t& fsTreeFileSize,
-					 const uint64_t& metaFilesSize,
-					 const uint64_t& driveSize) {
-			//            std::cerr <<  "Sign:" << keyPair.publicKey()[0] << "," << modifyTransactionHash[0] << "," <<
-			//            rootHash[0] << "," << m_replicatorUploadBytes[0] <<
-			//            "," << m_clientUploadBytes << "\n\n";
-			crypto::Sign(
-					keyPair,
-					{ utils::RawBuffer { driveKey },
-					  utils::RawBuffer { modifyTransactionHash },
-					  utils::RawBuffer { rootHash },
-					  utils::RawBuffer { (const uint8_t*)&fsTreeFileSize, sizeof(fsTreeFileSize) },
-					  utils::RawBuffer { (const uint8_t*)&metaFilesSize, sizeof(metaFilesSize) },
-					  utils::RawBuffer { (const uint8_t*)&driveSize, sizeof(driveSize) },
-					  utils::RawBuffer { (const uint8_t*)&m_uploadLayout[0],
-										 m_uploadLayout.size() * sizeof(m_uploadLayout[0]) } },
-					m_signature);
-		}
 
 		bool
 				Verify(const crypto::KeyPair& keyPair,
@@ -224,17 +150,39 @@
 										 m_uploadLayout.size() * sizeof(m_uploadLayout[0]) } },
 					m_signature);
 		}
-
-		template<class Archive>
-		void serialize(Archive& arch) {
-			arch(m_replicatorKey);
-			arch(m_uploadLayout);
-			arch(cereal::binary_data(m_signature.data(), m_signature.size()));
-		}
-	};
-
-	struct PublishedModificationApprovalTransactionInfo
->>>>>>> 8e2b126c
+        bool Verify( const crypto::KeyPair& keyPair,
+                     const Key& driveKey,
+                     const Hash256& modifyTransactionHash,
+                     const InfoHash& rootHash,
+                     const uint64_t& fsTreeFileSize,
+                     const uint64_t& metaFilesSize,
+                     const uint64_t& driveSize ) const
+        {
+//            std::cerr <<  "Verify:" << m_replicatorKey[0] << "," << modifyTransactionHash[0] << "," << rootHash[0] << "," << m_replicatorUploadBytes[0] <<
+//            "," << m_clientUploadBytes << "\n\n";
+            return crypto::Verify( m_replicatorKey,
+                                  {
+                                    utils::RawBuffer{driveKey},
+                                    utils::RawBuffer{modifyTransactionHash},
+                                    utils::RawBuffer{rootHash},
+                                    utils::RawBuffer{(const uint8_t*) &fsTreeFileSize, sizeof(fsTreeFileSize)},
+                                    utils::RawBuffer{(const uint8_t*) &metaFilesSize, sizeof(metaFilesSize)},
+                                    utils::RawBuffer{(const uint8_t*) &driveSize, sizeof(driveSize)},
+                                    utils::RawBuffer{ (const uint8_t*) &m_uploadLayout[0],
+                                                      m_uploadLayout.size() * sizeof (m_uploadLayout[0]) }
+                                  },
+                                  m_signature );
+        }
+
+        template <class Archive> void serialize( Archive & arch ) {
+            arch( m_replicatorKey );
+            arch( m_uploadLayout );
+            arch( cereal::binary_data( m_signature.data(), m_signature.size() ) );
+        }
+
+    };
+
+    struct PublishedModificationApprovalTransactionInfo
     {
         // Drive public key
         std::array<uint8_t, 32> m_driveKey;
@@ -651,7 +599,7 @@
         virtual void     startVerification( mobj<VerificationRequest>&& request ) = 0;
 
         virtual void     cancelVerification( mobj<Hash256>&& tx ) = 0;
-        
+
         // modification shards
         virtual void     setShardDonator( mobj<ReplicatorList>&& replicatorKeys ) = 0;
         virtual void     setShardRecipient( mobj<ReplicatorList>&& replicatorKeys ) = 0;
