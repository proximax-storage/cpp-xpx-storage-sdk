--- conflicted
+++ resolved
@@ -687,7 +687,39 @@
                                                   int errorCode ) = 0;
 };
 
-<<<<<<< HEAD
+// It is used for mutual calculation of the replicators, when they download 'modify data'
+// (Note. Replicators could receive 'modify data' from client and from replicators, that already receives some piece)
+struct ModifyTraffic
+{
+    // It is the size received from another replicator or client
+    uint64_t m_receivedSize = 0;
+
+    // It is the size sent to another replicator
+    uint64_t m_requestedSize = 0;
+
+    template <class Archive> void serialize( Archive & arch )
+    {
+        arch( m_receivedSize );
+        arch( m_requestedSize );
+    }
+};
+
+
+// The key is replicator key
+using ModifyTrafficMap = std::map<std::array<uint8_t,32>,ModifyTraffic>;
+
+struct ModifyTrafficInfo
+{
+    std::array<uint8_t,32>  m_driveKey;
+    ModifyTrafficMap        m_modifyTrafficMap;
+
+    template <class Archive> void serialize( Archive & arch )
+    {
+        arch( m_driveKey );
+        arch( m_modifyTrafficMap );
+    }
+};
+
 //
 // Drive
 //
@@ -711,50 +743,18 @@
     virtual const Key& driveOwner() const = 0;
 
     virtual void setReplicators( mobj<ReplicatorList>&& replicatorKeys ) = 0;
-=======
-// It is used for mutual calculation of the replicators, when they download 'modify data'
-// (Note. Replicators could receive 'modify data' from client and from replicators, that already receives some piece)
-struct ModifyTraffic
-{
-    // It is the size received from another replicator or client
-    uint64_t m_receivedSize = 0;
-    
-    // It is the size sent to another replicator
-    uint64_t m_requestedSize = 0;
-
-    template <class Archive> void serialize( Archive & arch )
-    {
-        arch( m_receivedSize );
-        arch( m_requestedSize );
-    }
-};
-
-
-// The key is replicator key
-using ModifyTrafficMap = std::map<std::array<uint8_t,32>,ModifyTraffic>;
-
-struct ModifyTrafficInfo
-{
-    std::array<uint8_t,32>  m_driveKey;
-    ModifyTrafficMap        m_modifyTrafficMap;
-    
-    template <class Archive> void serialize( Archive & arch )
-    {
-        arch( m_driveKey );
-        arch( m_modifyTrafficMap );
-    }
-};
-
-    //
-    // Drive
-    //
-    class FlatDrive {
->>>>>>> bb13ffb8
 
     virtual void startModifyDrive( mobj<ModificationRequest>&& modifyRequest ) = 0;
 
     virtual void cancelModifyDrive( mobj<ModificationCancelRequest>&& request ) = 0;
 
+    // current modification info
+    virtual ModifyTrafficInfo&                currentModifyInfo() = 0;
+    virtual const std::optional<Hash256>      currentModifyTx() = 0;
+    virtual void                              resetCurrentModifyInfo() = 0;
+
+    virtual const ModifyTrafficInfo*          findModifyInfo( const Hash256& tx, bool& outIsFinished ) = 0;
+
     virtual void initiateManualModifications( mobj<InitiateModificationsRequest>&& request ) = 0;
 
     virtual void initiateManualSandboxModifications( mobj<InitiateSandboxModificationsRequest>&& request ) = 0;
@@ -771,18 +771,7 @@
 
     virtual void removeFsTreeEntry( mobj<RemoveFilesystemEntryRequest>&& request ) = 0;
 
-<<<<<<< HEAD
     virtual void pathExist( mobj<PathExistRequest>&& request ) = 0;
-=======
-        // current modification info
-        virtual ModifyTrafficInfo&                currentModifyInfo() = 0;
-        virtual const std::optional<Hash256>      currentModifyTx() = 0;
-        virtual void                              resetCurrentModifyInfo() = 0;
-
-        virtual const ModifyTrafficInfo*          findModifyInfo( const Hash256& tx, bool& outIsFinished ) = 0;
-
-        virtual void     startDriveClosing( mobj<DriveClosureRequest>&& request ) = 0;
->>>>>>> bb13ffb8
 
     virtual void pathIsFile( mobj<PathIsFileRequest>&& request ) = 0;
 
@@ -856,16 +845,8 @@
     // actualRootHash should not be empty if it is called from replicator::asyncAddDrive()
     //virtual void     startCatchingUp( std::optional<CatchingUpRequest>&& actualRootHash ) = 0;
 
-<<<<<<< HEAD
     // for testing and debugging
     virtual void dbgPrintDriveStatus() = 0;
-=======
-        // for testing and debugging
-        virtual void dbgPrintDriveStatus() = 0;
->>>>>>> bb13ffb8
-
-    virtual void dbgAsyncDownloadToSandbox( InfoHash infoHash, std::function<void()> endNotifyer ) = 0;
-
 
     static std::string driveIsClosingPath( const std::string& driveRootPath );
 
