--- conflicted
+++ resolved
@@ -171,9 +171,10 @@
                const Key& driveKey,
                const Hash256& modifyTransactionHash,
                const InfoHash& rootHash,
-               const uint64_t& fsTreeFileSize,
-               const uint64_t& metaFilesSize,
-               const uint64_t& driveSize )
+				   ModificationStatus status,
+                   uint64_t fsTreeFileSize,
+                   uint64_t metaFilesSize,
+                   uint64_t driveSize)
     {
 //            std::cerr <<  "Sign:" << keyPair.publicKey()[0] << "," << modifyTransactionHash[0] << "," << rootHash[0] << "," << m_replicatorUploadBytes[0] <<
 //            "," << m_clientUploadBytes << "\n\n";
@@ -182,6 +183,7 @@
                               utils::RawBuffer{driveKey},
                               utils::RawBuffer{modifyTransactionHash},
                               utils::RawBuffer{rootHash},
+                            utils::RawBuffer{(const uint8_t*) &status, sizeof(status)},
                               utils::RawBuffer{(const uint8_t*) &fsTreeFileSize, sizeof( fsTreeFileSize )},
                               utils::RawBuffer{(const uint8_t*) &metaFilesSize, sizeof( metaFilesSize )},
                               utils::RawBuffer{(const uint8_t*) &driveSize, sizeof( driveSize )},
@@ -196,10 +198,10 @@
             const Key& driveKey,
             const Hash256& modifyTransactionHash,
             const InfoHash& rootHash,
-            const uint64_t& fsTreeFileSize,
-            const uint64_t& metaFilesSize,
-            const uint64_t& driveSize ) const
-    {
+					   ModificationStatus status,
+					   uint64_t fsTreeFileSize,
+					   uint64_t metaFilesSize,
+					   uint64_t driveSize) const {
         //            std::cerr <<  "Verify:" << m_replicatorKey[0] << "," << modifyTransactionHash[0] << "," <<
         //            rootHash[0] << "," << m_replicatorUploadBytes[0] <<
         //            "," << m_clientUploadBytes << "\n\n";
@@ -208,6 +210,7 @@
                 {utils::RawBuffer{driveKey},
                  utils::RawBuffer{modifyTransactionHash},
                  utils::RawBuffer{rootHash},
+					  utils::RawBuffer { (const uint8_t*)&status, sizeof(status) },
                  utils::RawBuffer{(const uint8_t*) &fsTreeFileSize, sizeof( fsTreeFileSize )},
                  utils::RawBuffer{(const uint8_t*) &metaFilesSize, sizeof( metaFilesSize )},
                  utils::RawBuffer{(const uint8_t*) &driveSize, sizeof( driveSize )},
@@ -297,6 +300,9 @@
     // New root hash (hash of the File Structure)
     std::array<uint8_t, 32> m_rootHash;
 
+		// Modification status
+		ModificationStatus 		m_status;
+
     // The size of the “File Structure” File
     uint64_t m_fsTreeFileSize;
 
@@ -306,7 +312,6 @@
     // Total used disk space. Must not be more than the Drive Size.
     uint64_t m_driveSize;
 
-<<<<<<< HEAD
     // Opinions about how much the Replicators and the Drive Owner have uploaded to this Replicator.
     std::vector<SingleOpinion> m_opinions;
 
@@ -316,6 +321,7 @@
         arch( m_driveKey );
         arch( m_modifyTransactionHash );
         arch( m_rootHash );
+			arch( m_status );
         arch( m_fsTreeFileSize );
         arch( m_metaFilesSize );
         arch( m_driveSize );
@@ -328,65 +334,6 @@
         for ( const auto& opinion: m_opinions )
         {
             replicatorKeys.push_back( opinion.m_replicatorKey );
-=======
-        void Sign( const crypto::KeyPair& keyPair,
-                   const Key& driveKey,
-                   const Hash256& modifyTransactionHash,
-                   const InfoHash& rootHash,
-				   ModificationStatus status,
-                   uint64_t fsTreeFileSize,
-                   uint64_t metaFilesSize,
-                   uint64_t driveSize)
-        {
-//            std::cerr <<  "Sign:" << keyPair.publicKey()[0] << "," << modifyTransactionHash[0] << "," << rootHash[0] << "," << m_replicatorUploadBytes[0] <<
-//            "," << m_clientUploadBytes << "\n\n";
-            crypto::Sign( keyPair,
-                          {
-                            utils::RawBuffer{driveKey},
-                            utils::RawBuffer{modifyTransactionHash},
-                            utils::RawBuffer{rootHash},
-                            utils::RawBuffer{(const uint8_t*) &status, sizeof(status)},
-                            utils::RawBuffer{(const uint8_t*) &fsTreeFileSize, sizeof(fsTreeFileSize)},
-                            utils::RawBuffer{(const uint8_t*) &metaFilesSize, sizeof(metaFilesSize)},
-                            utils::RawBuffer{(const uint8_t*) &driveSize, sizeof(driveSize)},
-                            utils::RawBuffer{ (const uint8_t*) &m_uploadLayout[0],
-                                              m_uploadLayout.size() * sizeof (m_uploadLayout[0]) }
-                          },
-                          m_signature );
-        }
-
-		bool
-				Verify(const crypto::KeyPair& keyPair,
-					   const Key& driveKey,
-					   const Hash256& modifyTransactionHash,
-					   const InfoHash& rootHash,
-					   ModificationStatus status,
-					   uint64_t fsTreeFileSize,
-					   uint64_t metaFilesSize,
-					   uint64_t driveSize) const {
-			//            std::cerr <<  "Verify:" << m_replicatorKey[0] << "," << modifyTransactionHash[0] << "," <<
-			//            rootHash[0] << "," << m_replicatorUploadBytes[0] <<
-			//            "," << m_clientUploadBytes << "\n\n";
-			return crypto::Verify(
-					m_replicatorKey,
-					{ utils::RawBuffer { driveKey },
-					  utils::RawBuffer { modifyTransactionHash },
-					  utils::RawBuffer { rootHash },
-					  utils::RawBuffer { (const uint8_t*)&status, sizeof(status) },
-					  utils::RawBuffer { (const uint8_t*)&fsTreeFileSize, sizeof(fsTreeFileSize) },
-					  utils::RawBuffer { (const uint8_t*)&metaFilesSize, sizeof(metaFilesSize) },
-					  utils::RawBuffer { (const uint8_t*)&driveSize, sizeof(driveSize) },
-
-					  utils::RawBuffer { (const uint8_t*)&m_uploadLayout[0],
-										 m_uploadLayout.size() * sizeof(m_uploadLayout[0]) } },
-					m_signature);
-		}
-
-        template <class Archive> void serialize( Archive & arch ) {
-            arch( m_replicatorKey );
-            arch( m_uploadLayout );
-            arch( cereal::binary_data( m_signature.data(), m_signature.size() ) );
->>>>>>> 2c09972a
         }
         return {m_driveKey, m_modifyTransactionHash, m_rootHash, replicatorKeys};
     }
@@ -605,18 +552,7 @@
 {
 public:
 
-<<<<<<< HEAD
     virtual ~ReplicatorEventHandler() = default;
-=======
-        // New root hash (hash of the File Structure)
-        std::array<uint8_t,32>  m_rootHash;
-
-		// Modification status
-		ModificationStatus 		m_status;
-
-        // The size of the “File Structure” File
-        uint64_t                m_fsTreeFileSize;
->>>>>>> 2c09972a
 
     virtual void verificationTransactionIsReady( Replicator& replicator,
                                                  const VerifyApprovalTxInfo& transactionInfo
@@ -632,23 +568,9 @@
     virtual void
     modifyApprovalTransactionIsReady( Replicator& replicator, const ApprovalTransactionInfo& transactionInfo ) = 0;
 
-<<<<<<< HEAD
     // It will initiate the approving of single modify transaction
     virtual void singleModifyApprovalTransactionIsReady( Replicator& replicator,
                                                          const ApprovalTransactionInfo& transactionInfo ) = 0;
-=======
-        template <class Archive> void serialize( Archive & arch )
-        {
-            arch( m_driveKey );
-            arch( m_modifyTransactionHash );
-            arch( m_rootHash );
-			arch( m_status );
-            arch( m_fsTreeFileSize );
-            arch( m_metaFilesSize );
-            arch( m_driveSize );
-            arch( m_opinions );
-        }
->>>>>>> 2c09972a
 
     // It will be called when transaction could not be completed
     virtual void
