--- conflicted
+++ resolved
@@ -570,18 +570,12 @@
         virtual void     startDriveClosing( mobj<DriveClosureRequest>&& request ) = 0;
 
         virtual void     startVerification( mobj<VerificationRequest>&& request ) = 0;
-<<<<<<< HEAD
-        virtual void     cancelVerification( mobj<Hash256>&& tx ) = 0;
-        
+        virtual void     cancelVerification() = 0;
+
         virtual void     startStream( mobj<StreamRequest>&& ) = 0;
         virtual void     increaseStream( mobj<StreamIncreaseRequest>&& ) = 0;
         virtual void     finishStream( mobj<StreamFinishRequest>&& ) = 0;
         
-=======
-
-        virtual void     cancelVerification() = 0;
-
->>>>>>> ea0cd3d9
         // modification shards
         virtual void     setShardDonator( mobj<ReplicatorList>&& replicatorKeys ) = 0;
         virtual void     setShardRecipient( mobj<ReplicatorList>&& replicatorKeys ) = 0;
@@ -614,7 +608,7 @@
 
 
         static std::string  driveIsClosingPath( const std::string& driveRootPath );
-        
+
         virtual void        acceptChunkInfoMessage( mobj<ChunkInfo>&&, const boost::asio::ip::udp::endpoint& sender ) = 0;
         virtual void        acceptFinishStreamMessage( mobj<FinishStream>&&, const boost::asio::ip::udp::endpoint& sender ) = 0;
 
