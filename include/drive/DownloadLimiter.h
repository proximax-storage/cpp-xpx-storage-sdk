--- conflicted
+++ resolved
@@ -47,18 +47,24 @@
     std::thread::id          m_dbgThreadId;
 
 public:
-    DownloadLimiter( const crypto::KeyPair& keyPair, const char* dbgOurPeerName );
-    
-    void printReport( const std::array<uint8_t,32>&  transactionHash );
-
-<<<<<<< HEAD
-    bool acceptConnection( const std::array<uint8_t,32>&  transactionHash,
-                           const std::array<uint8_t,32>&  peerPublicKey ) override;
-
-    void onDisconnected( const std::array<uint8_t,32>&  transactionHash,
-                         const std::array<uint8_t,32>&  peerPublicKey,
-                         int                            siriusFlags ) override;
-=======
+    DownloadLimiter( const crypto::KeyPair& keyPair, const char* dbgOurPeerName ) : m_keyPair(keyPair), m_dbgOurPeerName(dbgOurPeerName)
+    {
+    }
+    
+    void printReport( const std::array<uint8_t,32>&  transactionHash )
+    {
+        std::shared_lock<std::shared_mutex> lock(m_downloadChannelMutex);
+        
+        if ( auto it = m_downloadChannelMap.find( transactionHash ); it != m_downloadChannelMap.end() )
+        {
+            _LOG( "requestedSize=" << it->second.m_requestedSize << "; uploadedSize=" << it->second.m_uploadedSize );
+            return;
+        }
+
+        _LOG( dbgOurPeerName() << "ERROR: printReport hash: " << (int)transactionHash[0] );
+        assert(0);
+    }
+
     void onDisconnected( const std::array<uint8_t,32>&  transactionHash,
                          const std::array<uint8_t,32>&  peerPublicKey,
                          int                            siriusFlags ) override
@@ -124,20 +130,17 @@
     {
         //DBG_SINGLE_THREAD
         //std::shared_lock<std::shared_mutex> lock(m_downloadChannelMutex);
->>>>>>> 71fa79c2
-
-    void printTrafficDistribution( const std::array<uint8_t,32>&  transactionHash ) override;
-    
-    virtual ModifyDriveInfo getMyDownloadOpinion( const Hash256& transactionHash ) override;
+
+        if ( const auto it = m_modifyDriveMap.find( transactionHash.array() ); it != m_modifyDriveMap.end() )
+        {
+            return it->second;
+        }
+        throw std::runtime_error( "unknown modify transaction hash" );
+    }
 
 
     bool checkDownloadLimit( const std::array<uint8_t,64>& /*signature*/,
                              const std::array<uint8_t,32>& downloadChannelId,
-<<<<<<< HEAD
-                            uint64_t                       downloadedSizeByClient ) override;
-
-    uint8_t getUploadedSize( const std::array<uint8_t,32>& downloadChannelId ) override;
-=======
                             uint64_t                       downloadedSizeByClient ) override
     {
         DBG_SINGLE_THREAD
@@ -163,16 +166,11 @@
         }
         return 0;
     }
->>>>>>> 71fa79c2
 
     void addChannelInfo( const std::array<uint8_t,32>&  channelId,
                          uint64_t                       prepaidDownloadSize,
                          const Key&                     driveKey,
                          const ReplicatorList&          replicatorsList,
-<<<<<<< HEAD
-
-                         const std::vector<std::array<uint8_t,32>>&  clients );
-=======
                          const std::vector<std::array<uint8_t,32>>&  clients )
     {
         DBG_SINGLE_THREAD
@@ -205,33 +203,11 @@
         
         m_downloadChannelMap[channelId] = DownloadChannelInfo{ false, prepaidDownloadSize, 0, 0, driveKey.array(), replicatorsList, map, clients };
     }
->>>>>>> 71fa79c2
 
     void addModifyDriveInfo( const Key&             modifyTransactionHash,
                              const Key&             driveKey,
                              uint64_t               dataSize,
                              const Key&             clientPublicKey,
-<<<<<<< HEAD
-                             const ReplicatorList&  replicatorsList );
-
-    void removeModifyDriveInfo( const std::array<uint8_t,32>& modifyTransactionHash ) override;
-
-    void onPieceRequest( const std::array<uint8_t,32>&  transactionHash,
-                           const std::array<uint8_t,32>&  receiverPublicKey,
-                           uint64_t                       pieceSize ) override;
-    
-    void onPieceRequestReceived( const std::array<uint8_t,32>&  transactionHash,
-                                 const std::array<uint8_t,32>&  receiverPublicKey,
-                                 uint64_t                       pieceSize ) override;
-
-    void onPieceSent( const std::array<uint8_t,32>&  transactionHash,
-                      const std::array<uint8_t,32>&  receiverPublicKey,
-                      uint64_t                       pieceSize ) override;
-    
-    void onPieceReceived( const std::array<uint8_t,32>&  transactionHash,
-                          const std::array<uint8_t,32>&  senderPublicKey,
-                          uint64_t                       pieceSize ) override;
-=======
                              const ReplicatorList&  replicatorsList )
     {
         DBG_SINGLE_THREAD
@@ -362,18 +338,12 @@
         LOG_ERR( "ERROR(3): unknown transactionHash: " << (int)transactionHash[0] );
     }
 
->>>>>>> 71fa79c2
 
     // will be called when one replicator informs another about downloaded size by client
     virtual void acceptReceiptFromAnotherReplicator( const std::array<uint8_t,32>&  downloadChannelId,
                                                      const std::array<uint8_t,32>&  clientPublicKey,
                                                      const std::array<uint8_t,32>&  replicatorPublicKey,
                                                      uint64_t                       downloadedSize,
-<<<<<<< HEAD
-                                                     const std::array<uint8_t,64>&  signature ) override;
-    
-    void removeChannelInfo( const std::array<uint8_t,32>& channelId );
-=======
                                                      const std::array<uint8_t,64>&  signature ) override
     {
         DBG_SINGLE_THREAD
@@ -441,40 +411,27 @@
         //std::unique_lock<std::shared_mutex> lock(m_downloadChannelMutex);
         m_downloadChannelMap.erase( channelId );
     }
->>>>>>> 71fa79c2
-
-    bool isClient() const override;
-
-<<<<<<< HEAD
-    void signHandshake( const uint8_t* bytes, size_t size, std::array<uint8_t,64>& signature ) override;
-=======
+
+    bool isClient() const override { return false; }
+
     void signHandshake( const uint8_t* bytes, size_t size, std::array<uint8_t,64>& signature ) override
     {
         DBG_SINGLE_THREAD
         crypto::Sign( m_keyPair, utils::RawBuffer{bytes,size}, reinterpret_cast<Signature&>(signature) );
     }
->>>>>>> 71fa79c2
 
     bool verifyHandshake( const uint8_t*                 bytes,
                           size_t                         size,
                           const std::array<uint8_t,32>&  publicKey,
-<<<<<<< HEAD
-                          const std::array<uint8_t,64>&  signature ) override;
-=======
                           const std::array<uint8_t,64>&  signature ) override
     {
         DBG_SINGLE_THREAD
         return crypto::Verify( publicKey, utils::RawBuffer{bytes,size}, signature );
     }
->>>>>>> 71fa79c2
     
     void signReceipt( const std::array<uint8_t,32>& downloadChannelId,
                       const std::array<uint8_t,32>& replicatorPublicKey,
                       uint64_t                      downloadedSize,
-<<<<<<< HEAD
-                      std::array<uint8_t,64>&       outSignature ) override;
-
-=======
                       std::array<uint8_t,64>&       outSignature ) override
     {
         DBG_SINGLE_THREAD
@@ -489,28 +446,10 @@
                       reinterpret_cast<Signature&>(outSignature) );
     }
     
->>>>>>> 71fa79c2
     bool verifyReceipt(  const std::array<uint8_t,32>&  downloadChannelId,
                          const std::array<uint8_t,32>&  clientPublicKey,
                          const std::array<uint8_t,32>&  replicatorPublicKey,
                          uint64_t                       downloadedSize,
-<<<<<<< HEAD
-                         const std::array<uint8_t,64>&  signature ) override;
-
-    const std::array<uint8_t,32>& publicKey() override;
-
-    const Key& replicatorKey() const override;
-
-    virtual const crypto::KeyPair& keyPair() const override;
-
-    uint64_t receivedSize( const std::array<uint8_t,32>&  peerPublicKey ) override;
-
-    uint64_t requestedSize( const std::array<uint8_t,32>&  peerPublicKey ) override;
-
-    const char* dbgOurPeerName() override;
-
-    uint64_t receiptLimit() const override;
-=======
                          const std::array<uint8_t,64>&  signature ) override
     {
         DBG_SINGLE_THREAD
@@ -564,10 +503,12 @@
     {
         return m_receiptLimit;
     }
->>>>>>> 71fa79c2
 
     // may be, it will be used to increase or decrease limit
-    void setReceiptLimit( uint64_t newLimitInBytes ) override;
+    void setReceiptLimit( uint64_t newLimitInBytes ) override
+    {
+        m_receiptLimit = newLimitInBytes;
+    }
 };
 
 }