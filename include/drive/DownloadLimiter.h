--- conflicted
+++ resolved
@@ -69,84 +69,16 @@
                          uint64_t                       prepaidDownloadSize,
                          const Key&                     driveKey,
                          const ReplicatorList&          replicatorsList,
-<<<<<<< HEAD
+
                          const std::vector<std::array<uint8_t,32>>&  clients );
-=======
-                         const std::vector<std::array<uint8_t,32>>&  clients )
-    {
-        std::unique_lock<std::shared_mutex> lock(m_downloadChannelMutex);
-
-        if ( auto it = m_downloadChannelMap.find(channelId); it != m_downloadChannelMap.end() )
-        {
-            if ( it->second.m_prepaidDownloadSize <= prepaidDownloadSize )
-            {
-                throw std::runtime_error( "addChannelInfo: invalid prepaidDownloadSize" );
-            }
-            it->second.m_prepaidDownloadSize = prepaidDownloadSize;
-
-            if ( !clients.empty() )
-            {
-                it->second.m_clients = clients;
-            }
-            return;
-        }
-
-        ReplicatorUploadMap map;
-        for( const auto& it : replicatorsList )
-        {
-            if ( it.m_publicKey.array() != publicKey() )
-                map.insert( { it.m_publicKey.array(), {}} );
-        }
-        
-        m_downloadChannelMap[channelId] = DownloadChannelInfo{ false, prepaidDownloadSize, 0, 0, driveKey.array(), replicatorsList, map, clients };
-    }
->>>>>>> e1d7c5d6
 
     void addModifyDriveInfo( const Key&             modifyTransactionHash,
                              const Key&             driveKey,
                              uint64_t               dataSize,
                              const Key&             clientPublicKey,
-<<<<<<< HEAD
                              const ReplicatorList&  replicatorsList );
-    
-    void removeModifyDriveInfo( const std::array<uint8_t,32>& modifyTransactionHash );
-=======
-                             const ReplicatorList&  replicatorsList )
-    {
-        std::unique_lock<std::shared_mutex> lock(m_mutex);
 
-        ModifyTrafficMap trafficMap;
-        trafficMap.insert( { clientPublicKey.array(), {0,0}} );
-        
-        std::vector<std::array<uint8_t,32>> clients;
-        for( const auto& it : replicatorsList )
-        {
-            if ( it.m_publicKey.array() != publicKey() )
-            {
-                //_LOG( dbgOurPeerName() << " pubKey: " << (int)it.m_publicKey.array()[0] );
-                trafficMap.insert( { it.m_publicKey.array(), {0,0}} );
-                clients.emplace_back( it.m_publicKey.array() );
-            }
-        }
-        
-        m_modifyDriveMap[modifyTransactionHash.array()] = ModifyDriveInfo{ driveKey.array(), dataSize, replicatorsList, trafficMap, 0 };
-        lock.unlock();
-
-        // we need to add modifyTransactionHash into 'm_downloadChannelMap'
-        // because replicators could download pieces from their neighbors
-        //
-        {
-            std::unique_lock<std::shared_mutex> lock(m_downloadChannelMutex);
-            m_downloadChannelMap[modifyTransactionHash.array()] = DownloadChannelInfo{ true, dataSize, 0, 0, driveKey.array(), replicatorsList, {}, clients };
-        }
-    }
-    
-    void removeModifyDriveInfo( const std::array<uint8_t,32>& modifyTransactionHash ) override
-    {
-        std::unique_lock<std::shared_mutex> lock(m_mutex);
-        m_modifyDriveMap.erase(modifyTransactionHash);
-    }
->>>>>>> e1d7c5d6
+    void removeModifyDriveInfo( const std::array<uint8_t,32>& modifyTransactionHash ) override;
 
     void onPieceRequest( const std::array<uint8_t,32>&  transactionHash,
                            const std::array<uint8_t,32>&  receiverPublicKey,
@@ -164,74 +96,12 @@
                           const std::array<uint8_t,32>&  senderPublicKey,
                           uint64_t                       pieceSize ) override;
 
-
     // will be called when one replicator informs another about downloaded size by client
     virtual void acceptReceiptFromAnotherReplicator( const std::array<uint8_t,32>&  downloadChannelId,
                                                      const std::array<uint8_t,32>&  clientPublicKey,
                                                      const std::array<uint8_t,32>&  replicatorPublicKey,
                                                      uint64_t                       downloadedSize,
-<<<<<<< HEAD
                                                      const std::array<uint8_t,64>&  signature ) override;
-=======
-                                                     const std::array<uint8_t,64>&  signature ) override
-    {
-        // verify receipt
-        if ( !verifyReceipt(  downloadChannelId,
-                              clientPublicKey,
-                              replicatorPublicKey,
-                              downloadedSize,
-                              signature ) )
-        {
-            //todo log error?
-            std::cerr << "ERROR! Invalid receipt" << std::endl << std::flush;
-            assert(0);
-
-            return;
-        }
-
-        //todo accept
-        std::unique_lock<std::shared_mutex> lock(m_downloadChannelMutex);
-        if ( auto it = m_downloadChannelMap.find( downloadChannelId ); it != m_downloadChannelMap.end() )
-        {
-            // check client key
-            if ( !it->second.m_isModifyTx )
-            {
-                const auto& v = it->second.m_clients;
-                if ( std::find_if( v.begin(), v.end(), [&clientPublicKey](const auto& element)
-                                  { return element == clientPublicKey; } ) == v.end() )
-                {
-                    LOG_ERR( "acceptReceiptFromAnotherReplicator: bad client key; it is ignored" );
-                    return;
-                }
-            }
-
-            auto replicatorIt = it->second.m_replicatorUploadMap.find( replicatorPublicKey );
-            
-            if ( replicatorIt != it->second.m_replicatorUploadMap.end() )
-            {
-                replicatorIt->second.m_uploadedSize = downloadedSize;
-            }
-            else
-            {
-                // check replicator key
-                const auto& v = it->second.m_replicatorsList;
-                if ( std::find_if( v.begin(), v.end(), [&replicatorPublicKey](const auto& element)
-                                  { return element.m_publicKey.array() == replicatorPublicKey; } ) == v.end() )
-                {
-                    LOG_ERR( "acceptReceiptFromAnotherReplicator: bad replicator key; it is ignored" );
-                    return;
-                }
-                it->second.m_replicatorUploadMap[replicatorPublicKey] = {downloadedSize};
-            }
-        }
-        else
-        {
-            _LOG( "acceptReceiptFromAnotherReplicator: unknown channelId" );
-        }
-
-        return;
-    }
->>>>>>> e1d7c5d6
     
     void removeChannelInfo( const std::array<uint8_t,32>& channelId );
 
