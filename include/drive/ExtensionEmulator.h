--- conflicted
+++ resolved
@@ -17,266 +17,36 @@
 namespace sirius::drive {
     class ExtensionEmulator {
     public:
-<<<<<<< HEAD
         ExtensionEmulator(const std::string& address, const unsigned short& port);
-        ~ExtensionEmulator() = default;
-=======
-        ExtensionEmulator(const std::string& address, const unsigned short& port) {
-            m_address = address;
-            m_port = port;
-            m_rpcServer = std::make_shared<rpc::server>( address, port );
-            bindOperations();
-        }
-
         virtual ~ExtensionEmulator() = default;
->>>>>>> e1d7c5d6
 
     public:
         void run();
 
     private:
-<<<<<<< HEAD
         void bindOperations();
-=======
-        void bindOperations() {
-            // Incoming operations from a clients
-            m_rpcServer->bind("PrepareDriveTransaction", [this](types::RpcPrepareDriveTransactionInfo& rpcPrepareDriveTransactionInfo) {
-                prepareDriveTransaction(rpcPrepareDriveTransactionInfo);
-            });
-
-            m_rpcServer->bind("DriveClosureTransaction", [this](const std::array<uint8_t, 32>& driveKey) {
-                driveClosureTransaction(driveKey);
-            });
-
-            m_rpcServer->bind("openDownloadChannel", [this](types::RpcDownloadChannelInfo& rpcDownloadChannelInfo) {
-                openDownloadChannel(rpcDownloadChannelInfo);
-            });
-
-            m_rpcServer->bind("closeDownloadChannel", [this](const std::array<uint8_t,32>& channelKey) {
-                closeDownloadChannel(channelKey);
-            });
-
-            m_rpcServer->bind("DataModificationTransaction", [this](
-                    types::RpcDataModification& rpcDataModification, const types::RpcClientInfo& rpcClientInfo) {
-                modifyDrive(rpcDataModification, rpcClientInfo);
-            });
-
-            m_rpcServer->bind("drive", [this](const std::array<uint8_t,32>& drivePubKey) {
-                return getDrive(drivePubKey);
-            });
-
-            // Incoming operations from a replicators
-            m_rpcServer->bind("modifyApproveTransactionIsReady", [this](const types::RpcModifyApprovalTransactionInfo& rpcModifyApprovalTransactionInfo) {
-                modifyApproveTransactionIsReady(rpcModifyApprovalTransactionInfo);
-            });
-
-            m_rpcServer->bind("singleModifyApproveTransactionIsReady", [this](const types::RpcModifyApprovalTransactionInfo& rpcModifyApprovalTransactionInfo) {
-                singleModifyApproveTransactionIsReady(rpcModifyApprovalTransactionInfo);
-            });
-
-            m_rpcServer->bind("driveModificationIsCompleted", [this](const types::RpcEndDriveModificationInfo& rpcEndDriveModificationInfo) {
-                driveModificationIsCompleted(rpcEndDriveModificationInfo);
-            });
-
-            m_rpcServer->bind("downloadApproveTransactionIsReady", [this]() {
-                downloadApproveTransactionIsReady();
-            });
-
-            m_rpcServer->bind("ReplicatorOnboardingTransaction", [this](const types::RpcReplicatorInfo& rpcReplicatorInfo) {
-                replicatorOnboardingTransaction(rpcReplicatorInfo);
-            });
-        }
 
     protected:
-        virtual void openDownloadChannel(types::RpcDownloadChannelInfo& channelInfo) {
-            std::cout << "Extension. openDownloadChannel: " << utils::HexFormat(channelInfo) << std::endl;
 
-            if(m_rpcReplicators.empty()){
-                std::cout << "Extension. openDownloadChannel. No replicators found! " << utils::HexFormat(channelInfo) << std::endl;
-            }
+        virtual void openDownloadChannel(types::RpcDownloadChannelInfo& channelInfo);
 
-            // TODO: random choose a replicators group
-            for (const types::RpcReplicatorInfo& rpcReplicatorInfo : m_rpcReplicators) {
+        virtual void closeDownloadChannel(const std::array<uint8_t,32>& channelKey);
 
-                const std::string address = rpcReplicatorInfo.m_replicatorAddress;
-                const unsigned short port = rpcReplicatorInfo.m_rpcReplicatorPort;
+        virtual void modifyDrive(types::RpcDataModification& rpcDataModification, const types::RpcClientInfo& rpcClientInfo);
 
-                rpc::client replicator(address, port);
-                replicator.call("openDownloadChannel", channelInfo);
-            }
-        }
+        virtual void modifyApproveTransactionIsReady(const types::RpcModifyApprovalTransactionInfo& rpcModifyApprovalTransactionInfo);
 
-        virtual void closeDownloadChannel(const std::array<uint8_t,32>& channelKey) {
-            std::cout << "Extension. closeDownloadChannel: " << utils::HexFormat(channelKey) << std::endl;
+        virtual void singleModifyApproveTransactionIsReady(const types::RpcModifyApprovalTransactionInfo& rpcModifyApprovalTransactionInfo);
 
-            if(m_rpcReplicators.empty()){
-                std::cout << "Extension. closeDownloadChannel. No replicators found! " << utils::HexFormat(channelKey) << std::endl;
-            }
+        virtual void driveModificationIsCompleted(const types::RpcEndDriveModificationInfo& rpcEndDriveModificationInfo);
 
-            // TODO: choose a replicators group
-            for (const types::RpcReplicatorInfo& rpcReplicatorInfo : m_rpcReplicators) {
+        virtual void downloadApproveTransactionIsReady();
 
-                const std::string address = rpcReplicatorInfo.m_replicatorAddress;
-                const unsigned short port = rpcReplicatorInfo.m_rpcReplicatorPort;
+        virtual void prepareDriveTransaction(types::RpcPrepareDriveTransactionInfo& rpcPrepareDriveTransactionInfo);
 
-                rpc::client replicator(address, port);
-                replicator.call("closeDownloadChannel", channelKey);
-            }
-        }
+        virtual void driveClosureTransaction(const std::array<uint8_t, 32>& driveKey);
 
-        virtual void modifyDrive(types::RpcDataModification& rpcDataModification, const types::RpcClientInfo& rpcClientInfo) {
-            std::cout << "Extension. modifyDrive: " << utils::HexFormat(rpcDataModification.m_drivePubKey) << std::endl;
-
-            if(m_rpcReplicators.empty()){
-                std::cout << "Extension. modifyDrive. No replicators found! " << utils::HexFormat(rpcDataModification.m_drivePubKey) << std::endl;
-            }
-
-            // TODO: choose a replicators group
-            rpcDataModification.m_rpcReplicators = m_rpcReplicators;
->>>>>>> e1d7c5d6
-
-        void openDownloadChannel(types::RpcDownloadChannelInfo& channelInfo);
-
-        void closeDownloadChannel(const std::array<uint8_t,32>& channelKey);
-
-        void modifyDrive(types::RpcDataModification& rpcDataModification, const types::RpcClientInfo& rpcClientInfo);
-
-        void modifyApproveTransactionIsReady(const types::RpcModifyApprovalTransactionInfo& rpcModifyApprovalTransactionInfo);
-
-<<<<<<< HEAD
-        void singleModifyApproveTransactionIsReady(const types::RpcModifyApprovalTransactionInfo& rpcModifyApprovalTransactionInfo);
-=======
-        virtual void modifyApproveTransactionIsReady(const types::RpcModifyApprovalTransactionInfo& rpcModifyApprovalTransactionInfo) {
-            std::cout << "Extension. modifyApproveTransactionIsReady: " << utils::HexFormat(rpcModifyApprovalTransactionInfo.m_drivePubKey) << std::endl;
->>>>>>> e1d7c5d6
-
-        void driveModificationIsCompleted(const types::RpcEndDriveModificationInfo& rpcEndDriveModificationInfo);
-
-        void downloadApproveTransactionIsReady() ;
-
-<<<<<<< HEAD
-        void prepareDriveTransaction(types::RpcPrepareDriveTransactionInfo& rpcPrepareDriveTransactionInfo);
-
-        // TODO: Pass correct transaction hash
-        void driveClosureTransaction(const std::array<uint8_t, 32>& driveKey);
-=======
-                    std::thread t([address, port, rpcModifyApprovalTransactionInfo]{
-                        rpc::client replicator(address, port);
-                        replicator.call("acceptModifyApprovalTransaction", rpcModifyApprovalTransactionInfo);
-                    });
-                    t.detach();
-                }
-            }
-        }
-
-        virtual void singleModifyApproveTransactionIsReady(const types::RpcModifyApprovalTransactionInfo& rpcModifyApprovalTransactionInfo) {
-            std::cout << "Extension. singleModifyApproveTransactionIsReady: " << utils::HexFormat(rpcModifyApprovalTransactionInfo.m_drivePubKey) << std::endl;
-
-            types::RpcReplicatorInfo rpcReplicatorInfo;
-            rpcReplicatorInfo.m_replicatorPubKey = rpcModifyApprovalTransactionInfo.m_replicatorPubKey;
-
-            const auto& r = std::find(m_rpcReplicators.begin(), m_rpcReplicators.end(), rpcReplicatorInfo);
-            if(r != m_rpcReplicators.end()) {
-                const std::string address = r->m_replicatorAddress;
-                const unsigned short port = r->m_rpcReplicatorPort;
-
-                std::thread t([address, port, rpcModifyApprovalTransactionInfo]{
-                    rpc::client replicator(address, port);
-                    replicator.call("acceptSingleModifyApprovalTransaction", rpcModifyApprovalTransactionInfo);
-                });
-                t.detach();
-            } else {
-                std::cout << "Extension. replicator not found!: " << utils::HexFormat(rpcModifyApprovalTransactionInfo.m_replicatorPubKey) << std::endl;
-            }
-        }
-
-        virtual void driveModificationIsCompleted(const types::RpcEndDriveModificationInfo& rpcEndDriveModificationInfo) {
-            std::cout << "Extension. driveModificationIsCompleted: " << utils::HexFormat(rpcEndDriveModificationInfo.m_replicatorInfo.m_replicatorPubKey) << std::endl;
-
-            if (m_endDriveModificationHashes.contains(rpcEndDriveModificationInfo.m_modifyTransactionHash)) {
-
-                m_endDriveModificationCounter[rpcEndDriveModificationInfo.m_modifyTransactionHash] += 1;
-                if (m_endDriveModificationCounter[rpcEndDriveModificationInfo.m_modifyTransactionHash] == m_rpcReplicators.size()) {
-                    const std::string address = m_endDriveModificationHashes[rpcEndDriveModificationInfo.m_modifyTransactionHash].m_address;
-                    const unsigned short port = m_endDriveModificationHashes[rpcEndDriveModificationInfo.m_modifyTransactionHash].m_rpcPort;
-
-                    std::thread t([address, port, rpcEndDriveModificationInfo]{
-                        rpc::client client(address, port);
-                        client.call("driveModificationIsCompleted", rpcEndDriveModificationInfo);
-                    });
-                    t.detach();
-
-                    m_endDriveModificationHashes.erase(rpcEndDriveModificationInfo.m_modifyTransactionHash);
-                    m_endDriveModificationCounter.erase(rpcEndDriveModificationInfo.m_modifyTransactionHash);
-                }
-            } else {
-                std::cout << "Extension. driveModificationIsCompleted. Hash not found" << utils::HexFormat(rpcEndDriveModificationInfo.m_modifyTransactionHash) << std::endl;
-            }
-        }
-
-        virtual void downloadApproveTransactionIsReady() {
-        }
-
-        virtual void prepareDriveTransaction(types::RpcPrepareDriveTransactionInfo& rpcPrepareDriveTransactionInfo) {
-            std::cout << "Extension. prepareDriveTransaction. Drive key: " << utils::HexFormat(rpcPrepareDriveTransactionInfo.m_driveKey) << std::endl;
-
-            if(m_rpcReplicators.empty()){
-                std::cout << "Extension. prepareDriveTransaction. No replicators found! " << utils::HexFormat(rpcPrepareDriveTransactionInfo.m_driveKey) << std::endl;
-            }
-
-            // TODO: random choose a replicators group
-            rpcPrepareDriveTransactionInfo.m_rpcReplicators = m_rpcReplicators;
-
-            for (const types::RpcReplicatorInfo& rpcReplicatorInfo : m_rpcReplicators) {
-
-                const std::string address = rpcReplicatorInfo.m_replicatorAddress;
-                const unsigned short port = rpcReplicatorInfo.m_rpcReplicatorPort;
-
-                rpc::client replicator(address, port);
-                replicator.call("PrepareDriveTransaction", rpcPrepareDriveTransactionInfo);
-            }
-        }
-
-        // TODO: Pass correct transaction hash
-        virtual void driveClosureTransaction(const std::array<uint8_t, 32>& driveKey) {
-            std::cout << "Extension. driveClosureTransaction. Drive key: " << utils::HexFormat(driveKey) << std::endl;
-
-            if(m_rpcReplicators.empty()){
-                std::cout << "Extension. driveClosureTransaction. No replicators found! " << utils::HexFormat(driveKey) << std::endl;
-            }
-
-            for (const types::RpcReplicatorInfo& rpcReplicatorInfo : m_rpcReplicators) {
-
-                const std::string address = rpcReplicatorInfo.m_replicatorAddress;
-                const unsigned short port = rpcReplicatorInfo.m_rpcReplicatorPort;
-
-                rpc::client replicator(address, port);
-                // TODO: Pass correct transaction hash
-                replicator.call("DriveClosureTransaction", driveKey);
-            }
-        }
-
-        virtual void replicatorOnboardingTransaction(const types::RpcReplicatorInfo& rpcReplicatorInfo) {
-            std::cout << "Extension. replicatorOnboardingTransaction. Replicator key: " << utils::HexFormat(rpcReplicatorInfo.m_replicatorPubKey) << std::endl;
-
-            if(std::find(m_rpcReplicators.begin(), m_rpcReplicators.end(), rpcReplicatorInfo) != m_rpcReplicators.end()) {
-                std::cout << "Extension. replicatorOnboardingTransaction. Replicator exists: " << utils::HexFormat(rpcReplicatorInfo.m_replicatorPubKey) << std::endl;
-            } else {
-                m_rpcReplicators.push_back(rpcReplicatorInfo);
-            }
-        }
-
-        types::RpcDriveInfo getDrive(const std::array<uint8_t,32>& drivePubKey) {
-            std::cout << "Extension. getDrive. Replicator key: " << utils::HexFormat(drivePubKey) << std::endl;
-            if(m_rpcReplicators.empty()){
-                std::cout << "Extension. getDrive. No replicators found! " << utils::HexFormat(drivePubKey) << std::endl;
-            }
-            else {
-                const std::string address = m_rpcReplicators[0].m_replicatorAddress;
-                const unsigned short port = m_rpcReplicators[0].m_rpcReplicatorPort;
->>>>>>> e1d7c5d6
-
-        void replicatorOnboardingTransaction(const types::RpcReplicatorInfo& rpcReplicatorInfo);
+        virtual void replicatorOnboardingTransaction(const types::RpcReplicatorInfo& rpcReplicatorInfo);
 
         types::RpcDriveInfo getDrive(const std::array<uint8_t,32>& drivePubKey);
 
