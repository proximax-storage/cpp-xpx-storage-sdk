/*
*** Copyright 2021 ProximaX Limited. All rights reserved.
*** Use of this source code is governed by the Apache 2.0
*** license that can be found in the LICENSE file.
*/
#pragma once

#include "drive/Session.h"
#include "drive/log.h"
<<<<<<< HEAD
#include <crypto/Signer.h>
=======
#include "drive/Utils.h"
#include "crypto/Signer.h"
>>>>>>> 71fa79c2
#include <sirius_drive/session_delegate.h>

namespace sirius::drive {

class ClientSession : public lt::session_delegate, std::enable_shared_from_this<ClientSession>
{
    using DownloadChannelId     = std::optional<std::array<uint8_t,32>>;
    using ModifyTransactionHash = std::optional<std::array<uint8_t,32>>;
    using ReplicatorTraficMap   = std::map<std::array<uint8_t,32>,uint64_t>;

<<<<<<< HEAD
=======
    std::shared_ptr<Session>    m_session;
    crypto::KeyPair             m_keyPair;

    DownloadChannelId           m_downloadChannelId;
    ReplicatorList              m_downloadReplicatorList;
    ReplicatorTraficMap         m_requestedSize;
    ReplicatorTraficMap         m_receivedSize;

//    ModifyTransactionHash       m_modifyTransactionHash;
//    ReplicatorList              m_modifyReplicatorList;

    const char*                 m_dbgOurPeerName;

>>>>>>> 71fa79c2
public:
    ClientSession( crypto::KeyPair&& keyPair, const char* dbgOurPeerName );

public:

    void setDownloadChannel( const ReplicatorList& replicatorList, Hash256 downloadChannelId, std::vector<uint64_t> alreadyReceivedSize = {} );

    void onHandshake( uint64_t /*uploadedSize*/ ) override;

    // Initiate file downloading (identified by downloadParameters.m_infoHash)
    void download( DownloadContext&& downloadParameters, const std::string&  tmpFolder );

    // prepare session to modify action
    InfoHash addActionListToSession( const ActionList&  actionList,
                                     const ReplicatorList& replicatorList,
                                     const sirius::Hash256& transactionHash,
<<<<<<< HEAD
                                     const std::string& workFolder );
=======
                                     const std::string& workFolder )
    {
//        m_modifyReplicatorList = replicatorList;
//        m_modifyTransactionHash = transactionHash.array();
        
        // check that replicator list is not empty
//        if ( replicatorList.empty() )
//            throw std::runtime_error("modifyReplicatorList is empty");

        // create endpoint list for libtorrent
        endpoint_list endpointList;
        for( const auto& it : replicatorList )
            endpointList.emplace_back( it.m_endpoint );

        auto modificationWorkFolder = workFolder + "/" + drive::toString(transactionHash);

        auto hash = m_session->addActionListToSession( actionList, modificationWorkFolder, endpointList );
        return hash;
    }
>>>>>>> 71fa79c2

    const std::optional<std::array<uint8_t,32>> downloadChannelId();

    void setSessionSettings(const lt::settings_pack& settings, bool localNodes)
    {
        m_session->lt_session().apply_settings(settings);
        if (localNodes) {
            std::uint32_t const mask = 1 << lt::session::global_peer_class_id;
            lt::ip_filter f;
            f.add_rule(lt::make_address("0.0.0.0"), lt::make_address("255.255.255.255"), mask);
            m_session->lt_session().set_peer_class_filter(f);
        }
    }

    // The next functions are called in libtorrent
protected:

<<<<<<< HEAD
    bool isClient() const override;

    bool acceptConnection( const std::array<uint8_t,32>&  transactionHash,
                           const std::array<uint8_t,32>&  peerPublicKey ) override;
=======
    bool isClient() const override { return true; }
    
    bool acceptConnection( const std::array<uint8_t,32>&  /*transactionHash*/,
                           const std::array<uint8_t,32>&  /*peerPublicKey*/,
                           bool*                          /*outIsDownloadUnlimited*/ ) override
    {
        return true;
    }
>>>>>>> 71fa79c2

    void onDisconnected( const std::array<uint8_t,32>&  transactionHash,
                         const std::array<uint8_t,32>&  peerPublicKey,
                         int                            reason ) override;

    bool checkDownloadLimit( const std::array<uint8_t,64>& /*reciept*/,
                             const std::array<uint8_t,32>& /*downloadChannelId*/,
                             uint64_t                      /*downloadedSize*/ ) override;

    virtual void signReceipt( const std::array<uint8_t,32>& downloadChannelId,
                              const std::array<uint8_t,32>& replicatorPublicKey,
                              uint64_t                      downloadedSize,
                              std::array<uint8_t,64>&       outSignature ) override;

    void signHandshake( const uint8_t* bytes, size_t size, std::array<uint8_t,64>& signature ) override;

    virtual bool verifyHandshake( const uint8_t* bytes, size_t size,
                                  const std::array<uint8_t,32>& publicKey,
                                  const std::array<uint8_t,64>& signature ) override;

    const std::array<uint8_t,32>& publicKey() override;

    void onPieceRequest(   const std::array<uint8_t,32>&  transactionHash,
                           const std::array<uint8_t,32>&  senderPublicKey,
                           uint64_t                       pieceSize ) override;

    void onPieceRequestReceived( const std::array<uint8_t,32>&  transactionHash,
                                 const std::array<uint8_t,32>&  receiverPublicKey,
                                 uint64_t                       pieceSize ) override;


    void onPieceSent( const std::array<uint8_t,32>&  transactionHash,
                      const std::array<uint8_t,32>&  receiverPublicKey,
                      uint64_t                       pieceSize ) override;

    void onPieceReceived( const std::array<uint8_t,32>&  /*transactionHash*/,
                          const std::array<uint8_t,32>&  senderPublicKey,
                          uint64_t                       pieceSize ) override;

    uint64_t requestedSize( const std::array<uint8_t,32>&  peerPublicKey ) override;

    uint64_t receivedSize( const std::array<uint8_t,32>&  peerPublicKey ) override;

    virtual void onMessageReceived( const std::string& query, const std::string& message ) override;

    const char* dbgOurPeerName() override;

private:
    friend std::shared_ptr<ClientSession> createClientSession( crypto::KeyPair&&,
                                                               const std::string&,
                                                               const LibTorrentErrorHandler&,
                                                               bool,
                                                               const char* );

    auto session();

private:
    std::shared_ptr<Session>    m_session;
    crypto::KeyPair             m_keyPair;

    DownloadChannelId           m_downloadChannelId;
    ReplicatorList              m_downloadReplicatorList;
    ReplicatorTraficMap         m_requestedSize;
    ReplicatorTraficMap         m_receivedSize;

    ModifyTransactionHash       m_modifyTransactionHash;
    ReplicatorList              m_modifyReplicatorList;

    const char*                 m_dbgOurPeerName;
};

// ClientSession creator
std::shared_ptr<ClientSession> createClientSession(  crypto::KeyPair&&             keyPair,
                                                            const std::string&            address,
                                                            const LibTorrentErrorHandler& errorHandler,
                                                            bool                          useTcpSocket, // instead of uTP
                                                            const char*                   dbgClientName = "" );
}<|MERGE_RESOLUTION|>--- conflicted
+++ resolved
@@ -7,12 +7,8 @@
 
 #include "drive/Session.h"
 #include "drive/log.h"
-<<<<<<< HEAD
-#include <crypto/Signer.h>
-=======
 #include "drive/Utils.h"
 #include "crypto/Signer.h"
->>>>>>> 71fa79c2
 #include <sirius_drive/session_delegate.h>
 
 namespace sirius::drive {
@@ -23,8 +19,6 @@
     using ModifyTransactionHash = std::optional<std::array<uint8_t,32>>;
     using ReplicatorTraficMap   = std::map<std::array<uint8_t,32>,uint64_t>;
 
-<<<<<<< HEAD
-=======
     std::shared_ptr<Session>    m_session;
     crypto::KeyPair             m_keyPair;
 
@@ -38,26 +32,58 @@
 
     const char*                 m_dbgOurPeerName;
 
->>>>>>> 71fa79c2
 public:
-    ClientSession( crypto::KeyPair&& keyPair, const char* dbgOurPeerName );
+    ClientSession( crypto::KeyPair&& keyPair, const char* dbgOurPeerName )
+    :
+        m_keyPair( std::move(keyPair) ),
+        m_dbgOurPeerName(dbgOurPeerName)
+    {}
 
 public:
 
-    void setDownloadChannel( const ReplicatorList& replicatorList, Hash256 downloadChannelId, std::vector<uint64_t> alreadyReceivedSize = {} );
-
-    void onHandshake( uint64_t /*uploadedSize*/ ) override;
+    //
+    void setDownloadChannel( const ReplicatorList& replicatorList, Hash256 downloadChannelId, std::vector<uint64_t> alreadyReceivedSize = {} )
+    {
+        m_downloadReplicatorList = replicatorList;
+        m_downloadChannelId      = downloadChannelId.array();
+        
+        if ( replicatorList.size() == alreadyReceivedSize.size() )
+        {
+            for( uint32_t i=0; i<replicatorList.size(); i++ )
+            {
+                m_receivedSize[replicatorList[i].m_publicKey.array()]  = alreadyReceivedSize[i];
+                m_requestedSize[replicatorList[i].m_publicKey.array()] = alreadyReceivedSize[i];
+            }
+        }
+    }
+
+    void onHandshake( uint64_t /*uploadedSize*/ ) override
+    {
+        //todo here could be call back-call of test UI app
+    }
 
     // Initiate file downloading (identified by downloadParameters.m_infoHash)
-    void download( DownloadContext&& downloadParameters, const std::string&  tmpFolder );
+    void download( DownloadContext&&   downloadParameters,
+                   const std::string&  tmpFolder )
+    {
+        // check that download channel was set
+        if ( !m_downloadChannelId )
+            throw std::runtime_error("downloadChannel is not set");
+        
+        downloadParameters.m_transactionHash = *m_downloadChannelId;
+
+        // check that replicator list is not empty
+        if ( m_downloadReplicatorList.empty() )
+            throw std::runtime_error("downloadChannel is not set");
+
+        // start downloading
+        m_session->download( std::move(downloadParameters), tmpFolder, m_downloadReplicatorList );
+    }
 
     // prepare session to modify action
     InfoHash addActionListToSession( const ActionList&  actionList,
                                      const ReplicatorList& replicatorList,
                                      const sirius::Hash256& transactionHash,
-<<<<<<< HEAD
-                                     const std::string& workFolder );
-=======
                                      const std::string& workFolder )
     {
 //        m_modifyReplicatorList = replicatorList;
@@ -77,9 +103,11 @@
         auto hash = m_session->addActionListToSession( actionList, modificationWorkFolder, endpointList );
         return hash;
     }
->>>>>>> 71fa79c2
-
-    const std::optional<std::array<uint8_t,32>> downloadChannelId();
+
+    const std::optional<std::array<uint8_t,32>> downloadChannelId()
+    {
+        return m_downloadChannelId;
+    }
 
     void setSessionSettings(const lt::settings_pack& settings, bool localNodes)
     {
@@ -95,12 +123,6 @@
     // The next functions are called in libtorrent
 protected:
 
-<<<<<<< HEAD
-    bool isClient() const override;
-
-    bool acceptConnection( const std::array<uint8_t,32>&  transactionHash,
-                           const std::array<uint8_t,32>&  peerPublicKey ) override;
-=======
     bool isClient() const override { return true; }
     
     bool acceptConnection( const std::array<uint8_t,32>&  /*transactionHash*/,
@@ -109,53 +131,125 @@
     {
         return true;
     }
->>>>>>> 71fa79c2
 
     void onDisconnected( const std::array<uint8_t,32>&  transactionHash,
                          const std::array<uint8_t,32>&  peerPublicKey,
-                         int                            reason ) override;
+                         int                            reason ) override
+    {
+//        _LOG( "onDisconnected: " << dbgOurPeerName() << " from replicator: " << (int)peerPublicKey[0] );
+//        _LOG( " - requestedSize: " << m_requestedSize[peerPublicKey] );
+//        _LOG( " - receivedSize:  " << m_receivedSize[peerPublicKey] );
+    }
 
     bool checkDownloadLimit( const std::array<uint8_t,64>& /*reciept*/,
                              const std::array<uint8_t,32>& /*downloadChannelId*/,
-                             uint64_t                      /*downloadedSize*/ ) override;
+                             uint64_t                      /*downloadedSize*/ ) override
+    {
+        // client does not check download limit
+        return true;
+    }
 
     virtual void signReceipt( const std::array<uint8_t,32>& downloadChannelId,
                               const std::array<uint8_t,32>& replicatorPublicKey,
                               uint64_t                      downloadedSize,
-                              std::array<uint8_t,64>&       outSignature ) override;
-
-    void signHandshake( const uint8_t* bytes, size_t size, std::array<uint8_t,64>& signature ) override;
+                              std::array<uint8_t,64>&       outSignature ) override
+    {
+        assert( m_downloadChannelId );
+        {
+//todo++
+            LOG( "SSS " << dbgOurPeerName() << " " << int(downloadChannelId[0]) << " " << (int)publicKey()[0] << " " << (int) replicatorPublicKey[0] << " " << downloadedSize );
+            crypto::Sign( m_keyPair,
+                          {
+                            utils::RawBuffer{downloadChannelId},
+                            utils::RawBuffer{publicKey()},
+                            utils::RawBuffer{replicatorPublicKey},
+                            utils::RawBuffer{(const uint8_t*)&downloadedSize,8}
+                          },
+                          reinterpret_cast<Signature&>(outSignature) );
+
+//todo++
+            LOG( "SSS: " << int(outSignature[0]) );
+        }
+
+        //todo++
+//        if ( !verifyReceipt( downloadChannelId,
+//                            publicKey(),       // client public key
+//                            replicatorPublicKey,   // replicator public key
+//                            downloadedSize, outSignature ) )
+//        {
+//            assert(0);
+//        }
+    }
+
+    void signHandshake( const uint8_t* bytes, size_t size, std::array<uint8_t,64>& signature ) override
+    {
+        crypto::Sign( m_keyPair, utils::RawBuffer{bytes,size}, reinterpret_cast<Signature&>(signature) );
+    }
 
     virtual bool verifyHandshake( const uint8_t* bytes, size_t size,
                                   const std::array<uint8_t,32>& publicKey,
-                                  const std::array<uint8_t,64>& signature ) override;
-
-    const std::array<uint8_t,32>& publicKey() override;
-
-    void onPieceRequest(   const std::array<uint8_t,32>&  transactionHash,
+                                  const std::array<uint8_t,64>& signature ) override
+    {
+        return crypto::Verify( publicKey, utils::RawBuffer{bytes,size}, signature );
+    }
+
+    const std::array<uint8_t,32>& publicKey() override
+    {
+        return m_keyPair.publicKey().array();
+    }
+
+//    void setStartReceivedSize( uint64_t downloadedSize ) override
+//    {
+//        // 'downloadedSize' should be set to proper value (last 'downloadedSize' of peviuos peer_connection)
+//        m_receivedSize = downloadedSize;
+//    }
+
+    void onPieceRequest( const std::array<uint8_t,32>&  transactionHash,
                            const std::array<uint8_t,32>&  senderPublicKey,
-                           uint64_t                       pieceSize ) override;
-
+                           uint64_t                       pieceSize ) override
+    {
+        m_requestedSize[senderPublicKey] += pieceSize;
+    }
+    
     void onPieceRequestReceived( const std::array<uint8_t,32>&  transactionHash,
                                  const std::array<uint8_t,32>&  receiverPublicKey,
-                                 uint64_t                       pieceSize ) override;
-
-
+                                 uint64_t                       pieceSize ) override
+    {
+    }
+
+    
     void onPieceSent( const std::array<uint8_t,32>&  transactionHash,
                       const std::array<uint8_t,32>&  receiverPublicKey,
-                      uint64_t                       pieceSize ) override;
+                      uint64_t                       pieceSize ) override
+    {
+        //todo++
+    }
 
     void onPieceReceived( const std::array<uint8_t,32>&  /*transactionHash*/,
                           const std::array<uint8_t,32>&  senderPublicKey,
-                          uint64_t                       pieceSize ) override;
-
-    uint64_t requestedSize( const std::array<uint8_t,32>&  peerPublicKey ) override;
-
-    uint64_t receivedSize( const std::array<uint8_t,32>&  peerPublicKey ) override;
-
-    virtual void onMessageReceived( const std::string& query, const std::string& message ) override;
-
-    const char* dbgOurPeerName() override;
+                          uint64_t                       pieceSize ) override
+    {
+        m_receivedSize[senderPublicKey] += pieceSize;
+    }
+
+    uint64_t requestedSize( const std::array<uint8_t,32>&  peerPublicKey ) override
+    {
+        return m_requestedSize[peerPublicKey];
+    }
+
+    uint64_t receivedSize( const std::array<uint8_t,32>&  peerPublicKey ) override
+    {
+        return m_receivedSize[peerPublicKey];
+    }
+    
+    virtual void onMessageReceived( const std::string& query, const std::string& message ) override
+    {
+    }
+
+    const char* dbgOurPeerName() override
+    {
+        return m_dbgOurPeerName;
+    }
 
 private:
     friend std::shared_ptr<ClientSession> createClientSession( crypto::KeyPair&&,
@@ -164,27 +258,22 @@
                                                                bool,
                                                                const char* );
 
-    auto session();
-
-private:
-    std::shared_ptr<Session>    m_session;
-    crypto::KeyPair             m_keyPair;
-
-    DownloadChannelId           m_downloadChannelId;
-    ReplicatorList              m_downloadReplicatorList;
-    ReplicatorTraficMap         m_requestedSize;
-    ReplicatorTraficMap         m_receivedSize;
-
-    ModifyTransactionHash       m_modifyTransactionHash;
-    ReplicatorList              m_modifyReplicatorList;
-
-    const char*                 m_dbgOurPeerName;
+    auto session() { return m_session; }
 };
 
 // ClientSession creator
-std::shared_ptr<ClientSession> createClientSession(  crypto::KeyPair&&             keyPair,
+inline std::shared_ptr<ClientSession> createClientSession(  crypto::KeyPair&&             keyPair,
                                                             const std::string&            address,
                                                             const LibTorrentErrorHandler& errorHandler,
                                                             bool                          useTcpSocket, // instead of uTP
-                                                            const char*                   dbgClientName = "" );
+                                                            const char*                   dbgClientName = "" )
+{
+    _LOG( "creating: " << dbgClientName << " with key: " <<  int(keyPair.publicKey().array()[0]) )
+
+    std::shared_ptr<ClientSession> clientSession = std::make_shared<ClientSession>( std::move(keyPair), dbgClientName );
+    clientSession->m_session = createDefaultSession( address, errorHandler, clientSession, useTcpSocket );
+    clientSession->session()->lt_session().m_dbgOurPeerName = dbgClientName;
+    return clientSession;
+}
+
 }