--- conflicted
+++ resolved
@@ -553,17 +553,6 @@
         m_session->onTorrentDeleted( handle );
     }
 
-<<<<<<< HEAD
-public:
-    void addReplicatorList( const sirius::drive::ReplicatorList& keys )
-    {
-        m_endpointsManager.addEndpointsEntries( keys );
-    }
-
-protected:
-
-=======
->>>>>>> 37716831
 //    void setDownloadChannelRequestedSizes( const Hash256& downloadChannelId, const std::map<Key, uint64_t>& sizes )
 //    {
 //        auto it = m_downloadChannelMap.find(downloadChannelId);
