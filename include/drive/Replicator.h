--- conflicted
+++ resolved
@@ -266,8 +266,8 @@
 
     // It is called when the Replicator is removed from the Drive
     virtual void asyncRemoveDrive( Key driveKey ) = 0;
-    
-    // It notifyes about changes in drive replicator list 
+
+    // It notifyes about changes in drive replicator list
     virtual void asyncReplicatorAdded( Key driveKey, mobj<Key>&& replicatorKey ) = 0;
     virtual void asyncReplicatorRemoved( Key driveKey, mobj<Key>&& replicatorKey ) = 0;
 
@@ -335,11 +335,7 @@
     virtual void        asyncVerifyApprovalTransactionHasFailedInvalidOpinions( Key driveKey, Hash256 verificationId ) = 0;
 
     // It continues drive closing (initiates DownloadApprovalTransaction and then removes drive)
-<<<<<<< HEAD
-    virtual void        closeDriveChannels( const Hash256& blockHash, const Key& driveKey ) = 0;
-=======
-    virtual void        closeDriveChannels( const mobj<Hash256>& blockHash, FlatDrive& drive ) = 0;
->>>>>>> 22de8653
+    virtual void        closeDriveChannels( const mobj<Hash256>& blockHash, const Key& driveKey ) = 0;
     
     virtual void        finishDriveClosure( const Key& driveKey ) = 0;
 
@@ -402,7 +398,7 @@
     virtual ModifyDriveInfo getMyDownloadOpinion( const Hash256& transactionHash ) const = 0;
 
     virtual DownloadChannelInfo* getDownloadChannelInfo( const std::array<uint8_t,32>& driveKey, const std::array<uint8_t,32>& downloadChannelHash ) = 0;
-    
+
     //virtual std::string loadTorrent( const Key& driveKey, const InfoHash& infoHash ) = 0;
 
     // Functions for debugging
