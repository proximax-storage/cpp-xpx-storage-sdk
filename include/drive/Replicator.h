--- conflicted
+++ resolved
@@ -117,11 +117,7 @@
     virtual void        onOpinionReceived( const ApprovalTransactionInfo& anOpinion ) = 0;
     
     // It will be called after 'approval transaction' has been published
-<<<<<<< HEAD
-    virtual void        onDataModificationApprovalTransaction(const ApprovalTransactionInfo& transaction ) = 0;
-=======
     virtual void        onApprovalTransactionHasBeenPublished( const ApprovalTransactionInfo& transaction ) = 0;
->>>>>>> 3a07c6dd
 
     // It will be called after 'single approval transaction' has been published
     virtual void        onSingleApprovalTransactionHasBeenPublished( const ApprovalTransactionInfo& transaction ) = 0;
