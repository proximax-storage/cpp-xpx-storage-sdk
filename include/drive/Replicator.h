/*
*** Copyright 2021 ProximaX Limited. All rights reserved.
*** Use of this source code is governed by the Apache 2.0
*** license that can be found in the LICENSE file.
*/

#pragma once

#include "types.h"
#include "plugins.h"
#include "drive/FlatDrive.h"
#include "crypto/Signer.h"
#include "Session.h"


namespace sirius::drive {

// It is used for calculation of total data size, downloaded by 'client'
struct ReplicatorUploadInfo
{
    // It is the size uploaded by another replicator
    uint64_t m_uploadedSize = 0;
};
using ReplicatorUploadMap = std::map<std::array<uint8_t,32>,ReplicatorUploadInfo>;

struct DownloadChannelInfo
{
    uint64_t                m_prepaidDownloadSize;
    uint64_t                m_requestedSize = 0;
    uint64_t                m_uploadedSize = 0;
    std::array<uint8_t, 32> m_driveKey;
    ReplicatorList          m_replicatorsList;      //todo must be synchronized with drive.m_replicatorList (in higher versions?)
    ReplicatorUploadMap     m_replicatorUploadMap;
    std::vector<std::array<uint8_t, 32>> m_clients; //todo
};

using ChannelMap         = std::map<std::array<uint8_t,32>, DownloadChannelInfo>;

struct DownloadOpinionMapValue
{
    DownloadApprovalTransactionInfo                     m_info;
    bool                                                m_approveTransactionSent = false;
    bool                                                m_approveTransactionReceived = false;
    std::optional<boost::asio::high_resolution_timer>   m_timer = {};
    boost::posix_time::ptime                            m_creationTime = boost::posix_time::microsec_clock::universal_time();
};

// DownloadOpinionMap (key is a blockHash value)
using DownloadOpinionMap = std::map<std::array<uint8_t,32>, DownloadOpinionMapValue>;

// It is used for mutual calculation of the replicators, when they download 'modify data'
// (Note. Replicators could receive 'modify data' from client and from replicators, that already receives some piece)
struct ModifyTrafficInfo
{
    // It is the size received from another replicator or client
    uint64_t m_receivedSize = 0;
    
    // It is the size sent to another replicator
    uint64_t m_requestedSize = 0;
    uint64_t m_sentSize = 0;
};

// The key is a transaction hash
using ModifyTrafficMap = std::map<std::array<uint8_t,32>,ModifyTrafficInfo>;

struct ModifyDriveInfo
{
    uint64_t                m_maxDataSize;
    ReplicatorList          m_replicatorsList;
    ModifyTrafficMap        m_modifyTrafficMap;
    uint64_t                m_totalReceivedSize = 0;
};

// The key is a transaction hash
using ModifyDriveMap    = std::map<std::array<uint8_t,32>, ModifyDriveInfo>;


//
// Replicator
//
class Replicator
{
public:

    virtual ~Replicator() = default;

    virtual void start() = 0;
    
    virtual const Key& replicatorKey() const = 0;

    virtual const crypto::KeyPair& keyPair() const = 0;

    // All of the below functions return error string (or empty string)
    
    virtual std::string addDrive( const Key& driveKey, uint64_t driveSize, const ReplicatorList& replicators ) = 0;

<<<<<<< HEAD
    virtual std::string removeDrive( const Key& driveKey ) = 0;

    virtual std::shared_ptr<sirius::drive::FlatDrive> getDrive( const Key& driveKey ) = 0;
=======
    // it starts drive closing
    virtual std::string removeDrive( const Key& driveKey, const Hash256& transactionHash ) = 0;
>>>>>>> 7fd01a68
    
    // it begins modify operation, that will be performed on session thread
    virtual std::string modify( const Key&          driveKey,
                                ModifyRequest&&     modifyRequest ) = 0;

    virtual std::string cancelModify( const Key&        driveKey,
                                      const Hash256&    transactionHash ) = 0;

    virtual Hash256     getRootHash( const Key& driveKey ) = 0;
    
    virtual ModifyDriveInfo getMyDownloadOpinion( const Hash256& transactionHash ) = 0;

    virtual std::string loadTorrent( const Key& driveKey, const InfoHash& infoHash ) = 0;

    // 'replicatorsList' is used to notify other replictors
    // (it does not contain its own endpoint)
    virtual void        addDownloadChannelInfo( const std::array<uint8_t,32>&   channelKey,
                                                size_t                          prepaidDownloadSize,
                                                const Key&                      driveKey,
                                                const ReplicatorList&           replicatorsList,
                                                const std::vector<Key>&         clients ) = 0;

    //
    virtual void        removeDownloadChannelInfo( const std::array<uint8_t,32>& channelId ) = 0;

    //
    virtual void        onDownloadOpinionReceived( DownloadApprovalTransactionInfo&& anOpinion ) = 0;
    
    // Usually, DownloadApprovalTransactions are made once per 24 hours and paid by the Drive Owner
    // (It initiate opinion exchange, and then publishing of 'DownloadApprovalTransaction')
    virtual void        prepareDownloadApprovalTransactionInfo( const Hash256& blockHash, const Hash256& channelId ) = 0;

    // It will clear opinion map
    virtual void        onDownloadApprovalTransactionHasBeenPublished( const Hash256& blockHash, const Hash256& channelId, bool driveIsClosed = false ) = 0;

    // It will be called when other replicator calculated rootHash and send his opinion
    virtual void        onOpinionReceived( const ApprovalTransactionInfo& anOpinion ) = 0;
    
    // It will be called after 'MODIFY approval transaction' has been published
    virtual void        onApprovalTransactionHasBeenPublished( const ApprovalTransactionInfo& transaction ) = 0;

    // It will be called after 'single MODIFY approval transaction' has been published
    virtual void        onSingleApprovalTransactionHasBeenPublished( const ApprovalTransactionInfo& transaction ) = 0;

    // It continues drive closing (initiates DownloadApprovalTransaction and than removes drive)
    virtual void        closeDriveChannels( const Hash256& blockHash, FlatDrive& drive ) = 0;
    
    // TODO:
    // They will be called after 'cancel modify transaction' has been published
//    virtual void        onTransactionCanceled( ApprovalTransactionInfo&& transaction ) = 0;
//    virtual void        onTransactionCanceledByClient( ApprovalTransactionInfo&& transaction ) = 0;

    // Max difference between requested data and signed receipt
    virtual uint64_t    receiptLimit() const = 0;

    virtual void        setReceiptLimit( uint64_t newLimitInBytes ) = 0;

    virtual void        setDownloadApprovalTransactionTimerDelay( int milliseconds ) = 0;
    virtual void        setModifyApprovalTransactionTimerDelay( int milliseconds ) = 0;
    virtual int         getModifyApprovalTransactionTimerDelay() = 0;

    
    // Message exchange
    virtual void        sendMessage( const std::string& query, boost::asio::ip::tcp::endpoint, const std::string& ) = 0;
    
    // It was moveed into ;session_delegate'
    //virtual void        onMessageReceived( const std::string& query, const std::string& ) = 0;
    

    virtual void        printDriveStatus( const Key& driveKey ) = 0;
    
    virtual void        printTrafficDistribution( const std::array<uint8_t,32>&  transactionHash ) = 0;
    
    virtual ReplicatorEventHandler& eventHandler() = 0;
    
    virtual const char* dbgReplicatorName() const = 0;
};

PLUGIN_API std::shared_ptr<Replicator> createDefaultReplicator(
                                               crypto::KeyPair&&,
                                               std::string&&  address,
                                               std::string&&  port,
                                               std::string&&  storageDirectory,
                                               std::string&&  sandboxDirectory,
                                               bool           useTcpSocket, // use TCP socket (instead of uTP)
                                               ReplicatorEventHandler&,
                                               const char*    dbgReplicatorName = ""
);

}<|MERGE_RESOLUTION|>--- conflicted
+++ resolved
@@ -94,14 +94,12 @@
     
     virtual std::string addDrive( const Key& driveKey, uint64_t driveSize, const ReplicatorList& replicators ) = 0;
 
-<<<<<<< HEAD
     virtual std::string removeDrive( const Key& driveKey ) = 0;
 
     virtual std::shared_ptr<sirius::drive::FlatDrive> getDrive( const Key& driveKey ) = 0;
-=======
+
     // it starts drive closing
     virtual std::string removeDrive( const Key& driveKey, const Hash256& transactionHash ) = 0;
->>>>>>> 7fd01a68
     
     // it begins modify operation, that will be performed on session thread
     virtual std::string modify( const Key&          driveKey,
