/*
*** Copyright 2021 ProximaX Limited. All rights reserved.
*** Use of this source code is governed by the Apache 2.0
*** license that can be found in the LICENSE file.
*/

#pragma once

#include "types.h"
#include "plugins.h"
#include "drive/FlatDrive.h"
#include "crypto/Signer.h"


namespace sirius { namespace drive {

//
// Replicator
//
class Replicator
{
public:

    virtual ~Replicator() = default;

    virtual void start() = 0;

    virtual std::string addDrive(const Key& driveKey, size_t driveSize) = 0;

    virtual std::string modify( const Key&      driveKey,
                                const InfoHash& infoHash,
                                const Hash256&  transactionHash,
                                uint64_t maxDataSize,
                                const DriveModifyHandler& handler ) = 0;

    virtual Hash256     getRootHash( const Key& driveKey ) = 0;

    // 'replicatorsList' is used to notify other replictors
    // (it does not contain its own endpoint)
    virtual void        addDownloadChannelInfo( const std::array<uint8_t,32>&   channelKey,
<<<<<<< HEAD
                                               size_t                           prepaidDownloadSize,
                                               const endpoint_list&             replicatorsList,
                                               std::vector<Key>&&               clients ) = 0;
=======
                                                size_t                          prepaidDownloadSize,
                                                const ReplicatorList&           replicatorsList,
                                                std::vector<const Key>&&        clients ) = 0;

    // 'replicatorsList' is used to verify other replictors receipts
    // (it does not contain its own endpoint)
//    virtual void        addModifyTransactionInfo( const std::array<uint8_t,32>& hash,
//                                                  const Key&                    clientPublicKey,
//                                                  size_t                        prepaidDownloadSize,
//                                                  const ReplicatorList&         replicatorsList,
//                                                  std::vector<const Key>&&      clients ) = 0;
>>>>>>> a94eac37

    virtual uint64_t    receiptLimit() const = 0;

    virtual void        setReceiptLimit( uint64_t newLimitInBytes ) = 0;
    
    virtual void        printDriveStatus( const Key& driveKey ) = 0;

};

PLUGIN_API std::shared_ptr<Replicator> createDefaultReplicator(
                                               crypto::KeyPair&&,
                                               std::string&&  address,
                                               std::string&&  port,
                                               std::string&&  storageDirectory,
                                               std::string&&  sandboxDirectory,
                                               bool           useTcpSocket, // use TCP socket (instead of uTP)
                                               const char*    dbgReplicatorName = ""
);

}}<|MERGE_RESOLUTION|>--- conflicted
+++ resolved
@@ -38,14 +38,9 @@
     // 'replicatorsList' is used to notify other replictors
     // (it does not contain its own endpoint)
     virtual void        addDownloadChannelInfo( const std::array<uint8_t,32>&   channelKey,
-<<<<<<< HEAD
-                                               size_t                           prepaidDownloadSize,
-                                               const endpoint_list&             replicatorsList,
-                                               std::vector<Key>&&               clients ) = 0;
-=======
                                                 size_t                          prepaidDownloadSize,
                                                 const ReplicatorList&           replicatorsList,
-                                                std::vector<const Key>&&        clients ) = 0;
+                                                std::vector<Key>&&        		clients ) = 0;
 
     // 'replicatorsList' is used to verify other replictors receipts
     // (it does not contain its own endpoint)
@@ -54,7 +49,6 @@
 //                                                  size_t                        prepaidDownloadSize,
 //                                                  const ReplicatorList&         replicatorsList,
 //                                                  std::vector<const Key>&&      clients ) = 0;
->>>>>>> a94eac37
 
     virtual uint64_t    receiptLimit() const = 0;
 
