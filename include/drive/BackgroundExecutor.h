--- conflicted
+++ resolved
@@ -13,19 +13,11 @@
 
 class BackgroundExecutor
 {
-    boost::asio::io_context         m_context;
-    boost::asio::io_context::work   m_work;
-    std::thread                     m_thread;
-
 public:
     BackgroundExecutor()
       :
-<<<<<<< HEAD
+		m_context(),
         m_work(boost::asio::make_work_guard(m_context)),
-=======
-        m_context(),
-        m_work(m_context),
->>>>>>> 5c4171a7
         m_thread( std::thread( [this] { m_context.run(); } ))
     {
     }
@@ -48,14 +40,11 @@
     {
         boost::asio::post(m_context, [=] { task(); });
     }
-<<<<<<< HEAD
 
 private:
     boost::asio::executor_work_guard<boost::asio::io_context::executor_type> m_work;
     boost::asio::io_context m_context;
     std::thread m_thread;
-=======
->>>>>>> 5c4171a7
 };
 
 }