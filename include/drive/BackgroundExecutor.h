--- conflicted
+++ resolved
@@ -42,13 +42,7 @@
 
     void run( const std::function<void()>& task )
     {
-<<<<<<< HEAD
-        __LOG ( "In Executor Run")
-        assert( m_thread.joinable() );
-        m_context.post( [=] { task(); });
-=======
         boost::asio::post(m_context, [=] { task(); });
->>>>>>> 7379cb3f
     }
 };
 
