--- conflicted
+++ resolved
@@ -257,11 +257,7 @@
         };
 
         drive::DownloadContext downloadContext( drive::DownloadContext::fs_tree, handler, rpcDriveInfo.m_rootHash, channelKey, 0 );
-<<<<<<< HEAD
-        m_clientSession->download( std::move(downloadContext), channelKey, pathToFsTree, "");
-=======
         m_clientSession->download( std::move(downloadContext), channelKey, destinationFolder, destinationFolder);
->>>>>>> 628ce0b7
     }
 
     void RpcReplicatorClient::downloadData(
@@ -304,11 +300,7 @@
                                                 0,
                                                 destinationFolder + "/" + folderName + "/" + file.name() );
 
-<<<<<<< HEAD
-                                                m_clientSession->download( std::move(downloadContext), channelKey, destinationFolder, "");
-=======
                 m_clientSession->download( std::move(downloadContext), channelKey, destinationFolder, destinationFolder);
->>>>>>> 628ce0b7
             }
         }
     }
@@ -338,11 +330,7 @@
                                                0,
                                                destinationFolder);
 
-<<<<<<< HEAD
-        m_clientSession->download( std::move(downloadContext), channelKey, tempFolder, "" );
-=======
         m_clientSession->download( std::move(downloadContext), channelKey, destinationFolder, destinationFolder );
->>>>>>> 628ce0b7
     }
 
     std::filesystem::path RpcReplicatorClient::createClientFiles( size_t bigFileSize ) {
