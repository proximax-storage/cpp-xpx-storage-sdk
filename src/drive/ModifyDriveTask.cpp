--- conflicted
+++ resolved
@@ -203,15 +203,9 @@
             fileToDownload = *m_missedFileSet.begin();
             m_missedFileSet.erase( m_missedFileSet.begin());
 
-<<<<<<< HEAD
             if ( auto it = m_drive.m_torrentHandleMap.find( *fileToDownload ); *fileToDownload == Hash256() ||
                                                                                it != m_drive.m_torrentHandleMap.end()) {
-                _ASSERT( it->second.m_ltHandle.is_valid())
-=======
-            if ( auto it = m_drive.m_torrentHandleMap.find( *fileToDownload ); it != m_drive.m_torrentHandleMap.end())
-            {
-                SIRIUS_ASSERT( it->second.m_ltHandle.is_valid() )
->>>>>>> d53787e9
+                SIRIUS_ASSERT( it->second.m_ltHandle.is_valid())
                 fileToDownload.reset();
             }
         }
@@ -220,7 +214,7 @@
         {
             if ( auto session = m_drive.m_session.lock(); session )
             {
-                _ASSERT( *fileToDownload != Hash256() )
+                SIRIUS_ASSERT( *fileToDownload != Hash256() )
                 _LOG( "+++ ex downloading: START: " << toString( *fileToDownload ));
                 m_downloadingLtHandle = session->download( DownloadContext(
 
