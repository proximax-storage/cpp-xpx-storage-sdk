/*
*** Copyright 2021 ProximaX Limited. All rights reserved.
*** Use of this source code is governed by the Apache 2.0
*** license that can be found in the LICENSE file.
*/

#include "DownloadLimiter.h"
#include "DriveTaskBase.h"
#include "drive/FsTree.h"
#include "drive/ActionList.h"
#include "drive/FlatDrive.h"
#include "DriveParams.h"
#include "UpdateDriveTaskBase.h"

#include <boost/multiprecision/cpp_int.hpp>

#include <numeric>

#include <cereal/types/vector.hpp>
#include <cereal/types/array.hpp>
#include <cereal/types/map.hpp>
#include <cereal/types/optional.hpp>
#include <cereal/archives/portable_binary.hpp>

namespace sirius::drive
{

namespace fs = std::filesystem;

class ModifyDriveTask : public UpdateDriveTaskBase
{

private:

    const mobj<ModificationRequest> m_request;

    std::set<InfoHash> m_missedFileSet;

    std::map<std::array<uint8_t,32>,ApprovalTransactionInfo> m_receivedOpinions;

    bool m_actionListIsReceived = false;
    bool m_modifyApproveTransactionSent = false;
    bool m_modifyApproveTxReceived = false;
    
    uint64_t m_uploadedDataSize = 0;

    Timer    m_shareMyOpinionTimer;

    const int m_shareMyOpinionTimerDelayMs = 1000 * 60;

    Timer m_modifyOpinionTimer;

public:

    ModifyDriveTask(
            mobj<ModificationRequest>&& request,
            std::map<std::array<uint8_t,32>,ApprovalTransactionInfo>&& receivedOpinions,
            DriveParams& drive,
            ModifyOpinionController& opinionTaskController)
            : UpdateDriveTaskBase( DriveTaskType::MODIFICATION_REQUEST, drive, opinionTaskController )
            , m_request( std::move(request) )
            , m_receivedOpinions( std::move( receivedOpinions ))
    {
        _ASSERT( m_request )
    }

    void terminate() override
    {
        DBG_MAIN_THREAD

        m_modifyOpinionTimer.cancel();
        m_shareMyOpinionTimer.cancel();

        breakTorrentDownloadAndRunNextTask();
    }

    void run() override
    {
        DBG_MAIN_THREAD

        m_uploadedDataSize = 0;

        //_LOG( "?????????: " << m_request->m_clientDataInfoHash  << "   " << m_drive.m_torrentHandleMap.size() )
        if ( auto it = m_drive.m_torrentHandleMap.find( m_request->m_clientDataInfoHash ); it != m_drive.m_torrentHandleMap.end() )
        {
            _ASSERT( 0 )
            m_actionListIsReceived = true;

            m_drive.executeOnBackgroundThread( [this]
            {
                 prepareDownloadMissingFiles();
            } );
        }
        
        if ( auto session = m_drive.m_session.lock(); session )
        {
            m_downloadingLtHandle = session->download(
                                        DownloadContext(
                                               DownloadContext::client_data,
                                                       
                                                   [this]( download_status::code        code,
                                                           const InfoHash&              infoHash,
                                                           const std::filesystem::path  saveAs,
                                                           size_t                       downloadedSize,
                                                           size_t                       /*fileSize*/,
                                                           const std::string&           errorText )
                                                   {
                                                       //(???+)
                                                       DBG_MAIN_THREAD

                                                       if ( code == download_status::dn_failed )
                                                       {
                                                           m_drive.m_torrentHandleMap.erase( infoHash );
                                                           modifyIsCompletedWithError( errorText, ModificationStatus::DOWNLOAD_FAILED );
                                                       }
                                                       else if ( code == download_status::download_complete )
                                                       {
                                                           //_ASSERT( !m_taskIsStopped );
                                                           // it could be stopped after asyncApprovalTransactionHasBeenPublished
                                                           // if 'actionList' have not been downloaded

                                                           if ( ! m_taskIsInterrupted )
                                                           {
                                                               m_fsTreeOrActionListHandle = m_downloadingLtHandle;
                                                               m_downloadingLtHandle.reset();
                                                               m_uploadedDataSize += downloadedSize;
                                                               m_actionListIsReceived = true;

                                                               m_drive.executeOnBackgroundThread( [this]
                                                               {
                                                                    prepareDownloadMissingFiles();
                                                               } );
                                                           }
                                                       }
                                                   },
                                                   m_request->m_clientDataInfoHash,
                                                   m_request->m_transactionHash,
                                                   m_request->m_maxDataSize - m_uploadedDataSize,
                                                   true,
                                                   "" ),
                                               m_drive.m_sandboxRootPath.string(),
                                               m_drive.m_sandboxRootPath / (toString(m_request->m_clientDataInfoHash) + ".torrent"),
                                               getUploaders(),
                                               &m_drive.m_driveKey.array(),
                                               nullptr,
                                               &m_request->m_transactionHash.array()
                                                );
        }
    }

    void prepareDownloadMissingFiles()
    {
        DBG_BG_THREAD

        std::error_code err;

        auto actionListFilename = m_drive.m_sandboxRootPath / hashToFileName( m_request->m_clientDataInfoHash );

        bool actionListExists = fs::exists( actionListFilename, err );

        if (err)
        {
            _LOG_ERR("prepareDownloadMissingFiles action list fs error: " << err.message());
            return;
        }
        else if ( !actionListExists )
        {
            _LOG_ERR("prepareDownloadMissingFiles action list does not exist");
            return;
        }

        // Load 'actionList' into memory
        ActionList actionList;
        try {
            actionList.deserialize( actionListFilename.string() );
        } catch (...)
        {
            _LOG_WARN( "modifyDriveInSandbox: invalid 'ActionList'" << m_request->m_clientDataInfoHash );
            m_drive.executeOnSessionThread( [this] { modifyIsCompletedWithError( "modify drive: invalid 'ActionList'", ModificationStatus::INVALID_ACTION_LIST ); } );
        }
        
        // prepare 'm_missedFileSet'
        for ( const Action& action : actionList )
        {
            if ( action.m_isInvalid )
                continue;

            switch (action.m_actionId)
            {
                case action_list_id::upload:
                    m_missedFileSet.insert( stringToByteArray<Hash256>( action.m_param1 ) );
                    break;
                case action_list_id::new_folder:
                case action_list_id::move:
                case action_list_id::remove:
                    break;
            } // end of switch()
        } // end of for( const Action& action : actionList )

        m_drive.executeOnSessionThread( [this]
        {
            downloadMissingFiles();
        });
    }

    void downloadMissingFiles()
    {
        DBG_MAIN_THREAD

        _ASSERT( !m_taskIsInterrupted );

        std::optional<Hash256> fileToDownload;

        while ( !m_missedFileSet.empty() && !fileToDownload )
        {
            fileToDownload = *m_missedFileSet.begin();
            m_missedFileSet.erase( m_missedFileSet.begin());

            if ( auto it = m_drive.m_torrentHandleMap.find( *fileToDownload ); *fileToDownload == Hash256() ||
                                                                               it != m_drive.m_torrentHandleMap.end()) {
                _ASSERT( it->second.m_ltHandle.is_valid())
                fileToDownload.reset();
            }
        }

        if ( fileToDownload )
        {
            if ( auto session = m_drive.m_session.lock(); session )
            {
<<<<<<< HEAD
                _ASSERT( *fileToDownload != Hash256() )
                _ASSERT( m_opinionController.opinionTrafficTx())
=======
>>>>>>> bb13ffb8
                _LOG( "+++ ex downloading: START: " << toString( *fileToDownload ));
                m_downloadingLtHandle = session->download( DownloadContext(

                                                                   DownloadContext::missing_files,

                                                                   [this]( download_status::code code,
                                                                           const InfoHash& infoHash,
                                                                           const std::filesystem::path saveAs,
                                                                           size_t downloadedSize,
                                                                           size_t /*fileSize*/,
                                                                           const std::string& errorText )
                                                                   {
                                                                       DBG_MAIN_THREAD

                                                                       if ( code == download_status::download_complete )
                                                                       {
                                                                           _LOG( "downloading: END: " << toString( infoHash ));
                                                                           m_uploadedDataSize += downloadedSize;
                                                                           downloadMissingFiles();
                                                                       } else if ( code == download_status::dn_failed )
                                                                       {
                                                                           m_drive.m_torrentHandleMap.erase( infoHash );
                                                                           modifyIsCompletedWithError( errorText, ModificationStatus::DOWNLOAD_FAILED );
                                                                       }
                                                                   },

                                                                   *fileToDownload,
                                                                   m_request->m_transactionHash,
                                                                   m_request->m_maxDataSize - m_uploadedDataSize,
                                                                   true,
                                                                   "" ),
                                                           m_drive.m_driveFolder.string(),
                                                           (m_drive.m_torrentFolder / toString(*fileToDownload)).string(),
                                                           getUploaders(),
                                                           &m_drive.m_driveKey.array(),
                                                           nullptr,
                                                           &m_request->m_transactionHash.array()
                                                          );
            }

            // save reference into 'torrentHandleMap'
            m_drive.m_torrentHandleMap[*fileToDownload] = UseTorrentInfo{ *m_downloadingLtHandle, false };
        }
        else
        {
            _LOG( "Download Handle Reset" )
            m_downloadingLtHandle.reset();

            // it is the end of list
            m_drive.executeOnBackgroundThread( [this]
                                               {
                                                   modifyFsTreeInSandbox();
                                               } );
        }
    }
    
    void modifyFsTreeInSandbox()
    {
        DBG_BG_THREAD

        // Load 'actionList' into memory
        ActionList actionList;
        auto actionListFilename = m_drive.m_sandboxRootPath / hashToFileName( m_request->m_clientDataInfoHash );
        actionList.deserialize( actionListFilename.string() );

        // Make copy of current FsTree
        _ASSERT( m_drive.m_fsTree )
        m_sandboxFsTree = std::make_unique<FsTree>( *m_drive.m_fsTree );

        auto& torrentHandleMap = m_drive.m_torrentHandleMap;

        //
        // Perform actions
        //
        for ( const Action& action : actionList )
        {
            if ( action.m_isInvalid )
                continue;

            switch (action.m_actionId)
            {
                    //
                    // Upload
                    //
                case action_list_id::upload:
                {
                    std::error_code err;

                    // Check that file exists in client folder
                    fs::path clientFile = m_drive.m_driveFolder / action.m_param1;
                    if ( !fs::exists( clientFile, err ) || fs::is_directory( clientFile, err ))
                    {
                        _LOG( "! ActionList: invalid 'upload': file not exists: " << clientFile )
                        _LOG_WARN( "! ActionList: invalid 'upload': file not exists: " << action.m_param2 )
                        action.m_isInvalid = true;
                        break;
                    }

                    try
                    {
                        size_t fileSize = std::filesystem::file_size( clientFile );
                        auto fileHash = stringToByteArray<Hash256>( action.m_param1 );
                        
                        //
                        // add file in resultFsTree
                        //
                        Folder::Child* destEntry = m_sandboxFsTree->getEntryPtr( action.m_param2 );
                        fs::path destFolder;
                        fs::path srcFile;
                        if ( destEntry != nullptr && isFolder( *destEntry ))
                        {
                            //srcFile = fs::path( action.m_param1 ).filename();
                            srcFile = action.m_filename;
                            destFolder = action.m_param2;
                        } else
                        {
                            srcFile = fs::path( action.m_param2 ).filename();
                            destFolder = fs::path( action.m_param2 ).parent_path();
                        }
                        m_sandboxFsTree->addFile( destFolder.string(),
                                                  srcFile.string(),
                                                  fileHash,
                                                  fileSize );

                        _LOG( "ActionList: successful 'upload': " << clientFile )
                    }
                    catch (const std::exception& error)
                    {
                        _LOG_ERR( "ActionList: exception during 'upload': " << clientFile << "; " << error.what())
                    }
                    catch (...)
                    {
                        _LOG_ERR( "ActionList: unknown exception during 'upload': " << clientFile )
                    }
                    break;
                }
                    //
                    // New folder
                    //
                case action_list_id::new_folder:
                {
                    // Check that entry is free
                    if ( m_sandboxFsTree->getEntryPtr( action.m_param1 ) != nullptr )
                    {
                        _LOG( "! ActionList: invalid 'new_folder': such entry already exists: " << action.m_param1 )
                        action.m_isInvalid = true;
                        break;
                    }

                    m_sandboxFsTree->addFolder( action.m_param1 );

                    _LOG( "ActionList: successful 'new_folder': " << action.m_param1 )
                    break;
                }
                    //
                    // Move
                    //
                case action_list_id::move:
                {
                    auto* srcChild = m_sandboxFsTree->getEntryPtr( action.m_param1 );

                    // Check that src child exists
                    if ( srcChild == nullptr )
                    {
                        _LOG( "! ActionList: invalid 'move': 'srcPath' not exists (in FsTree): " << action.m_param1 )
                        action.m_isInvalid = true;
                        break;
                    }

                    // Check topology (nesting folders)
                    if ( isFolder( *srcChild ))
                    {
                        fs::path srcPath = fs::path( "root" ) / action.m_param1;
                        fs::path destPath = fs::path( "root" ) / action.m_param2;

                        // srcPath should not be a parent folder of destPath
                        if ( isPathInsideFolder( srcPath, destPath ))
                        {
                            _LOG( "! ActionList: invalid 'move': 'srcPath' is a directory which is an ancestor of 'destPath'" )
                            _LOG( "  invalid 'move': 'srcPath' : " << action.m_param1 );
                            _LOG( "  invalid 'move': 'destPath' : " << action.m_param2 );
                            action.m_isInvalid = true;
                            break;
                        }
                    }

                    // modify FsTree
                    m_sandboxFsTree->moveFlat( action.m_param1, action.m_param2,
                                               [/*this*/]( const InfoHash& /*fileHash*/ )
                                               {
                                                   //m_torrentMap.try_emplace( fileHash, UseTorrentInfo{} );
                                               } );

                    _LOG( "ActionList: successful 'move': " << action.m_param1 << " -> " << action.m_param2 )
                    break;
                }
                    //
                    // Remove
                    //
                case action_list_id::remove:
                {
                    if ( m_sandboxFsTree->getEntryPtr( action.m_param1 ) == nullptr )
                    {
                        _LOG( "! ActionList: invalid 'remove': 'srcPath' not exists (in FsTree): "
                                      << action.m_param1 );
                        //m_sandboxFsTree.dbgPrint();
                        action.m_isInvalid = true;
                        break;
                    }

                    // remove entry from FsTree
                    m_sandboxFsTree->removeFlat( action.m_param1, [&]( const InfoHash& fileHash )
                    {
                        // maybe it is file from client data, so we add it to map with empty torrent handle
                        if ( fileHash != Hash256())
                        {
                            torrentHandleMap.try_emplace( fileHash, UseTorrentInfo{} );
                        }
                    } );

                    _LOG( "! ActionList: successful 'remove': " << action.m_param1 );
                    break;
                }

            } // end of switch()
        } // end of for( const Action& action : actionList )

        // create FsTree in sandbox
        m_sandboxFsTree->doSerialize( m_drive.m_sandboxFsTreeFile.string() );

        m_sandboxRootHash = createTorrentFile( m_drive.m_sandboxFsTreeFile.string(),
                                               m_drive.m_driveKey,
                                               m_drive.m_sandboxRootPath.string(),
                                               m_drive.m_sandboxFsTreeTorrent.string() );

        getSandboxDriveSizes( m_metaFilesSize, m_sandboxDriveSize );
        m_fsTreeSize = sandboxFsTreeSize();

        if ( m_metaFilesSize + m_sandboxDriveSize + m_fsTreeSize > m_drive.m_maxSize )
        {
            m_drive.executeOnSessionThread( [this] {
                modifyIsCompletedWithError( "Drive is full", ModificationStatus::NOT_ENOUGH_SPACE );
            });
            return;
        }

        m_drive.executeOnSessionThread( [this]() mutable
                                        {
                                            myRootHashIsCalculated();
                                        } );
    }

    bool processedModifyOpinion( const ApprovalTransactionInfo& anOpinion ) override
    {
        // In this case Replicator is able to verify all data in the opinion
        if ( m_request->m_transactionHash.array() != anOpinion.m_modifyTransactionHash )
        {
            return false;
        }
        if ( m_myOpinion )
        {
            if ( validateOpinion( anOpinion ) )
            {
                m_receivedOpinions[anOpinion.m_opinions[0].m_replicatorKey] = anOpinion;
                checkOpinionNumberAndStartTimer();
            }
         }
        else {
            m_receivedOpinions[anOpinion.m_opinions[0].m_replicatorKey] = anOpinion;
        }
        return true;
    }

    // Returns 'true' if 'CatchingUp' should be started

    bool onApprovalTxPublished( const PublishedModificationApprovalTransactionInfo& transaction ) override
    {
        DBG_MAIN_THREAD
        
        if ( m_taskIsInterrupted )
        {
            return true;
        }

        m_modifyApproveTxReceived = true;

        if ( m_request->m_transactionHash == transaction.m_modifyTransactionHash
             && ( m_actionListIsReceived || m_status != ModificationStatus::SUCCESS ))
        {
            if ( !m_sandboxCalculated )
            {
                return false;
            }

			if ( *m_sandboxRootHash != transaction.m_rootHash ) {
				_LOG_ERR( "Invalid Sandbox Root Hash: " << *m_sandboxRootHash << " " << Hash256(transaction.m_rootHash) )
			}
            
            const auto& v = transaction.m_replicatorKeys;
            auto it = std::find( v.begin(), v.end(), m_drive.m_replicator.replicatorKey().array());

            // Is my opinion present in the transaction
            if ( it == v.end())
            {
                // Send Single Approval Transaction At First
                sendSingleApprovalTransaction( *m_myOpinion );
            }

            startSynchronizingDriveWithSandbox();
            return false;
        }
        else
        {
            m_opinionController.increaseApprovedExpectedCumulativeDownload(m_request->m_maxDataSize);
            breakTorrentDownloadAndRunNextTask();
            return true;
        }
    }

    bool shouldCancelModify( const ModificationCancelRequest& cancelRequest ) override
    {
        if ( m_taskIsInterrupted )
        {
            return false;
        }

        if ( cancelRequest.m_modifyTransactionHash == m_request->m_transactionHash )
        {
            breakTorrentDownloadAndRunNextTask();
            return true;
        }

        return false;
    }

    void onApprovalTxFailed( const Hash256& transactionHash ) override
    {
        DBG_MAIN_THREAD

        if ( m_request->m_transactionHash == transactionHash &&
             !m_taskIsInterrupted &&
             !m_modifyApproveTxReceived )
        {
            m_modifyApproveTransactionSent = false;
            for ( const auto&[key, opinion]: m_receivedOpinions )
            {
                m_drive.m_replicator.processOpinion( opinion );
            }
            m_receivedOpinions.clear();
        }
    }
    
    void tryBreakTask() override
    {
        if ( m_sandboxCalculated && ! m_modifyApproveTxReceived )
        {
            finishTask();
        }
        else
        {
            // we will wait the end of current task, that will call m_drive.runNextTask()
        }
    }

protected:

    void modifyIsCompleted() override
    {
        DBG_MAIN_THREAD
        
        _LOG( "modifyIsCompleted" );

        if ( m_drive.m_dbgEventHandler ) {
            m_drive.m_dbgEventHandler->driveModificationIsCompleted(
                    m_drive.m_replicator, m_drive.m_driveKey, m_request->m_transactionHash, *m_sandboxRootHash);
        }

        UpdateDriveTaskBase::modifyIsCompleted();
    }

    void modifyIsCompletedWithError( std::string errorText, ModificationStatus status )
    {
        DBG_MAIN_THREAD

        _ASSERT( status != ModificationStatus::SUCCESS )

		_LOG( "modifyIsCompletedWithError " << errorText << " " << static_cast<uint8_t>(status) );

        if ( m_drive.m_dbgEventHandler )
        {
            m_drive.m_dbgEventHandler->modifyTransactionEndedWithError(
                                         m_drive.m_replicator,
                                         m_drive.m_driveKey,
                                         *m_request,
                                         errorText, static_cast<uint8_t>(status) );
        }

        m_downloadingLtHandle.reset();

        m_status = status;

        m_drive.executeOnBackgroundThread([this]
        {
            _ASSERT( m_drive.m_fsTree )
            m_sandboxRootHash = m_drive.m_rootHash;
            m_sandboxFsTree = std::make_unique<FsTree>( *m_drive.m_fsTree );
            std::error_code ec;
            fs::remove( m_drive.m_sandboxFsTreeFile, ec );
            fs::copy( m_drive.m_fsTreeFile, m_drive.m_sandboxFsTreeFile );
            fs::remove( m_drive.m_sandboxFsTreeTorrent, ec );
            fs::copy( m_drive.m_fsTreeTorrent, m_drive.m_sandboxFsTreeTorrent );

            m_drive.executeOnSessionThread([this]
            {
                myRootHashIsCalculated();
            });
        });
    }

    const Hash256& getModificationTransactionHash() override
    {
        return m_request->m_transactionHash;
    }

private:

    void myOpinionIsCreated() override
    {
        DBG_MAIN_THREAD

        _ASSERT( m_myOpinion )

        if ( m_taskIsInterrupted )
        {
            finishTask();
            return;
        }

        m_sandboxCalculated = true;

        if ( m_modifyApproveTxReceived )
        {
            sendSingleApprovalTransaction( *m_myOpinion );
            startSynchronizingDriveWithSandbox();
        } else
        {
            // Send my opinion to other replicators
            shareMyOpinion();

            // validate already received opinions
            std::erase_if( m_receivedOpinions, [this]( const auto& item )
            {
                return !validateOpinion( item.second );
            } );

            // Maybe send approval transaction
            checkOpinionNumberAndStartTimer();
        }
    }

    void shareMyOpinion()
    {
        DBG_MAIN_THREAD

        _LOG( "shareMyOpinion" )

        std::ostringstream os( std::ios::binary );
        cereal::PortableBinaryOutputArchive archive( os );
        archive( *m_myOpinion );

        for ( const auto& replicatorIt : m_drive.getAllReplicators())
        {
			if ( replicatorIt != m_drive.m_replicator.replicatorKey() ) {
				m_drive.m_replicator.sendMessage( "opinion", replicatorIt.array(), os.str());
			}
        }

        if ( auto session = m_drive.m_session.lock(); session )
        {
            m_shareMyOpinionTimer = session->startTimer( m_shareMyOpinionTimerDelayMs, [this]
            {
                shareMyOpinion();
            } );
        }
    }

    void checkOpinionNumberAndStartTimer()
    {
        DBG_MAIN_THREAD

        // m_drive.getReplicator()List is the list of other replicators (it does not contain our replicator)
#ifndef MINI_SIGNATURE
        auto replicatorNumber = (std::max((std::size_t)m_drive.m_replicator.getMinReplicatorsNumber(), m_drive.getAllReplicators().size() + 1) * 2) / 3;
#else
        auto replicatorNumber = ((m_drive.getAllReplicators().size() + 1) * 2) / 3;
#endif

// check opinion number

        if ( m_myOpinion &&
             m_receivedOpinions.size() >=
             m_drive.getAllReplicators().size() &&
             !m_modifyApproveTransactionSent &&
             !m_modifyApproveTxReceived ) {
            m_modifyOpinionTimer.cancel();
            opinionTimerExpired();
            return;
        }

        if ( m_myOpinion &&
             m_receivedOpinions.size() >= replicatorNumber&&
             !m_modifyApproveTransactionSent &&
             !m_modifyApproveTxReceived )
        {
            // start timer if it is not started
            if ( !m_modifyOpinionTimer )
            {
                if ( auto session = m_drive.m_session.lock(); session )
                {
                    m_modifyOpinionTimer = session->startTimer(
                            m_drive.m_replicator.getModifyApprovalTransactionTimerDelay(),
                            [this]()
                            { opinionTimerExpired(); } );
                }
            }
        }
    }

    void opinionTimerExpired()
    {
        DBG_MAIN_THREAD

        if ( m_modifyApproveTransactionSent || m_modifyApproveTxReceived )
            return;

        ApprovalTransactionInfo info = {m_drive.m_driveKey.array(),
                                        m_myOpinion->m_modifyTransactionHash,
                                        m_myOpinion->m_rootHash,
										m_myOpinion->m_status,
                                        m_myOpinion->m_fsTreeFileSize,
                                        m_myOpinion->m_metaFilesSize,
                                        m_myOpinion->m_driveSize,
                                        {}};

        info.m_opinions.reserve( m_receivedOpinions.size() + 1 );
        info.m_opinions.emplace_back( m_myOpinion->m_opinions[0] );
        for ( const auto& otherOpinion : m_receivedOpinions )
        {
            info.m_opinions.emplace_back( otherOpinion.second.m_opinions[0] );
        }

        // notify event handler
        m_drive.m_eventHandler.modifyApprovalTransactionIsReady( m_drive.m_replicator, info );

        m_modifyApproveTransactionSent = true;
    }

    // updates drive (2st phase after fsTree torrent removed)
    // - remove unused files and torrent files
    // - add new torrents to session
    //
    void continueSynchronizingDriveWithSandbox() override
    {
        DBG_BG_THREAD

        try
        {
            _LOG( "IN UPDATE 2" )

            // update FsTree file & torrent
            if ( ! fs::exists( m_drive.m_sandboxFsTreeFile ) )
            {
                _LOG_ERR( "not exist 1: " << m_drive.m_sandboxFsTreeFile )
            }
            if ( ! fs::exists( m_drive.m_fsTreeFile.parent_path() ) )
            {
                _LOG_ERR( "not exist 2: " <<m_drive.m_fsTreeFile.parent_path() )
            }
            fs::rename( m_drive.m_sandboxFsTreeFile, m_drive.m_fsTreeFile );
            fs::rename( m_drive.m_sandboxFsTreeTorrent, m_drive.m_fsTreeTorrent );

            m_drive.m_serializer.saveRestartValue( getModificationTransactionHash().array(), "approvedModification" );

            auto& torrentHandleMap = m_drive.m_torrentHandleMap;
            // remove unused files and torrent files from the drive
            for ( const auto& it : torrentHandleMap )
            {
                const UseTorrentInfo& info = it.second;
                if ( !info.m_isUsed )
                {
                    const auto& hash = it.first;
                    _ASSERT( hash != Hash256() )
                    std::string filename = hashToFileName( hash );
                    fs::remove( fs::path( m_drive.m_driveFolder ) / filename );
                    fs::remove( fs::path( m_drive.m_torrentFolder ) / filename );
                }
            }

            // remove unused data from 'fileMap'
            std::erase_if( torrentHandleMap, []( const auto& it )
            { return !it.second.m_isUsed; } );

            //
            // Add torrents into session
            //
            for ( auto& it : torrentHandleMap )
            {
                // load torrent (if it is not loaded)
                //(???+++) unused code
                if ( ! it.second.m_ltHandle.is_valid())
                {
                    if ( auto session = m_drive.m_session.lock(); session )
                    {
                        _ASSERT( it.first != Hash256() )
                        std::string fileName = hashToFileName( it.first );
                        it.second.m_ltHandle = session->addTorrentFileToSession(
                                (m_drive.m_torrentFolder / fileName).string(),
                                m_drive.m_driveFolder.string(),
                                lt::SiriusFlags::peer_is_replicator,
                                &m_drive.m_driveKey.array(),
                                nullptr,
                                nullptr );
                        _ASSERT( it.second.m_ltHandle.is_valid() )
                        _LOG( "downloading: ADDED_TO_SESSION : " << m_drive.m_torrentFolder / fileName )
                    }
                }
            }

            // Add FsTree torrent to session
            if ( auto session = m_drive.m_session.lock(); session )
            {
                m_sandboxFsTreeLtHandle = session->addTorrentFileToSession( m_drive.m_fsTreeTorrent.string(),
                                                                            m_drive.m_fsTreeTorrent.parent_path().string(),
                                                                            lt::SiriusFlags::peer_is_replicator,
                                                                            &m_drive.m_driveKey.array(),
                                                                            nullptr,
                                                                            nullptr );
            }

            m_drive.executeOnSessionThread( [this]() mutable
                                            {
                                                synchronizationIsCompleted();
                                            } );
        }
        catch (const std::exception& ex)
        {
            _LOG( "exception during updateDrive_2: " << ex.what());
            _LOG_WARN( "exception during updateDrive_2: " << ex.what());
            finishTask();
        }
    }

    bool validateOpinion( const ApprovalTransactionInfo& anOpinion )
    {
        bool equal = m_myOpinion->m_rootHash == anOpinion.m_rootHash &&
					 m_myOpinion->m_status == anOpinion.m_status &&
                     m_myOpinion->m_fsTreeFileSize == anOpinion.m_fsTreeFileSize &&
                     m_myOpinion->m_metaFilesSize == anOpinion.m_metaFilesSize &&
                     m_myOpinion->m_driveSize == anOpinion.m_driveSize;
        return equal;
    }

    uint64_t getToBeApprovedDownloadSize() override
    {
        return m_request->m_maxDataSize;
    }
};

std::unique_ptr<DriveTaskBase> createModificationTask( mobj<ModificationRequest>&& request,
                                            std::map<std::array<uint8_t,32>,ApprovalTransactionInfo>&& receivedOpinions,
                                            DriveParams& drive,
                                            ModifyOpinionController& opinionTaskController)
{
    return std::make_unique<ModifyDriveTask>( std::move(request), std::move(receivedOpinions), drive, opinionTaskController );
}

}<|MERGE_RESOLUTION|>--- conflicted
+++ resolved
@@ -227,11 +227,7 @@
         {
             if ( auto session = m_drive.m_session.lock(); session )
             {
-<<<<<<< HEAD
                 _ASSERT( *fileToDownload != Hash256() )
-                _ASSERT( m_opinionController.opinionTrafficTx())
-=======
->>>>>>> bb13ffb8
                 _LOG( "+++ ex downloading: START: " << toString( *fileToDownload ));
                 m_downloadingLtHandle = session->download( DownloadContext(
 
