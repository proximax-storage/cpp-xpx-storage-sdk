/*
*** Copyright 2021 ProximaX Limited. All rights reserved.
*** Use of this source code is governed by the Apache 2.0
*** license that can be found in the LICENSE file.
*/

#include "DriveTaskBase.h"
#include "DriveParams.h"

namespace sirius::drive
{

namespace fs = std::filesystem;

class UpdateDriveTaskBase : public DriveTaskBase
{

protected:

    ModifyOpinionController& m_opinionController;

    std::optional<ApprovalTransactionInfo> m_myOpinion;

    ModificationStatus      m_modificationStatus = ModificationStatus::SUCCESS;
    std::unique_ptr<FsTree> m_sandboxFsTree;
    std::optional<InfoHash> m_sandboxRootHash;
    
    uint64_t m_metaFilesSize    = 0;
    uint64_t m_sandboxDriveSize = 0;
    uint64_t m_fsTreeSize       = 0;

    std::optional<lt_handle> m_sandboxFsTreeLtHandle;

    std::optional<lt_handle> m_downloadingLtHandle;
    std::optional<lt_handle> m_fsTreeOrActionListHandle;

    bool m_sandboxCalculated = false;

    bool m_taskIsInterrupted = false;

public:

    void onDriveClose( const DriveClosureRequest& closureRequest ) override
    {
        if ( m_taskIsInterrupted )
        {
            return;
        }

        interruptTorrentDownloadAndRunNextTask();
    }

    bool manualSynchronize( const SynchronizationRequest& request ) override
    {
        if ( !m_taskIsInterrupted )
        {
            interruptTorrentDownloadAndRunNextTask();
        }

        return true;
    }

    virtual const Hash256& getModificationTransactionHash() = 0;

protected:

    UpdateDriveTaskBase(
            const DriveTaskType& type,
            DriveParams& drive,
            ModifyOpinionController& opinionTaskController)
            : DriveTaskBase( type, drive )
            , m_opinionController( opinionTaskController )
    {}

    void myRootHashIsCalculated()
    {
        DBG_MAIN_THREAD

        SIRIUS_ASSERT ( m_sandboxFsTree )
        SIRIUS_ASSERT ( m_sandboxRootHash )

        if ( m_taskIsInterrupted )
        {
            removeTorrentsAndFinishTask();
            return;
        }

        // Dbg Notify
        if ( m_drive.m_dbgEventHandler )
        {
            m_drive.m_dbgEventHandler->rootHashIsCalculated(
                    m_drive.m_replicator,
                    m_drive.m_driveOwner,
                    getModificationTransactionHash(),
                    *m_sandboxRootHash );
        }

		updateOpinionUploads();
    }

    virtual void onDriveChangedAfterApproving()
    {
        DBG_MAIN_THREAD

        m_opinionController.approveCumulativeUploads( getModificationTransactionHash(), [this]
        {
            modificationCompletedSuccessfully();
        });
    }

    virtual void modificationCompletedSuccessfully()
    {
        DBG_MAIN_THREAD

        _LOG( "diveUpdateIsCompleted: " << getModificationTransactionHash() );

        SIRIUS_ASSERT ( m_sandboxRootHash )

        if ( m_drive.m_dbgEventHandler ) {
            m_drive.m_dbgEventHandler->driveModificationIsCompleted(
                    m_drive.m_replicator, m_drive.m_driveKey, getModificationTransactionHash(), *m_sandboxRootHash);
        }

        m_drive.m_fsTree = std::move(m_sandboxFsTree);
        m_drive.m_driveRootHash = *m_sandboxRootHash;
        m_drive.m_fsTreeLtHandle = *m_sandboxFsTreeLtHandle;
        m_sandboxFsTreeLtHandle.reset();
        m_drive.m_lastApprovedModification = getModificationTransactionHash();

        m_drive.updateStreamMap();

        removeTorrentsAndFinishTask();
    }

    void interruptTorrentDownloadAndRunNextTask()
    {
        DBG_MAIN_THREAD
        
        if ( m_taskIsInterrupted )
        {
            _LOG_WARN( "!!! interruptTorrentDownloadAndRunNextTask already true !!!" )
        }

        m_taskIsInterrupted = true;

        if ( m_downloadingLtHandle )
        {
            if ( auto session = m_drive.m_session.lock(); session )
            {
                //
                // We must break torrent downloading because it could be unavailable
                //
                session->removeDownloadContext( *m_downloadingLtHandle );

                lt_handle torrentHandle = *m_downloadingLtHandle;
                m_downloadingLtHandle.reset();

                session->removeTorrentsFromSession( {torrentHandle}, [this]
                {
                    DBG_MAIN_THREAD
                    _LOG( "breakTorrentDownloadAndm_drive.runNextTask: torrent is removed" );

                    //TODO: move downloaded files from sandbox to drive (for catching-up only)

                    removeTorrentsAndFinishTask();
                }, true );
                _LOG( "interruptTorrentDownloadAndRunNextTask: remove torrents " )
            }
        }
        else
        {
            tryFinishTask();
        }
//        {
//            _LOG( "interruptTorrentDownloadAndRunNextTask: nothing " )
//            // We cannot break torrent download.
//            // Therefore, we will wait the end of current task, that will call m_drive.runNextTask()
//        }
    }

    // updates drive (1st step after approve)
    // - remove torrents from session
    //
    virtual void completeUpdateAfterApproving()
    {
        DBG_MAIN_THREAD

        SIRIUS_ASSERT ( !m_taskIsInterrupted )

        auto& torrentHandleMap = m_drive.m_torrentHandleMap;

        // Prepare map for detecting of used files
        for ( auto& it : torrentHandleMap )
        {
            it.second.m_isUsed = false;
        }

        // Mark used files
        markUsedFiles( *m_sandboxFsTree );

        // Prepare set<> for to be removed torrents
        std::set<lt::torrent_handle> toBeRemovedTorrents;

        // Add unused files into set<>
        for ( const auto& it : torrentHandleMap )
        {
            SIRIUS_ASSERT ( it.first != Hash256() )
            const UseTorrentInfo& info = it.second;
            if ( !info.m_isUsed )
            {
                if ( info.m_ltHandle.is_valid())
                {
                    toBeRemovedTorrents.insert( info.m_ltHandle );
                }
            }
        }

        // Add current fsTree torrent handle
        toBeRemovedTorrents.insert( m_drive.m_fsTreeLtHandle );

        // Remove unused torrents
        if ( auto session = m_drive.m_session.lock(); session )
        {
            _LOG( "toBeRemovedTorrents.size()=" << toBeRemovedTorrents.size() )
            session->removeTorrentsFromSession( toBeRemovedTorrents, [this]
            {
                m_drive.executeOnBackgroundThread( [this]
                {
                    continueCompleteUpdateAfterApproving();
                });
            }, false);
        }
    }

    void getSandboxDriveSizes( uint64_t& metaFilesSize, uint64_t& driveSize ) const
    {
        DBG_BG_THREAD

        std::error_code err;

        // Now, all drive files and torrents are placed directly on drive (not really in sandbox)
        if ( !fs::exists( m_drive.m_driveRootPath, err ))
        {
            metaFilesSize = 0;
            driveSize = 0;
            return;
        }

        metaFilesSize = fs::file_size( m_drive.m_sandboxFsTreeTorrent );
        driveSize = fs::file_size( m_drive.m_sandboxFsTreeFile );

        std::set<InfoHash> files;
        m_sandboxFsTree->getUniqueFiles( files );
        for ( const auto& file: files )
        {
			if ( fs::exists( m_drive.m_torrentFolder / toString(file) ) )
			{
				metaFilesSize += fs::file_size(m_drive.m_torrentFolder / toString(file));
			}
			driveSize += fs::file_size(m_drive.m_driveFolder / toString(file));
<<<<<<< HEAD
	}
=======
		}
>>>>>>> 8e12e4a8

        driveSize += metaFilesSize;

        _LOG( "Drive Sizes " << m_drive.m_driveKey << " " << driveSize << " " << metaFilesSize )
    }

    uint64_t sandboxFsTreeSize() const
    {
        std::error_code err;

        if ( fs::exists( m_drive.m_sandboxFsTreeFile, err ))
        {
            return fs::file_size( m_drive.m_sandboxFsTreeFile, err );
        }
        return 0;
    }

    ReplicatorList getUploaders()
    {
        auto replicators = m_drive.getAllReplicators();
        replicators.push_back( m_drive.m_driveOwner );
        return replicators;
    }

private:

    void onCumulativeUploadsUpdated()
    {
        DBG_MAIN_THREAD

        if ( m_taskIsInterrupted )
        {
            removeTorrentsAndFinishTask();
            return;
        }

        SIRIUS_ASSERT ( m_sandboxRootHash )

        const auto& keyPair = m_drive.m_replicator.keyPair();
        SingleOpinion opinion( keyPair.publicKey().array());

        m_opinionController.fillOpinion( opinion.m_uploadLayout );

        opinion.Sign( keyPair,
                      m_drive.m_driveKey,
                      getModificationTransactionHash(),
                      *m_sandboxRootHash,
					  m_modificationStatus,
                      m_fsTreeSize,
                      m_metaFilesSize,
                      m_sandboxDriveSize );

        m_myOpinion = std::optional<ApprovalTransactionInfo>{{m_drive.m_driveKey.array(),
                                                                     getModificationTransactionHash().array(),
                                                                     m_sandboxRootHash->array(),
                                                                     m_modificationStatus,
                                                                     m_fsTreeSize,
                                                                     m_metaFilesSize,
                                                                     m_sandboxDriveSize,
                                                                     {std::move( opinion )}}};

        m_drive.executeOnBackgroundThread( [this]
                                           {
                                               DBG_BG_THREAD

                                               SIRIUS_ASSERT  ( m_myOpinion )

                                               saveSingleApprovalTransaction( m_myOpinion );

                                               m_drive.executeOnSessionThread( [this]
                                                                               {
                                                                                   myOpinionIsCreated();
                                                                               } );
                                           } );
    }

protected:

    virtual void removeTorrentsAndFinishTask()
    {
        DBG_MAIN_THREAD

        // ActionList could been downloaded during a modification task.
        // FsTree could been downloaded during a synchronization task.
        //
        if ( m_fsTreeOrActionListHandle )
        {
            if ( auto session = m_drive.m_session.lock(); session )
            {
                lt_handle torrentHandle = *m_fsTreeOrActionListHandle;
                m_fsTreeOrActionListHandle.reset();

                session->removeTorrentsFromSession( {torrentHandle}, [this]
                {
                    DBG_MAIN_THREAD
                    finishTaskAndRunNext();
                }, false );
            }
        } else
        {
            finishTaskAndRunNext();
        }
    }

private:
	virtual void updateOpinionUploads() {
		m_opinionController.updateCumulativeUploads( getModificationTransactionHash(), m_drive.getDonatorShard(), getToBeApprovedDownloadSize(), [this]
		{
			onCumulativeUploadsUpdated();
		} );
	};

    virtual void continueCompleteUpdateAfterApproving() = 0;

    virtual uint64_t getToBeApprovedDownloadSize() = 0;

    virtual void myOpinionIsCreated() = 0;

    // Whether the finishTask can be called by the task itself
    virtual void tryFinishTask() = 0;
};

} // namespace sirius::drive<|MERGE_RESOLUTION|>--- conflicted
+++ resolved
@@ -258,11 +258,7 @@
 				metaFilesSize += fs::file_size(m_drive.m_torrentFolder / toString(file));
 			}
 			driveSize += fs::file_size(m_drive.m_driveFolder / toString(file));
-<<<<<<< HEAD
-	}
-=======
 		}
->>>>>>> 8e12e4a8
 
         driveSize += metaFilesSize;
 
