--- conflicted
+++ resolved
@@ -136,7 +136,7 @@
 
     // Client of the drive
     Key                     m_client;
-    
+
     // Replicator event handlers
     ReplicatorEventHandler&     m_eventHandler;
     DbgReplicatorEventHandler*  m_dbgEventHandler = nullptr;
@@ -444,52 +444,6 @@
     {
         DBG_BG_THREAD
         
-<<<<<<< HEAD
-        // Loop by folder childs
-        //
-
-        std::set<InfoHash> fsTreeFiles;
-        getFiles(fsTreeFolder, fsTreeFiles);
-
-        uint filesCount = 0;
-        for( const auto& child : std::filesystem::directory_iterator( folderPath ) )
-        {
-            filesCount++;
-            auto name = child.path().filename().string();
-
-            if ( !child.is_regular_file() )
-            {
-                throw std::runtime_error( std::string("internal error non regular file in flat drive ") + name );
-            }
-
-            auto hash = stringToHash(name);
-
-            if ( !fsTreeFiles.contains(hash) )
-            {
-                throw std::runtime_error( std::string("internal error missing file in fsTree") + name );
-            }
-
-            fs::path torrentFile = torrentFolderPath / name;
-            if ( !fs::exists( torrentFile ) ) {
-                throw std::runtime_error( std::string("internal error absent torrent file: ") + name );
-            }
-
-            _ASSERT( m_torrentHandleMap.find(hash) == m_torrentHandleMap.end() )
-
-            if ( auto session = m_session.lock(); session )
-            {
-                auto torrentHandle = session->addTorrentFileToSession( torrentFile, m_driveFolder, lt::sf_is_replicator, {} );
-                m_torrentHandleMap.emplace( hash, UseTorrentInfo{ torrentHandle, true } );
-            }
-
-        }
-
-        _ASSERT( filesCount <= fsTreeFiles.size() )
-
-        if ( filesCount < fsTreeFiles.size() )
-        {
-            throw std::runtime_error( std::string("internal error missing some files in filesystem"));
-=======
         for( const auto& child : folder.m_childs )
         {
             if ( isFolder(child) )
@@ -512,7 +466,7 @@
                     //TODO try recovery
                     _LOG_ERR( "disk corrupted: torrent file does not exist: " << m_torrentFolder / fileName )
                 }
-                
+
                 if ( auto session = m_session.lock(); session )
                 {
                     auto ltHandle = session->addTorrentFileToSession( m_torrentFolder / fileName,
@@ -521,7 +475,6 @@
                     m_torrentHandleMap.try_emplace( hash, UseTorrentInfo{ltHandle,true} );
                 }
             }
->>>>>>> 476e0918
         }
     }
 
