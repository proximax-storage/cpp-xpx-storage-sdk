--- conflicted
+++ resolved
@@ -616,13 +616,8 @@
         if ( !m_task || m_task->onApprovalTxPublished( transaction ))
         {
             // 'CatchingUp' should be started
-<<<<<<< HEAD
             _LOG( "transaction.m_rootHash: " << Key( transaction.m_rootHash ))
-            m_catchingUpRequest = mobj<CatchingUpRequest>{transaction.m_rootHash, transaction.m_modifyTransactionHash};
-=======
-            _LOG( "transaction.m_rootHash: " << Key(transaction.m_rootHash) )
             m_catchingUpRequest = std::make_unique<CatchingUpRequest>( transaction.m_rootHash, transaction.m_modifyTransactionHash );
->>>>>>> 6385c0c5
 
             if ( !m_task )
             {
@@ -1149,65 +1144,7 @@
 
         return os.str();
     }
-<<<<<<< HEAD
-
-    void getFileInfo( mobj<FileInfoRequest>&& request ) override
-    {
-        DBG_MAIN_THREAD
-
-        if ( m_task && m_task->getTaskType() == DriveTaskType::DRIVE_INITIALIZATION )
-        {
-            request->m_callback({});
-            return;
-        }
-
-        auto* ptr = m_fsTree->getEntryPtr( request->m_relativePath );
-
-        FileInfoResponse response;
-
-        if ( ptr != nullptr )
-        {
-            if ( isFile( *ptr ))
-            {
-                auto& file = getFile( *ptr );
-                std::string absolutePath = fs::absolute(m_driveFolder / toString( file.hash())).string();
-
-                response.m_exists = true;
-                response.m_path = absolutePath;
-                response.m_size = file.size();
-            }
-        }
-
-        request->m_callback( response );
-    }
-
-    void getActualModificationId( mobj<ActualModificationIdRequest>&& request ) override
-    {
-        DBG_MAIN_THREAD
-
-        if ( m_task && m_task->getTaskType() == DriveTaskType::DRIVE_INITIALIZATION )
-        {
-            request->m_callback({});
-            return;
-        }
-
-        request->m_callback(ActualModificationIdResponse{m_lastApprovedModification});
-    }
-
-    void getFilesystem( const FilesystemRequest& request ) override
-    {
-        DBG_MAIN_THREAD
-
-        if ( m_task && m_task->getTaskType() == DriveTaskType::DRIVE_INITIALIZATION )
-        {
-            request.m_callback({});
-            return;
-        }
-
-        FsTree fsTree( *m_fsTree );
-        request.m_callback( FilesystemResponse{std::move( fsTree )} );
-=======
-    
+
     virtual std::string getStreamStatus() override
     {
         // Prepare message
@@ -1221,7 +1158,63 @@
         }
 
         return os.str();
->>>>>>> 6385c0c5
+    }
+
+    void getFileInfo( mobj<FileInfoRequest>&& request ) override
+    {
+        DBG_MAIN_THREAD
+
+        if ( m_task && m_task->getTaskType() == DriveTaskType::DRIVE_INITIALIZATION )
+        {
+            request->m_callback({});
+            return;
+        }
+
+        auto* ptr = m_fsTree->getEntryPtr( request->m_relativePath );
+
+        FileInfoResponse response;
+
+        if ( ptr != nullptr )
+        {
+            if ( isFile( *ptr ))
+            {
+                auto& file = getFile( *ptr );
+                std::string absolutePath = fs::absolute(m_driveFolder / toString( file.hash())).string();
+
+                response.m_exists = true;
+                response.m_path = absolutePath;
+                response.m_size = file.size();
+            }
+        }
+
+        request->m_callback( response );
+    }
+
+    void getActualModificationId( mobj<ActualModificationIdRequest>&& request ) override
+    {
+        DBG_MAIN_THREAD
+
+        if ( m_task && m_task->getTaskType() == DriveTaskType::DRIVE_INITIALIZATION )
+        {
+            request->m_callback({});
+            return;
+        }
+
+        request->m_callback(ActualModificationIdResponse{m_lastApprovedModification});
+    }
+
+    void getFilesystem( const FilesystemRequest& request ) override
+    {
+        DBG_MAIN_THREAD
+
+        if ( m_task && m_task->getTaskType() == DriveTaskType::DRIVE_INITIALIZATION )
+        {
+            request.m_callback({});
+            return;
+        }
+
+        FsTree fsTree( *m_fsTree );
+        request.m_callback( FilesystemResponse{std::move( fsTree )} );
     }
 
     void dbgPrintDriveStatus() override
