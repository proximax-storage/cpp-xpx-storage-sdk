--- conflicted
+++ resolved
@@ -382,13 +382,8 @@
             runModificationTask( std::move( request.m_modificationRequest ));
         } else
         {
-<<<<<<< HEAD
-            __ASSERT( request.m_streamRequest )
+            _SIRIUS_ASSERT( request.m_streamRequest )
             runStreamTask( std::move( request.m_streamRequest ));
-=======
-            _SIRIUS_ASSERT( request.m_streamRequest )
-            runStreamTask( std::move( request.m_streamRequest ) );
->>>>>>> d53787e9
         }
     }
 
