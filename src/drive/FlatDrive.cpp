--- conflicted
+++ resolved
@@ -565,20 +565,6 @@
 
         m_closeDriveRequest = request;
 
-<<<<<<< HEAD
-		if (m_verificationTask) {
-			m_verificationTask->terminate();
-		}
-		m_verificationTask.reset();
-
-		if (!m_task) {
-			runNextTask();
-		}
-		else {
-			m_task->terminate();
-		}
-	}
-=======
         if ( !m_task )
         {
             runNextTask();
@@ -588,7 +574,6 @@
             m_task->onDriveClose( *request );
         }
     }
->>>>>>> f03bfa16
 
     void cancelVerification( mobj<Hash256>&& tx ) override
     {
