/*
*** Copyright 2021 ProximaX Limited. All rights reserved.
*** Use of this source code is governed by the Apache 2.0
*** license that can be found in the LICENSE file.
*/

/*
 add DriveId to torrent?
 
 -----------------------------------
 Modify
 -----------------------------------
 
 onSandboxCalculated()   -> sendMyPercentsToExtension() --
                                                         --> sendApprovalTransaction() or sendSingleApprovalTransaction()
 onPercents()            -> sendPercentsToExtension()   --
 
 onApprovalTransaction() -> move-sandbox-to-drive
 
 onCancel()              -> cancel
 
 -----------------------------------
 Download Channel
 -----------------------------------

 getReceipt()
 
 //onSingleApprovalTransaction() -> nothing to do
 
 */

#include "drive/FlatDrive.h"
#include "drive/Replicator.h"
#include "drive/Session.h"
#include "drive/ActionList.h"
#include "drive/Utils.h"
#include "drive/FsTree.h"
#include "drive/log.h"

#include <cereal/types/vector.hpp>
#include <cereal/types/array.hpp>
#include <cereal/archives/portable_binary.hpp>

#include <filesystem>
#include <set>
#include <functional>
#include <iostream>
#include <fstream>
#include <sstream>
#include <thread>
#include <shared_mutex>

#include <libtorrent/alert.hpp>
#include <libtorrent/alert_types.hpp>

#include <boost/multiprecision/cpp_int.hpp>
#include <numeric>

namespace fs = std::filesystem;

namespace sirius::drive {

#define DBG_MAIN_THREAD { assert( m_dbgThreadId == std::this_thread::get_id() ); }
#define DBG_SECONDARY_THREAD { assert( m_dbgThreadId != std::this_thread::get_id() ); }

//class SecondaryThread
//{
//protected:
//    std::thread::id m_dbgThreadId;
//
//protected:
//    SecondaryThread() {}
//
//    void runTask( std::function<void()> task )
//    {
//        _ASSERT( !m_isRunning );
//        m_isRunning = true;
//        m_shouldBeBroken = false;
//
//        m_thread = std::thread( [=]
//        {
//            task();
//            m_isRunning = false;
//
//            //m_thread.join();
//        });
//
//
//        m_isRunning = false;
//    }
//
//    void breakTask( std::optional<std::function<void()>> callAfterTheEnd )
//    {
//        m_shouldBeBroken = true;
//    }
//
//private:
//    bool        m_isRunning       = false;
//    bool        m_shouldBeBroken = false;
//
//private:
//    std::thread                          m_thread;
//    std::mutex                           m_mutex;
//    std::optional<std::function<void()>> m_callAfterTheEnd;
//};

//
// DrivePaths - drive paths, used at replicator side
//
class FlatDrivePaths {
protected:
    FlatDrivePaths( const std::string&  replicatorRootFolder,
                const std::string&      replicatorSandboxRootFolder,
                const Key&              drivePubKey )
        :
          m_drivePubKey( drivePubKey ),
          m_replicatorRoot( replicatorRootFolder ),
          m_replicatorSandboxRoot( replicatorSandboxRootFolder )
    {}

    virtual~FlatDrivePaths() {}

protected:
    const Key       m_drivePubKey;

    const fs::path  m_replicatorRoot;
    const fs::path  m_replicatorSandboxRoot;

    // Drive paths
    const fs::path  m_driveRootPath     = m_replicatorRoot / arrayToString(m_drivePubKey.array());
    const fs::path  m_driveFolder       = m_driveRootPath  / "drive";
    const fs::path  m_torrentFolder     = m_driveRootPath  / "torrent";
    const fs::path  m_fsTreeFile        = m_driveRootPath  / "fs_tree" / FS_TREE_FILE_NAME;
    const fs::path  m_fsTreeTorrent     = m_driveRootPath  / "fs_tree" / FS_TREE_FILE_NAME ".torrent";

    // Sandbox paths
    const fs::path  m_sandboxRootPath       = m_replicatorSandboxRoot / arrayToString(m_drivePubKey.array());
    const fs::path  m_sandboxFsTreeFile     = m_sandboxRootPath / FS_TREE_FILE_NAME;
    const fs::path  m_sandboxFsTreeTorrent  = m_sandboxRootPath / FS_TREE_FILE_NAME ".torrent";

    // Client session data paths
    const fs::path  m_clientDataFolder      = m_sandboxRootPath / "client-data";
    const fs::path  m_clientDriveFolder     = m_clientDataFolder / "drive";
    const fs::path  m_clientActionListFile  = m_clientDataFolder / "actionList.bin";

};

//
// DefaultDrive - it manages all user files at replicator side
//
class DefaultFlatDrive: public FlatDrive, protected FlatDrivePaths {

    using LtSession = std::shared_ptr<Session>;
    using lt_handle = Session::lt_handle;
    using uint128_t = boost::multiprecision::uint128_t;

    // UseTorrentInfo is used to avoid adding torrents into session with the same hash
    // and for deleting unused files and torrents from session
    struct UseTorrentInfo {
        lt_handle m_ltHandle = {};
        bool      m_isUsed = true;
    };

    LtSession     m_session;

    size_t        m_maxSize;

    // It has the following statuses: "modification started", "sandbox calculated", modification approved"
    std::shared_mutex m_mutex;
    bool m_modifyUserDataReceived     = false;
    bool m_sandboxCalculated          = false;
    std::optional<Hash256> m_approveTransactionReceived;
    bool m_approveTransactionSent     = false; // approval transaction has been sent
    bool m_modificationIsCanceling    = false;

    // It will be not empty while drive is catching-up (syncronizing with swarm)
    std::optional<CatchingUpRequest>    m_catchingUpRequest;
    std::optional<CatchingUpRequest>    m_newCatchingUpRequest;

    std::set<InfoHash>                  m_catchingUpFileSet;
    std::set<InfoHash>::iterator        m_catchingUpFileIt = m_catchingUpFileSet.end();

    // It is used when drive is closing
    std::optional<Hash256> m_removeDriveTx = {};

    // Client data (for drive modification)
    std::optional<ModifyRequest> m_modifyRequest;

    std::optional<lt_handle>     m_downloadingLtHandle; // used for removing torrent from session
    std::optional<std::function<void()>> m_nextStepAfterTaskStop;
    
    std::thread                  m_secondaryThread;
    bool                         m_stopSecondaryThread;

    // It is needed if a new 'modifyRequest' is received, but drive could not start it immediately
    // (is syncing with sandbox?)
    std::deque<ModifyRequest> m_defferedModifyRequests;

    // FsTree
    FsTree        m_fsTree;
    FsTree        m_sandboxFsTree;
    lt_handle     m_fsTreeLtHandle; // used for removing FsTree torrent from session

    // Root hashes
    InfoHash      m_rootHash;
    InfoHash      m_sandboxRootHash;

    // List of replicators that support this drive
    ReplicatorList    m_replicatorList;
    
    // opinion
    std::optional<ApprovalTransactionInfo>  m_myOpinion;
    std::optional<Hash256> m_trafficIdentifier;
    uint64_t m_expectedCumulativeDownload;
    uint64_t m_accountedCumulativeDownload = 0;

    // opinions from other replicators
    // key of the outer map is modification id
    // key of the inner map is a replicator key, one replicator one opinion
    std::map<Hash256, std::map<std::array<uint8_t,32>,ApprovalTransactionInfo>>    m_otherOpinions;
    
    std::optional<boost::asio::high_resolution_timer> m_opinionTimer;

    ReplicatorEventHandler&     m_eventHandler;
    DbgReplicatorEventHandler*  m_dbgEventHandler = nullptr;
    
    // It is as 1-st parameter in functions of ReplicatorEventHandler (for debugging)
    Replicator&             m_replicator;

    // TorrentHandleMap is used to avoid adding torrents into session with the same hash
    // and for deleting unused files and torrents from session
    std::map<InfoHash,UseTorrentInfo> m_torrentHandleMap;

    std::map<Key, uint64_t> m_cumulativeUploads;
    std::map<Key, uint64_t> m_lastAccountedUploads;
    
    const char*             m_dbgOurPeerName = "";
    std::thread::id         m_dbgThreadId;
public:

    DefaultFlatDrive(
                  std::shared_ptr<Session>  session,
                  const std::string&        replicatorRootFolder,
                  const std::string&        replicatorSandboxRootFolder,
                  const Key&                drivePubKey,
                  size_t                    maxSize,
                  size_t                    usedDriveSizeExcludingMetafiles,
                  ReplicatorEventHandler&   eventHandler,
                  Replicator&               replicator,
                  const ReplicatorList&     replicatorList,
                  DbgReplicatorEventHandler* dbgEventHandler )
        :
          FlatDrivePaths( replicatorRootFolder, replicatorSandboxRootFolder, drivePubKey ),
          m_session(session),
          m_maxSize(maxSize),
          m_replicatorList(replicatorList),
          m_expectedCumulativeDownload(usedDriveSizeExcludingMetafiles),
          m_eventHandler(eventHandler),
          m_dbgEventHandler(dbgEventHandler),
          m_replicator(replicator),
          m_dbgOurPeerName(replicator.dbgReplicatorName())
    {
        m_dbgThreadId = std::this_thread::get_id();
        
        // Initialize drive
        init();
    }

    virtual~DefaultFlatDrive() {
        terminate();
    }

    const Key& drivePublicKey() const override { return m_drivePubKey; }

    void terminate()
    {
        //TODO main thread
        if ( m_secondaryThread.get_id() != std::thread::id{} )
            m_secondaryThread.join();

        //TODO
    }

    uint64_t maxSize() const override {
        return m_maxSize;
    }

    InfoHash rootHash() const override {
        return m_rootHash;
    }
    
    InfoHash sandboxRootHash() const override {
        return m_sandboxRootHash;
    }

    ReplicatorList getReplicators() override {
        std::scoped_lock<std::shared_mutex> lock(m_mutex);
        return m_replicatorList;
    }

    void updateReplicators(const ReplicatorList& replicators) override
    {
        DBG_MAIN_THREAD

        if (replicators.empty()) {
            LOG_ERR( "ReplicatorList is empty!");
            return;
        }

        std::scoped_lock<std::shared_mutex> lock(m_mutex);
        for (const ReplicatorInfo& ri : replicators) {
            const auto& r = std::find(m_replicatorList.begin(), m_replicatorList.end(), ri);
            if(r != m_replicatorList.end()) {
                *r = ri;
            } else {
                m_replicatorList.push_back(ri);
            }
        }
    }
    
    uint64_t sandboxFsTreeSize() const override
    {
        if ( fs::exists(m_sandboxFsTreeFile) )
        {
            return fs::file_size( m_sandboxFsTreeFile );
        }
        return 0;
    }

    void getSandboxDriveSizes( uint64_t& metaFilesSize, uint64_t& driveSize ) const override
    {
        if ( fs::exists(m_sandboxRootPath) )
        {
            metaFilesSize = fs::file_size( m_sandboxFsTreeTorrent);
            driveSize = 0;
            m_sandboxFsTree.getSizes( m_driveFolder, m_torrentFolder, metaFilesSize, driveSize );
            driveSize += metaFilesSize;
        }
        else
        {
            metaFilesSize = 0;
            driveSize = 0;
        }
    }

    // Initialize drive
    void init()
    {
        DBG_MAIN_THREAD
        
        // Clear m_rootDriveHash
        memset( m_rootHash.data(), 0 , m_rootHash.size() );

        // Create nonexistent folders
        if ( !fs::exists( m_fsTreeFile ) )
        {
            if ( !fs::exists( m_driveFolder) ) {
                fs::create_directories( m_driveFolder );
            }

            if ( !fs::exists( m_torrentFolder) ) {
                fs::create_directories( m_torrentFolder );
            }
        }

        // Load FsTree
        if ( fs::exists(m_fsTreeFile) )
        {
            try {
                m_fsTree.deserialize( m_fsTreeFile );
            } catch(...) {
                fs::remove(m_fsTreeFile);
            }
        }

        // Create FsTree if it is absent
        if ( !fs::exists(m_fsTreeFile) )
        {
            fs::create_directories( m_fsTreeFile.parent_path() );
            m_fsTree.m_name = "/";
            m_fsTree.doSerialize( m_fsTreeFile );
        }

        // Calculate torrent and root hash
        m_fsTree.deserialize( m_fsTreeFile );
        m_rootHash = createTorrentFile( m_fsTreeFile,
                                        m_drivePubKey,
                                        m_fsTreeFile.parent_path(),
                                        m_fsTreeTorrent );

        //TODO compare rootHash with blockchain?

        // Add files to session
        addFilesToSession( m_driveFolder, m_torrentFolder, m_fsTree );

        // Add FsTree to session
        m_fsTreeLtHandle = m_session->addTorrentFileToSession( m_fsTreeTorrent,
                                                               m_fsTreeTorrent.parent_path(),
                                                               lt::sf_is_replicator );
    }

    // add files to session recursively
    //
    void addFilesToSession( fs::path folderPath, fs::path torrentFolderPath, Folder& fsTreeFolder )
    {
        DBG_MAIN_THREAD
        
        // Loop by folder childs
        //
        for( const auto& child : std::filesystem::directory_iterator( folderPath ) )
        {
            // Child name
            auto name = child.path().filename();

            if ( child.is_directory() )
            {
                // Get FsTree child
                Folder::Child* fsTreeChild = fsTreeFolder.findChild( name );

                if ( fsTreeChild == nullptr ) {
                    throw std::runtime_error( std::string("internal error, absent folder: ") + name.string() );
                }

                if ( isFile(*fsTreeChild) ) {
                    throw std::runtime_error( std::string("internal error, must be folder, filname: ") + name.string() );
                }

                // Go into subfolder
                addFilesToSession( folderPath / name,
                                   torrentFolderPath / name,
                                   getFolder(*fsTreeChild) );
            }
            else if ( child.is_regular_file() )
            {
                // Add file to session
                //

                // Get FsTree child
                Folder::Child* fsTreeChild = fsTreeFolder.findChild( name );

                if ( fsTreeChild == nullptr ) {
                    throw std::runtime_error( std::string("internal error absent file: ") + name.string() );
                }

                if ( isFolder(*fsTreeChild) ) {
                    throw std::runtime_error( std::string("attempt to create a file with existing folder with same name: ") + name.string() );
                }

                fs::path torrentFile = torrentFolderPath / name;
                if ( !fs::exists( torrentFile ) ) {
                    throw std::runtime_error( std::string("internal error absent torrent file: ") + name.string() );
                }
                
                // skip identical files that was already added
                if ( m_torrentHandleMap.find(getFile(*fsTreeChild).hash()) != m_torrentHandleMap.end() )
                {
                    auto torrentHandle = m_session->addTorrentFileToSession( torrentFile, m_driveFolder, lt::sf_is_replicator, {} );
                    m_torrentHandleMap.emplace( getFile(*fsTreeChild).hash(), UseTorrentInfo{ torrentHandle, true } );
                }
            }
        }
    }

    void downgradeCumulativeUploads()
    {
        DBG_MAIN_THREAD

        _ASSERT(m_modifyRequest)
        _ASSERT(m_modificationIsCanceling)

        // We have already taken into account information
        // about uploads of the modification to be canceled;
        if ( !m_trafficIdentifier )
        {
            uint64_t sum = 0;
            for (const auto&[uploaderKey, bytes]: m_lastAccountedUploads)
            {
                sum += bytes;
                m_cumulativeUploads[uploaderKey] -= bytes;
            }
            m_accountedCumulativeDownload -= sum;
            m_expectedCumulativeDownload = m_accountedCumulativeDownload;
        }
    }
    
    void cancelModifyDrive( const Hash256& transactionHash ) override
    {
        DBG_MAIN_THREAD
        
        _ASSERT( m_modifyRequest || m_catchingUpRequest );
        
        if ( m_modifyRequest && transactionHash == m_modifyRequest->m_transactionHash )
        {
            if ( m_approveTransactionReceived )
            {
                LOG_ERR( "cancelModifyDrive(): m_approveTransactionReceived == true" )
                return;
            }

            m_modificationIsCanceling = true;
            m_modifyRequest->m_isCanceled = true;
            downgradeCumulativeUploads();
            
            stopAnyDriveTask( [this,tx = m_modifyRequest->m_transactionHash] {
                continueCancelModifyDrive(tx);
            });
        }
        else
        {
            auto it = std::find_if( m_defferedModifyRequests.begin(), m_defferedModifyRequests.end(), [&transactionHash](const auto& item)
                                { return item.m_transactionHash == transactionHash; });
            
            if ( it == m_defferedModifyRequests.end() )
            {
                LOG_ERR( "cancelModifyDrive(): invalid transactionHash: " << transactionHash );
                return;
            }
            
            m_defferedModifyRequests.erase( it );
        }
    }

    void continueCancelModifyDrive( const Hash256& transactionHash )
    {
        DBG_MAIN_THREAD

        _LOG("CONTINUE CANCEL");

        m_modifyRequest.reset();

        // clear sandbox folder
        fs::remove_all( m_sandboxRootPath );
        fs::create_directories( m_sandboxRootPath);

        m_modificationIsCanceling = false;
        
        m_eventHandler.driveModificationIsCanceled( m_replicator, drivePublicKey(), transactionHash );
        
        if ( m_newCatchingUpRequest )
        {
            startCatchingUp( *m_newCatchingUpRequest );
        }
        else if ( !m_defferedModifyRequests.empty() )
        {
            auto request = std::move( m_defferedModifyRequests.front() );
            m_defferedModifyRequests.pop_front();
            startModifyDrive( std::move(request) );
        }
    }
    
    // It tries to start next modify
    void modifyIsCompleted()
    {
        DBG_MAIN_THREAD
        
        _LOG( "modifyIsCompleted" );
        m_modifyRequest.reset();

        if ( !m_defferedModifyRequests.empty() )
        {
            auto request = std::move( m_defferedModifyRequests.front() );
            m_defferedModifyRequests.pop_front();
            startModifyDrive( std::move(request) );
        }
    }

    void stopAnyDriveTask( std::optional<std::function<void()>>&& nextStep )
    {
        DBG_MAIN_THREAD
        
        m_nextStepAfterTaskStop = std::move( nextStep );
        
        if ( m_modifyRequest || m_catchingUpRequest )
        {
            if ( m_downloadingLtHandle )
            {
                m_session->removeDownloadContext( *m_downloadingLtHandle );
                
                lt_handle torrentHandle = *m_downloadingLtHandle;
                m_downloadingLtHandle.reset();
                
                m_session->removeTorrentsFromSession( {torrentHandle}, [=, this]
                {
                    DBG_MAIN_THREAD

                    m_stopSecondaryThread = true;

                    if ( m_secondaryThread.get_id() != std::thread::id{} )
                        m_secondaryThread.join(); // !!!! DELAY on main thread !!!!
                    
                    m_downloadingLtHandle.reset();
                    m_modifyRequest.reset();

                    _LOG("HAVE NEXT STEP " << m_nextStepAfterTaskStop.has_value() );

                    if ( m_nextStepAfterTaskStop )
                    {
                        (*m_nextStepAfterTaskStop)();
                        m_nextStepAfterTaskStop.reset();
                    }
                });
            }
        }
        else
        {
            if ( m_nextStepAfterTaskStop )
            {
                (*m_nextStepAfterTaskStop)();
                m_nextStepAfterTaskStop.reset();
            }
        }
    }

    void startDriveClosing( const Hash256& transactionHash ) override
    {
        DBG_MAIN_THREAD
        
        _ASSERT( !m_catchingUpRequest );
        
        m_removeDriveTx = {transactionHash};
        
        {
            std::ofstream filestream( m_driveFolder / "is_closing" );
            filestream << "1";
            filestream.close();
        }
        
        stopAnyDriveTask( [=,this] {
            continueDriveClosing( transactionHash );
        });
    }

    void continueDriveClosing( const Hash256& transactionHash )
    {
        DBG_MAIN_THREAD
        
        std::set<lt_handle> tobeRemovedTorrents;

        for( auto& [key,value]: m_torrentHandleMap )
        {
            tobeRemovedTorrents.insert( value.m_ltHandle );
        }

        tobeRemovedTorrents.insert( m_fsTreeLtHandle );

        m_session->removeTorrentsFromSession( std::move(tobeRemovedTorrents), [this,transactionHash](){
            m_replicator.closeDriveChannels( transactionHash, *this );
        });
    }

    bool synchronizeDriveWithSandbox()
    {
        DBG_MAIN_THREAD

        assert( m_sandboxCalculated );
        
        if ( m_modifyRequest->m_isCanceled )
        {
            LOG_ERR( "synchronizeDriveWithSandbox(): modification is canceled" );
            return false;
        }
        
        // complete drive update
        {
            if ( !m_modifyRequest )
            {
                LOG_ERR( "synchronizeDriveWithSandbox(): modification is not started" );
                return false;
            }
            else
            {
                updateDrive_1( [this]
                {
                    updateDrive_2();
                });
            }
        }
        
        return true;
    }


    // startModifyDrive - should be called after client 'modify request'
    //
    void startModifyDrive( ModifyRequest&& modifyRequest ) override
    {
        DBG_MAIN_THREAD
        
        m_modifyUserDataReceived  = false;

        m_replicatorList = modifyRequest.m_replicatorList;

        // ModificationIsCanceling check is redundant now
        if ( m_modifyRequest || m_catchingUpRequest || m_newCatchingUpRequest || m_modificationIsCanceling )
        {
            //LOG_ERR( "startModifyDrive():: prevoius modification is not completed" );
            m_defferedModifyRequests.emplace_back( std::move(modifyRequest) );
            return;
        }

        m_sandboxCalculated          = false;
        m_approveTransactionReceived.reset();
        m_approveTransactionSent     = false;
        m_modificationIsCanceling    = false;
        
        // remove my opinion
        m_myOpinion.reset();

        m_modifyRequest = std::move( modifyRequest );

        // clear client session folder
        fs::remove_all( m_sandboxRootPath );
        fs::create_directories( m_sandboxRootPath);

        using namespace std::placeholders;  // for _1, _2, _3

        m_expectedCumulativeDownload += m_modifyRequest->m_maxDataSize;

        updateTrafficIdentifier();
        m_downloadingLtHandle = m_session->download( DownloadContext(
                                            DownloadContext::client_data,
                                            std::bind( &DefaultFlatDrive::downloadHandler, this, _1, _2, _3, _4, _5, _6 ),
                                            m_modifyRequest->m_clientDataInfoHash,
                                            *m_trafficIdentifier,
                                            0, //todo
                                            ""),
                                                   m_sandboxRootPath,
                                                   //{} );
                                            m_replicatorList );
    }

    // will be called by Session
    void downloadHandler( download_status::code code,
                          const InfoHash& infoHash,
                          const std::filesystem::path /*filePath*/,
                          size_t /*downloaded*/,
                          size_t /*fileSize*/,
                          const std::string& errorText )
    {
        DBG_MAIN_THREAD
    
        if ( !m_modifyRequest )
        {
            m_eventHandler.modifyTransactionEndedWithError( m_replicator, m_drivePubKey, {}, "DefaultDrive::downloadHandler: internal error", 0 );
            modifyIsCompleted();
            return;
        }

        if ( m_modifyRequest->m_clientDataInfoHash != infoHash )
        {
            m_eventHandler.modifyTransactionEndedWithError( m_replicator, m_drivePubKey, *m_modifyRequest, "DefaultDrive::downloadHandler: internal error", 0 );
            modifyIsCompleted();
            return;
        }

        if ( code == download_status::failed )
        {
            m_eventHandler.modifyTransactionEndedWithError( m_replicator, m_drivePubKey, *m_modifyRequest, errorText, 0 );
            modifyIsCompleted();
            return;
        }

        if ( code == download_status::download_complete )
        {
            m_modifyUserDataReceived = true;
            m_stopSecondaryThread = false;
            
            if ( m_secondaryThread.get_id() != std::thread::id{} )
                m_secondaryThread.detach();

            m_secondaryThread = std::thread( [this] {
                this->modifyDriveInSandbox();
            });
        }
    }

    // client data is received,
    // so we start drive modification
    //
    void modifyDriveInSandbox()
    {
        DBG_SECONDARY_THREAD

        _ASSERT( m_modifyRequest.has_value() != m_catchingUpRequest.has_value() )

        if ( m_modifyRequest )
        {

            // Check that client data exist
            if ( !fs::exists(m_clientDataFolder) || !fs::is_directory(m_clientDataFolder) )
            {
                LOG( "m_clientDataFolder=" << m_clientDataFolder );
                m_eventHandler.modifyTransactionEndedWithError( m_replicator, m_drivePubKey, *m_modifyRequest, "modify drive: 'client-data' is absent", -1 );
                m_session->lt_session().get_context().post( [=,this]
                {
                    modifyIsCompleted();
                });
                return;
            }

            // Check 'actionList.bin' is received
            if ( !fs::exists( m_clientActionListFile ) )
            {
                LOG( "m_clientActionListFile=" << m_clientActionListFile );
                m_eventHandler.modifyTransactionEndedWithError( m_replicator, m_drivePubKey, *m_modifyRequest, "modify drive: 'ActionList.bin' is absent", -1 );
                m_session->lt_session().get_context().post( [=,this]()
                {
                    modifyIsCompleted();
                });
                return;
            }

            // Load 'actionList' into memory
            ActionList actionList;
            actionList.deserialize( m_clientActionListFile );

            // Make copy of current FsTree
            m_sandboxFsTree.deserialize( m_fsTreeFile );

            //
            // Perform actions
            //
            for( const Action& action : actionList )
            {
                if ( m_stopSecondaryThread )
                    return;

                if (action.m_isInvalid)
                    continue;

                switch( action.m_actionId )
                {
                    //
                    // Upload
                    //
                    case action_list_id::upload:
                    {
                        // Check that file exists in client folder
                        fs::path clientFile = m_clientDriveFolder / action.m_param2;
                        if ( !fs::exists( clientFile ) || fs::is_directory(clientFile) )
                        {
                            action.m_isInvalid = true;
                            break;
                        }

                        // calculate torrent, file hash, and file size
                        InfoHash fileHash = calculateInfoHashAndCreateTorrentFile( clientFile, m_drivePubKey, m_torrentFolder, "" );
                        size_t fileSize = std::filesystem::file_size( clientFile );

                        // add ref into 'torrentMap' (skip if identical file was already loaded)
                        m_torrentHandleMap.try_emplace( fileHash, UseTorrentInfo{} );

                        // rename file and move it into drive folder
                        std::string newFileName = m_driveFolder / hashToFileName( fileHash );
                        fs::rename( clientFile, newFileName );

                        //
                        // add file in resultFsTree
                        //
                        Folder::Child* destEntry = m_sandboxFsTree.getEntryPtr( action.m_param2 );
                        fs::path destFolder;
                        fs::path srcFile;
                        if ( destEntry != nullptr && isFolder(*destEntry) )
                        {
                            srcFile = fs::path( action.m_param1 ).filename();
                            destFolder = action.m_param2;
                        }
                        else
                        {
                            srcFile = fs::path( action.m_param2 ).filename();
                            destFolder = fs::path(action.m_param2).parent_path();
                        }
                        m_sandboxFsTree.addFile( destFolder,
                                                 srcFile,
                                                 fileHash,
                                                 fileSize );
                        break;
                    }
                    //
                    // New folder
                    //
                    case action_list_id::new_folder:
                    {
                        // Check that entry is free
                        if ( m_sandboxFsTree.getEntryPtr( action.m_param1 ) != nullptr )
                        {
                            //todo m_isInvalid?
                            action.m_isInvalid = true;
                            break;
                        }

                        m_sandboxFsTree.addFolder( action.m_param1 );
                        break;
                    }
                    //
                    // Move
                    //
                    case action_list_id::move:
                    {
                        auto* srcChild = m_sandboxFsTree.getEntryPtr( action.m_param1 );

                        // Check that src child exists
                        if ( srcChild == nullptr )
                        {
                            LOG( "invalid 'move' action: src not exists (in FsTree): " << action.m_param1  );
                            action.m_isInvalid = true;
                            break;
                        }

                        // Check topology (nesting folders)
                        if ( isFolder(*srcChild) )
                        {
                            fs::path srcPath = fs::path("root") / action.m_param1;
                            fs::path destPath = fs::path("root") / action.m_param2;

                            // srcPath should not be a parent folder of destPath
                            if ( isPathInsideFolder( srcPath, destPath ) )
                            {
                                LOG( "invalid 'move' action: 'srcPath' is a directory which is an ancestor of 'destPath'" );
                                LOG( "invalid 'move' action: srcPath : " << action.m_param1  );
                                LOG( "invalid 'move' action: destPath : " << action.m_param2  );
                                action.m_isInvalid = true;
                                break;
                            }
                        }

                        // modify FsTree
                        m_sandboxFsTree.moveFlat( action.m_param1, action.m_param2, [/*this*/] ( const InfoHash& /*fileHash*/ )
                        {
                            //m_torrentMap.try_emplace( fileHash, UseTorrentInfo{} );
                        } );

                        break;
                    }
                    //
                    // Remove
                    //
                    case action_list_id::remove: {

                        if ( m_sandboxFsTree.getEntryPtr( action.m_param1 ) == nullptr )
                        {
                            _LOG( "invalid 'remove' action: src not exists (in FsTree): " << action.m_param1  );
                            //m_sandboxFsTree.dbgPrint();
                            action.m_isInvalid = true;
                            break;
                        }

                        // remove entry from FsTree
                        m_sandboxFsTree.removeFlat( action.m_param1, [this] ( const InfoHash& fileHash )
                        {
                            // maybe it is file from client data, so we add it to map with empty torrent handle
                            m_torrentHandleMap.try_emplace( fileHash, UseTorrentInfo{} );
                        } );

                        break;
                    }

                } // end of switch()
            } // end of for( const Action& action : actionList )

            // calculate new rootHash
            m_sandboxFsTree.doSerialize( m_sandboxFsTreeFile );
        }
        else {
            for( const auto& fileHash : m_catchingUpFileSet )
            {
                if ( m_stopSecondaryThread )
                    return;

                auto fileName = toString( fileHash );

                // move file to drive folder
                fs::rename(  m_sandboxRootPath / fileName, m_driveFolder / fileName );

                // create torrent
                calculateInfoHashAndCreateTorrentFile( m_driveFolder / fileName, m_drivePubKey, m_torrentFolder, "" );
            }
        }
        m_sandboxRootHash = createTorrentFile( m_sandboxFsTreeFile,
                                               m_drivePubKey,
                                               m_sandboxRootPath,
                                               m_sandboxFsTreeTorrent );

        m_session->lt_session().get_context().post( [=,this]()
        {
            myRootHashIsCalculated();
        });
    }

    void normalizeUploads(std::map<Key, uint64_t>& modificationUploads, uint64_t targetSum)
    {
        uint128_t longTargetSum = targetSum;
        uint128_t sumBefore = std::accumulate(modificationUploads.begin(),
                                              modificationUploads.end(),
                                              0,
                                              [] (const uint64_t& value, const std::pair<Key, int>& p)
                                              { return value + p.second; }
                                              );
        uint64_t sumAfter = 0;
        for ( auto& [key, uploadBytes]: modificationUploads ) {
            if ( key != m_modifyRequest->m_clientPublicKey )
            {
                auto longUploadBytes = (uploadBytes * longTargetSum) / sumBefore;
                uploadBytes = longUploadBytes.convert_to<uint64_t>();
                sumAfter += uploadBytes;
            }
        }
        modificationUploads[m_modifyRequest->m_clientPublicKey] = targetSum - sumAfter;
    }

    void updateCumulativeUploads()
    {
        const auto &modifyTrafficMap = m_replicator.getMyDownloadOpinion(*m_trafficIdentifier)
                .m_modifyTrafficMap;

        m_lastAccountedUploads.clear();
        for (const auto &replicatorIt : m_replicatorList)
        {
            // get data size received from 'replicatorIt.m_publicKey'
            if (auto it = modifyTrafficMap.find(replicatorIt.m_publicKey.array());
                    it != modifyTrafficMap.end())
            {
                m_lastAccountedUploads[it->first] = it->second.m_receivedSize;
            } else
            {
                m_lastAccountedUploads[it->first] = 0;
            }
        }

        if (auto it = modifyTrafficMap.find(m_modifyRequest->m_clientPublicKey.array());
                it != modifyTrafficMap.end())
        {
            m_lastAccountedUploads[it->first] = it->second.m_receivedSize;
        } else
        {
            m_lastAccountedUploads[it->first] = 0;
        }

        uint64_t targetSize = m_expectedCumulativeDownload - m_accountedCumulativeDownload;
        normalizeUploads(m_lastAccountedUploads, targetSize);
        m_accountedCumulativeDownload = m_expectedCumulativeDownload;
        m_trafficIdentifier.reset();

        for (const auto&[uploaderKey, bytes]: m_lastAccountedUploads)
        {
            if (m_cumulativeUploads.find(uploaderKey) == m_cumulativeUploads.end())
            {
                m_cumulativeUploads[uploaderKey] = 0;
            }
            m_cumulativeUploads[uploaderKey] += bytes;
        }
    }
    
    void createMyOpinion()
    {
        DBG_MAIN_THREAD

        _ASSERT( m_trafficIdentifier )
        _ASSERT( m_modifyRequest.has_value() != m_catchingUpRequest.has_value() )
        _ASSERT( !m_modificationIsCanceling )

        updateCumulativeUploads();

        //
        // Calculate upload opinion
        //
        SingleOpinion opinion( m_replicator.replicatorKey().array() );
        for( const auto& replicatorIt : m_replicatorList )
        {
            auto it = m_cumulativeUploads.find( replicatorIt.m_publicKey.array() );
            opinion.m_uploadLayout.push_back( {replicatorIt.m_publicKey.array(), it->second} );
        }

        {
            auto it = m_cumulativeUploads.find( m_modifyRequest->m_clientPublicKey.array() );
            opinion.m_clientUploadBytes = it->second;
        }

        // Calculate size of torrent files and total drive size
        uint64_t metaFilesSize;
        uint64_t driveSize;
        getSandboxDriveSizes( metaFilesSize, driveSize );
        uint64_t fsTreeSize = sandboxFsTreeSize();

        _LOG( "Drive Size " << driveSize);

        Hash256 modificationToBeApproved;
        if ( m_modifyRequest )
        {
            modificationToBeApproved = m_modifyRequest->m_transactionHash;
        }
        else
        {
            modificationToBeApproved = m_catchingUpRequest->m_modifyTransactionHash;
        }

        opinion.Sign( m_replicator.keyPair(),
                      drivePublicKey(),
                      modificationToBeApproved,
                      m_sandboxRootHash,
                      fsTreeSize,
                      metaFilesSize,
                      driveSize);

        std::unique_lock<std::shared_mutex> lock(m_mutex);

        m_myOpinion = std::optional<ApprovalTransactionInfo> {{ m_drivePubKey.array(),
                                                                modificationToBeApproved.array(),
                                                                m_sandboxRootHash.array(),
                                                                fsTreeSize,
                                                                metaFilesSize,
                                                                driveSize,
                                                                { std::move(opinion) }}};
    }

    void myRootHashIsCalculated()
    {
        DBG_MAIN_THREAD

        _ASSERT( m_modifyRequest.has_value() != m_catchingUpRequest.has_value() )
        
        if ( m_modificationIsCanceling )
            return;
        
        // Notify
        if ( m_dbgEventHandler )
            m_dbgEventHandler->rootHashIsCalculated( m_replicator, m_drivePubKey, m_modifyRequest->m_transactionHash, m_sandboxRootHash );
        
        // Calculate my opinion
        createMyOpinion();

        m_sandboxCalculated = true;

        if ( m_approveTransactionReceived )
        {
            auto transactionHash = m_modifyRequest->m_transactionHash;
            sendSingleApprovalTransaction();
            if ( m_catchingUpRequest )
            {
                updateDrive_1( [this]
                {
                    completeCatchingUp();
                });
            }
            else if ( !synchronizeDriveWithSandbox() )
            {
                LOG_ERR( "onMyRootHashCalculated(): cannot synchronize drive with sandbox: " << transactionHash );
            }
        }
        else
        {
            _ASSERT( m_modifyRequest )

            // Send my opinion to other replicators
            shareMyOpinion();

            // validate already received opinions
            auto& transactionOpinions = m_otherOpinions[m_modifyRequest->m_transactionHash];
            std::erase_if( transactionOpinions, [this] (const auto& item) {
               return !validateOpinion(item.second);
            });

            // Maybe send approval transaction
            checkOpinionNumberAndStartTimer();
        }
    }
    
    void shareMyOpinion()
    {
        DBG_MAIN_THREAD
        
        std::ostringstream os( std::ios::binary );
        cereal::PortableBinaryOutputArchive archive( os );
        archive( *m_myOpinion );
        
        for( const auto& replicatorIt : m_modifyRequest->m_replicatorList )
        {
            m_replicator.sendMessage( "opinion", replicatorIt.m_endpoint, os.str() );
        }
    }
    
    void checkOpinionNumberAndStartTimer()
    {
        DBG_MAIN_THREAD
        
        // m_replicatorList is the list of other replicators (it does not contain our replicator)
        auto replicatorNumber = m_modifyRequest->m_replicatorList.size();//todo++++ +1;

        // check opinion number
        if ( m_myOpinion && m_otherOpinions[m_modifyRequest->m_transactionHash].size() >= ((replicatorNumber)*2)/3
            && !m_approveTransactionSent && !m_approveTransactionReceived )
        {
            // start timer if it is not started
            if ( !m_opinionTimer )
                m_opinionTimer = m_session->startTimer( m_replicator.getModifyApprovalTransactionTimerDelay(),
                                    [this]() { opinionTimerExpired(); } );
        }
    }
    
    // updates drive (1st step after approve)
    // - remove torrents from session
    //
    void updateDrive_1( const std::function<void()>& nextStep )
    {
        DBG_MAIN_THREAD
        
        _LOG( "updateDrive_1:" << m_replicator.dbgReplicatorName() );
        
        // Prepare map for detecting of used files
        for( auto& it : m_torrentHandleMap )
            it.second.m_isUsed = false;

        // Mark used files
        markUsedFiles( m_sandboxFsTree );

        // Prepare set<> for to be removed torrents
        std::set<lt::torrent_handle> toBeRemovedTorrents;

        // Add unused files into set<>
        for( const auto& it : m_torrentHandleMap )
        {
            const UseTorrentInfo& info = it.second;
            if ( !info.m_isUsed )
            {
                if ( info.m_ltHandle.is_valid() )
                    toBeRemovedTorrents.insert( info.m_ltHandle );
            }
        }

        // Add current fsTree torrent handle
        toBeRemovedTorrents.insert( m_fsTreeLtHandle );

        _LOG( "REMOVE "  << toBeRemovedTorrents.begin()->is_valid() );

        // Remove unused torrents
        m_session->removeTorrentsFromSession( toBeRemovedTorrents, [this, nextStep]
        {
            m_stopSecondaryThread = false;

            if ( m_secondaryThread.joinable() )
                m_secondaryThread.detach();

            m_secondaryThread = std::thread( [nextStep]
            {
                nextStep();
            });
        });
    }

    // updates drive (2st phase after fsTree torrent removed)
    // - remove unused files and torrent files
    // - add new torrents to session
    //
    void updateDrive_2()
    {
        DBG_SECONDARY_THREAD
        
        try
        {
            _LOG( "IN UPDATE 2")

            // update FsTree file & torrent
            fs::rename( m_sandboxFsTreeFile, m_fsTreeFile );
            fs::rename( m_sandboxFsTreeTorrent, m_fsTreeTorrent );
            m_fsTree = m_sandboxFsTree;
            m_rootHash = m_sandboxRootHash;

            // remove unused files and torrent files from the drive
            for( const auto& it : m_torrentHandleMap )
            {
                const UseTorrentInfo& info = it.second;
                if ( !info.m_isUsed )
                {
                    const auto& hash = it.first;
                    std::string filename = hashToFileName( hash );
                    fs::remove( fs::path(m_driveFolder) / filename );
                    fs::remove( fs::path(m_torrentFolder) / filename );
                }
            }

            // remove unused data from 'fileMap'
            std::erase_if( m_torrentHandleMap, [] (const auto& it) { return !it.second.m_isUsed; } );

            //
            // Add torrents into session
            //
            for( auto& it : m_torrentHandleMap )
            {
                if ( m_stopSecondaryThread )
                    return;

                // load torrent (if it is not loaded)
                if ( !it.second.m_ltHandle.is_valid() )
                {
                    std::string fileName = hashToFileName( it.first );
                    it.second.m_ltHandle = m_session->addTorrentFileToSession( m_torrentFolder / fileName,
                                                                               m_driveFolder,
                                                                               lt::sf_is_replicator );
                }
            }

            // Add FsTree torrent to session
            _LOG( "Add FsTree torrent to session: " << toString(m_rootHash) );
            m_fsTreeLtHandle = m_session->addTorrentFileToSession( m_fsTreeTorrent,
                                                                   m_fsTreeTorrent.parent_path(),
                                                                   lt::sf_is_replicator );

            // Call update handler
            if ( m_dbgEventHandler )
                m_dbgEventHandler->driveModificationIsCompleted( m_replicator, m_drivePubKey, m_modifyRequest->m_transactionHash, m_rootHash );

            LOG( "drive is synchronized" );

            // clear sandbox
            fs::remove_all( m_sandboxRootPath );
            m_session->lt_session().get_context().post( [=,this]
            {
                modifyIsCompleted();
            });
        }
        catch ( const std::exception& ex )
        {
            _LOG( "!ERROR!: updateDrive_2 error: " << ex.what() );
            _ASSERT(0);
        }
    }

    // Recursively marks 'm_toBeRemoved' as false
    //
    void markUsedFiles( const Folder& folder )
    {
        DBG_MAIN_THREAD
        
        for( const auto& child : folder.m_childs )
        {
            if ( isFolder(child) )
            {
                markUsedFiles( getFolder(child) );
            }
            else
            {
                auto& hash = getFile(child).m_hash;
                
                if ( const auto& it = m_torrentHandleMap.find(hash); it != m_torrentHandleMap.end() )
                {
                    it->second.m_isUsed = true;
                }
                else
                {
                    LOG( "markUsedFiles: internal error");
                }
            }
        }
    }

    bool validateOpinion(const ApprovalTransactionInfo& anOpinion ) {
        bool equal = m_myOpinion->m_rootHash == anOpinion.m_rootHash &&
                     m_myOpinion->m_fsTreeFileSize == anOpinion.m_fsTreeFileSize &&
                     m_myOpinion->m_metaFilesSize == anOpinion.m_metaFilesSize &&
                     m_myOpinion->m_driveSize == anOpinion.m_driveSize;
        return equal;
    }

    void onOpinionReceived( const ApprovalTransactionInfo& anOpinion ) override
    {
        DBG_MAIN_THREAD
        
        // Preliminary opinion verification takes place at extension

        // In this case Replicator is able to verify all data in the opinion
        if ( m_modifyRequest &&
            anOpinion.m_modifyTransactionHash == m_modifyRequest->m_transactionHash.array() &&
            m_myOpinion)
        {
            if ( !validateOpinion(anOpinion) )
            {
                return;
            }
        }

        // May be send approval transaction
        m_otherOpinions[anOpinion.m_modifyTransactionHash][anOpinion.m_opinions[0].m_replicatorKey] = anOpinion;
        checkOpinionNumberAndStartTimer();
    }
    
    void opinionTimerExpired()
    {
        DBG_MAIN_THREAD
        
        if ( m_approveTransactionSent || m_approveTransactionReceived )
            return;
        
        if ( m_modificationIsCanceling )
            return;
        
        ApprovalTransactionInfo info = {    m_drivePubKey.array(),
                                            m_myOpinion->m_modifyTransactionHash,
                                            m_myOpinion->m_rootHash,
                                            m_myOpinion->m_fsTreeFileSize,
                                            m_myOpinion->m_metaFilesSize,
                                            m_myOpinion->m_driveSize,
                                            {}};
        
        info.m_opinions.reserve( m_otherOpinions[m_modifyRequest->m_transactionHash].size()+1 );
        info.m_opinions.emplace_back(  m_myOpinion->m_opinions[0] );
        for( const auto& otherOpinion : m_otherOpinions[m_modifyRequest->m_transactionHash] ) {
            info.m_opinions.emplace_back( otherOpinion.second.m_opinions[0] );
        }
        
        // notify event handler
        m_eventHandler.modifyApprovalTransactionIsReady( m_replicator, std::move(info) );
        
        m_replicator.removeModifyDriveInfo( m_myOpinion->m_modifyTransactionHash );
        
        m_approveTransactionSent = true;
    }

    void onApprovalTransactionHasBeenPublished( const ApprovalTransactionInfo& transaction ) override
    {
        DBG_MAIN_THREAD

        _LOG( "onApprovalTransactionHasBeenPublished(): m_sandboxCalculated=" << m_sandboxCalculated )

        if ( m_approveTransactionReceived &&  *m_approveTransactionReceived == transaction.m_modifyTransactionHash)
        {
            LOG_ERR("Duplicated approval tx ");
            return;
        }

        m_approveTransactionReceived = transaction.m_modifyTransactionHash;

        // stop timer
        m_opinionTimer.reset();
        m_otherOpinions.erase(transaction.m_modifyTransactionHash);
        
        // check actual root hash
        if ( m_modificationIsCanceling )
        {
            // wait the end of 'Cancel Modification'
            // and then start 'CatchingUp'
            m_newCatchingUpRequest = { transaction.m_rootHash, transaction.m_modifyTransactionHash };
            return;
        }

        if ( m_catchingUpRequest && m_catchingUpRequest->m_rootHash == transaction.m_rootHash )
        {
            // TODO We should update knowledge about the catching modification id
            // This situation could be valid if some next modification has not changed Drive Root Hash
            // For example, because of next modification was invalid
            // So, we continue previous catching-up
            return;
        }
<<<<<<< HEAD
//        else if ( m_modifyRequest && !m_modifyUserDataReceived )
//        {
//            // we have not received the whole user blob!
//            m_catchingUpRootHash = transaction.m_rootHash;
//            m_session->removeTorrentsFromSession( { m_modifyDataLtHandle }, [this] {
//                startDriveSyncWithSwarm( {} );
//            });
//            return;
//        }
=======

        // We should not catch up only in the case
        // When we have already downloaded all necessary data (??? or the modification approval)
        bool couldContinueModify =
                m_modifyRequest &&
                m_modifyRequest->m_transactionHash == transaction.m_modifyTransactionHash &&
                m_modifyUserDataReceived;
        
        //(+++)
        bool shouldCatchUp = (m_catchingUpRequest    && m_catchingUpRequest->m_rootHash    != transaction.m_rootHash) ||
                             (m_newCatchingUpRequest && m_newCatchingUpRequest->m_rootHash != transaction.m_rootHash);

        _LOG( "shouldCatchUp, couldContinueModify: " << shouldCatchUp << " " << couldContinueModify )
        if ( shouldCatchUp || !couldContinueModify )
        {
            //(+++)
            m_newCatchingUpRequest = { transaction.m_rootHash, transaction.m_modifyTransactionHash };

                // We should break torrent downloading
            // Because they (torrents/files) may no longer be available
            stopAnyDriveTask( [=,this]
            {
                startCatchingUp( *m_newCatchingUpRequest );
            });
            //(+++)
            return;
        }
>>>>>>> 25277315

        if ( !m_sandboxCalculated )
        {
            return;
        }
        else
        {
            const auto& v = transaction.m_opinions;
            auto it = std::find_if( v.begin(), v.end(), [this] (const auto& opinion) {
                return opinion.m_replicatorKey == m_replicator.replicatorKey().array();
            });

            // Is my opinion present
            if ( it == v.end() )
            {
                // Send Single Aproval Transaction
                sendSingleApprovalTransaction();
            }

            if ( !synchronizeDriveWithSandbox() )
            {
                LOG_ERR( "onApprovalTransactionHasBeenPublished(): cannot synchronize drive with sandbox: " << Hash256(transaction.m_modifyTransactionHash) );
            }
        }
    }

    void onApprovalTransactionHasFailedInvalidSignatures(const Hash256 &transactionHash) override
    {
        DBG_MAIN_THREAD

        if ( m_modifyRequest &&
             m_modifyRequest->m_transactionHash == transactionHash &&
             !m_modifyRequest->m_isCanceled &&
             !m_approveTransactionReceived)
        {
            if ( auto it = m_otherOpinions.find(transactionHash); it != m_otherOpinions.end() )
            {
                m_approveTransactionSent = false;
                auto opinions = it->second;
                m_otherOpinions.erase(it);
                for (const auto& [key, opinion]: opinions) {
                    m_replicator.processOpinion(opinion);
                }
            }
        }
    }

    void sendSingleApprovalTransaction()
    {
        DBG_MAIN_THREAD
        
        auto copy = *m_myOpinion;
        m_eventHandler.singleModifyApprovalTransactionIsReady( m_replicator, std::move(copy) );
    }

    void onSingleApprovalTransactionHasBeenPublished( const ApprovalTransactionInfo& transaction ) override
    {
        _LOG( "onSingleApprovalTransactionHasBeenPublished()" );
    }

    void updateTrafficIdentifier()
    {
        DBG_MAIN_THREAD

        _ASSERT( m_modifyRequest.has_value() != m_catchingUpRequest.has_value() )

        if ( !m_trafficIdentifier )
        {
            if ( m_modifyRequest )
            {
                m_trafficIdentifier = m_modifyRequest->m_transactionHash;
            }
            else
            {
                m_trafficIdentifier = m_catchingUpRequest->m_modifyTransactionHash;
            }
        }
    }

    void startCatchingUp( std::optional<CatchingUpRequest>&& actualCatchingRequest ) override
    {
        DBG_MAIN_THREAD
        
        _ASSERT( !m_modificationIsCanceling );
        _ASSERT( !m_modifyRequest );
        _ASSERT( !m_removeDriveTx );

        // actualRootHash could be empty when internal error ONLY
        if ( actualCatchingRequest )
        {
            m_newCatchingUpRequest.reset();

            // clear modification queue - we will not execute these modifications
            auto it = std::find_if(m_defferedModifyRequests.begin(),
                                   m_defferedModifyRequests.end(),
                                   [&](const auto &item)
                                   {
                                       return item.m_transactionHash ==
                                              actualCatchingRequest->m_modifyTransactionHash;
                                   });
            if ( it != m_defferedModifyRequests.end() )
            {
                it++;
                while ( !m_defferedModifyRequests.empty() and it != m_defferedModifyRequests.begin() )
                {
                    m_expectedCumulativeDownload += m_defferedModifyRequests.front().m_maxDataSize;
                    m_defferedModifyRequests.pop_front();
                }
            }
            
            m_catchingUpRequest = std::move(actualCatchingRequest );

            fs::remove_all( m_sandboxRootPath );
            fs::create_directories( m_sandboxRootPath);
        }
        
        //
        // Start download fsTree
        //
        using namespace std::placeholders;  // for _1, _2, _3

        _LOG( "Late: download FsTree:" << m_catchingUpRequest->m_rootHash )
        
        updateTrafficIdentifier();
        m_downloadingLtHandle = m_session->download( DownloadContext(
                                            DownloadContext::missing_files,
                                            std::bind( &DefaultFlatDrive::catchingUpFsTreeDownloadHandler, this, _1, _2, _3, _4, _5, _6 ),
                                            m_catchingUpRequest->m_rootHash,
                                            *m_trafficIdentifier,
                                            0,
                                            "" ),
                                            //toString( *m_catchingUpRootHash ) ),
                                            m_sandboxRootPath,
                                                   //{} );
                                            m_replicatorList );
    }
    
    // it will be called from Session
    void catchingUpFsTreeDownloadHandler( download_status::code code,
                                          const InfoHash& infoHash,
                                          const std::filesystem::path /*filePath*/,
                                          size_t /*downloaded*/,
                                          size_t /*fileSize*/,
                                          const std::string& errorText )
    {
        DBG_MAIN_THREAD

        _ASSERT( !m_newCatchingUpRequest )

        if ( code == download_status::failed )
        {
            //todo is it possible?
            _ASSERT(0);
            return;
        }

        if ( code == download_status::download_complete )
        {
            startDownloadMissingFiles();
        }
    }

    void startDownloadMissingFiles()
    {
        DBG_MAIN_THREAD

        _LOG( "startDownloadMissingFiles: removeTorrentsFromSession: " << m_downloadingLtHandle->id()  << " " << m_downloadingLtHandle->info_hashes().v2  );

        //
        // Deserialize FsTree
        //
        try
        {
            m_sandboxFsTree.deserialize( m_sandboxFsTreeFile );
            m_downloadingLtHandle.reset();
        }
        catch(...)
        {
            LOG_ERR( "cannot deserialize 'CatchingUpFsTree'" );
            fs::remove( m_sandboxFsTreeFile );
        }
        
        //
        // Prepare missing list and start download
        //
        m_catchingUpFileSet.clear();
        createCatchingUpFileList( m_sandboxFsTree );
        
        m_catchingUpFileIt = m_catchingUpFileSet.begin();
        downloadMissingFiles();
    }
    
    void createCatchingUpFileList( const Folder& folder )
    {
        DBG_MAIN_THREAD

        for( const auto& child : folder.m_childs )
        {
            if ( isFolder(child) )
            {
                createCatchingUpFileList( getFolder(child) );
            }
            else
            {
                const auto& hash = getFile(child).m_hash;
                
                if ( !fs::exists( m_driveFolder / toString(hash) ) )
                {
                    m_catchingUpFileSet.emplace( hash );
                }
            }
        }
    }

    // Download file by file
    void downloadMissingFiles()
    {
        DBG_MAIN_THREAD
        
        m_downloadingLtHandle.reset();
        
        if ( m_catchingUpFileIt == m_catchingUpFileSet.end() )
        {
            // it is the end of list
            m_stopSecondaryThread = false;

            if ( m_secondaryThread.get_id() != std::thread::id{} )
                m_secondaryThread.detach();

            m_secondaryThread = std::thread( [this] {
                this->modifyDriveInSandbox();
            });
        }
        else
        {
            // ??? comment?
            if ( m_newCatchingUpRequest && m_newCatchingUpRequest->m_rootHash == m_catchingUpRequest->m_rootHash )
            {
                // TODO Check this situation
                m_stopSecondaryThread = false;

                if ( m_secondaryThread.get_id() != std::thread::id{} )
                    m_secondaryThread.detach();

                m_secondaryThread = std::thread( [this] {
                    this->modifyDriveInSandbox();
                });
                return;
            }

            auto missingFileHash = *m_catchingUpFileIt;
            m_catchingUpFileIt++;

            updateTrafficIdentifier();
            m_downloadingLtHandle = m_session->download( DownloadContext(
                                                                         
                                                 DownloadContext::missing_files,

                                                 [this] ( download_status::code code,
                                                           const InfoHash& infoHash,
                                                           const std::filesystem::path saveAs,
                                                           size_t /*downloaded*/,
                                                           size_t /*fileSize*/,
                                                           const std::string& errorText )
                                                 {
                                                     if ( code == download_status::download_complete )
                                                     {
                                                         _LOG( "catchedUp: " << toString(infoHash) );
                                                         downloadMissingFiles();
                                                     }
                                                     else if ( code == download_status::failed )
                                                     {
                                                         LOG_ERR("???");
                                                     }
                                                 },

                                                 missingFileHash,
                                                 *m_trafficIdentifier,
                                                 0,
                                                 ""),
                                                 m_sandboxRootPath,
                                                 m_replicatorList );
        }
    }
    
//    void completeCatchingUp_1()
//    {
//        DBG_MAIN_THREAD
//
//        //
//        // Create list of unused torrents
//        //
//
//        for( auto& it : m_torrentHandleMap )
//        {
//            it.second.m_isUsed = false;
//        }
//
//        markUsedFiles( m_sandboxFsTree );
//
//        std::set<lt_handle> tobeRemovedTorrents;
//
//        for( const auto& it : m_torrentHandleMap )
//        {
//            if ( !it.second.m_isUsed )
//            {
//                tobeRemovedTorrents.insert( it.second.m_ltHandle );
//            }
//        }
//        tobeRemovedTorrents.insert( m_fsTreeLtHandle );
//
//        //
//        // Remove unused torrents and files
//        //
//        m_session->removeTorrentsFromSession( tobeRemovedTorrents, [this]
//        {
//            DBG_MAIN_THREAD
//
//            // remove unused files and torrent files from the drive
//            for( const auto& [key,value] : m_torrentHandleMap )
//            {
//                if ( !value.m_isUsed )
//                {
//                    std::string filename = hashToFileName( key );
//                    fs::remove( fs::path(m_driveFolder) / filename );
//                    fs::remove( fs::path(m_torrentFolder) / filename );
//                }
//            }
//            fs::remove( fs::path(m_fsTreeFile) );
//
//            m_stopSecondaryThread = false;
//
//            if ( m_secondaryThread.get_id() != std::thread::id{} )
//                m_secondaryThread.detach();
//
//            m_secondaryThread = std::thread( [this]
//            {
//                completeCatchingUp_2();
//            });
//        });
//    }
    
    void completeCatchingUp()
    {
        DBG_SECONDARY_THREAD
        
        try
        {
            //
            // Check RootHash Before All
            //
            _LOG("m_sandboxRootHash: " << m_sandboxRootHash );
            _LOG("m_catchingUpRootHash: " << m_catchingUpRequest->m_rootHash );
            _ASSERT( m_sandboxRootHash == m_catchingUpRequest->m_rootHash );

            // check if RootHash has been published
            _ASSERT( !m_newCatchingUpRequest )

            fs::rename( m_sandboxFsTreeFile, m_fsTreeFile );
            fs::rename( m_sandboxFsTreeTorrent, m_fsTreeTorrent );
//            m_fsTree = m_sandboxFsTree;
//            m_rootHash = m_sandboxRootHash;

            // remove unused files and torrent files from the drive
            for( const auto& it : m_torrentHandleMap )
            {
                const UseTorrentInfo& info = it.second;
                if ( !info.m_isUsed )
                {
                    const auto& hash = it.first;
                    std::string filename = hashToFileName( hash );
                    fs::remove( fs::path(m_driveFolder) / filename );
                    fs::remove( fs::path(m_torrentFolder) / filename );
                }
            }

            //
            // Add missing files
            //
            for( const auto& fileHash : m_catchingUpFileSet )
            {
                if ( m_stopSecondaryThread )
                    return;

                auto fileName = toString( fileHash );

                // Add torrent into session
                auto tHandle = m_session->addTorrentFileToSession( m_torrentFolder / fileName,
                                                                   m_driveFolder,
                                                                   lt::sf_is_replicator );

                _ASSERT( tHandle.is_valid() );
                m_torrentHandleMap.try_emplace( fileHash, UseTorrentInfo{tHandle,true} );
            }

            // Add FsTree torrent to session
            m_fsTreeLtHandle = m_session->addTorrentFileToSession( m_fsTreeTorrent,
                                                                   m_fsTreeTorrent.parent_path(),
                                                                   lt::sf_is_replicator );

            // remove unused data from 'torrentMap'
            std::erase_if( m_torrentHandleMap, [] (const auto& it) { return !it.second.m_isUsed; } );

            LOG( "drive is synchronized" );

            // clear sandbox
            fs::remove_all( m_sandboxRootPath );
            
            m_session->lt_session().get_context().post( [=,this]
            {
                m_fsTree = m_sandboxFsTree;
                m_rootHash = m_sandboxRootHash;

                // Call update handler
                if ( m_dbgEventHandler )
                    m_dbgEventHandler->driveModificationIsCompleted( m_replicator, m_drivePubKey, m_modifyRequest->m_transactionHash, m_rootHash );

                //(+++)
                m_catchingUpRequest.reset();
                modifyIsCompleted();
            });
        }
        catch ( const std::exception& ex )
        {
            _LOG( "!ERROR!: completeCatchingUp error: " << ex.what() );
            _ASSERT(0);
        }
    }
    
// It will be used after restart to clear disc !!!
//    void fillUsedFileList( const Folder& folder, InfoHashPtrSet& usedFileList )
//    {
//        for( const auto& child : folder.m_childs )
//        {
//            if ( isFolder(child) )
//            {
//                fillUsedFileList( getFolder(child), usedFileList );
//            }
//            else
//            {
//                auto& hash = getFile(child).m_hash;
//
//                if ( !fs::exists( m_driveFolder / toString(hash) ) )
//                {
//                    usedFileList.emplace( &hash );
//                }
//                if ( !fs::exists( m_torrentFolder / toString(hash) ) )
//                {
//                    usedFileList.emplace( &hash );
//                }
//            }
//        }
//    }
//
// It will be used after restart to clean disc !!!
//    void removeUnusedFiles( const FsTree& fsTree )
//    {
//        InfoHashPtrSet usedFileList;
//        fillUsedFileList( fsTree, usedFileList );
//
//        std::set<fs::path> tobeRemovedFileList;
//        for( const auto& entry: std::filesystem::directory_iterator{m_driveFolder} )
//        {
//            if ( entry.is_directory() )
//            {
//                _ASSERT(0);
//            }
//            else
//            {
//                // stem() - filename without extension
//                const InfoHash hash = stringToHash( entry.path().stem().string() );
//                if ( usedFileList.find( &hash ) == usedFileList.end() )
//                    tobeRemovedFileList.insert( entry.path().stem() );
//            }
//        }
//
//        for( const auto& file : tobeRemovedFileList )
//        {
//            fs::remove( file );
//        }
//    }

    bool isOutOfSync() const override
    {
        return m_catchingUpRequest.has_value();
    }

    const std::optional<Hash256>& closingTxHash() const override
    {
        return m_removeDriveTx;
    }
    
    void removeAllDriveData() override
    {
        DBG_MAIN_THREAD
        
        {
            // When node is restaring and file "is_closing" exists, but file "approval_tx_has_been_bulished" is not exists,
            // then drive should approve all download channels
            //todo : where replicator will find channels ids???
            std::ofstream filestream( m_driveFolder / "approval_tx_has_been_bulished" );
            filestream << "1";
            filestream.close();
        }

        fs::remove_all( m_driveRootPath );
        fs::remove_all( m_sandboxRootPath );
        
        m_eventHandler.driveIsClosed( m_replicator, m_drivePubKey, *m_removeDriveTx );
    }

    const ReplicatorList&  replicatorList() const override
    {
        return m_replicatorList;
    }

    void printDriveStatus() override
    {
        LOG("Drive Status:")
        m_fsTree.dbgPrint();
        m_session->printActiveTorrents();
    }

};


std::shared_ptr<FlatDrive> createDefaultFlatDrive(
        std::shared_ptr<Session> session,
        const std::string&       replicatorRootFolder,
        const std::string&       replicatorSandboxRootFolder,
        const Key&               drivePubKey,
        size_t                   maxSize,
        size_t                   usedDriveSizeExcludingMetafiles,
        ReplicatorEventHandler&  eventHandler,
        Replicator&              replicator,
        const ReplicatorList&    replicators,
        DbgReplicatorEventHandler* dbgEventHandler )

{
    return std::make_shared<DefaultFlatDrive>( session,
                                           replicatorRootFolder,
                                           replicatorSandboxRootFolder,
                                           drivePubKey,
                                           maxSize,
                                           usedDriveSizeExcludingMetafiles,
                                           eventHandler,
                                           replicator,
                                           replicators,
                                           dbgEventHandler );
}

}<|MERGE_RESOLUTION|>--- conflicted
+++ resolved
@@ -1450,17 +1450,6 @@
             // So, we continue previous catching-up
             return;
         }
-<<<<<<< HEAD
-//        else if ( m_modifyRequest && !m_modifyUserDataReceived )
-//        {
-//            // we have not received the whole user blob!
-//            m_catchingUpRootHash = transaction.m_rootHash;
-//            m_session->removeTorrentsFromSession( { m_modifyDataLtHandle }, [this] {
-//                startDriveSyncWithSwarm( {} );
-//            });
-//            return;
-//        }
-=======
 
         // We should not catch up only in the case
         // When we have already downloaded all necessary data (??? or the modification approval)
@@ -1488,7 +1477,6 @@
             //(+++)
             return;
         }
->>>>>>> 25277315
 
         if ( !m_sandboxCalculated )
         {
