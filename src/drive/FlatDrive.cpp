--- conflicted
+++ resolved
@@ -169,13 +169,8 @@
             , m_modifyDonatorShard( modifyDonatorShard )
             , m_modifyRecipientShard( modifyRecipientShard )
             //(???+)
-<<<<<<< HEAD
-            , m_opinionController( m_driveKey, m_driveOwner, m_replicator, m_serializer, *this,
-                                   expectedCumulativeDownload, replicator.dbgReplicatorName())
-=======
             , m_opinionController(*this, m_driveOwner, m_replicator, m_serializer, *this, expectedCumulativeDownload, replicator.dbgReplicatorName() )
 
->>>>>>> bb13ffb8
     {
         runDriveInitializationTask( std::move( completedModifications ));
     }
@@ -211,15 +206,11 @@
         }
     }
 
-<<<<<<< HEAD
-    uint64_t maxSize() const override
-    {
-=======
     virtual ModifyTrafficInfo& currentModifyInfo() override
     {
         return m_modifyInfo;
     }
-    
+
     virtual const std::optional<Hash256> currentModifyTx() override
     {
         if ( m_task )
@@ -231,7 +222,7 @@
         }
         return {};
     }
-    
+
     virtual void resetCurrentModifyInfo() override
     {
         if ( auto tx = currentModifyTx(); tx )
@@ -244,11 +235,11 @@
         }
         m_modifyInfo.m_modifyTrafficMap.clear();
     }
-    
+
     virtual const ModifyTrafficInfo* findModifyInfo( const Hash256& tx, bool& outIsFinished ) override
     {
         outIsFinished = false;
-        
+
         const auto it = std::find_if( m_oldModifications.begin(), m_oldModifications.end(), [&tx] ( const auto& m ){
             return m.first == tx.array();
         } );
@@ -258,17 +249,16 @@
             outIsFinished = true;
             return &it->second;
         }
-        
+
         if ( auto currentTx = currentModifyTx(); currentTx && *currentTx == tx )
         {
             return &m_modifyInfo;
         }
-        
+
         return nullptr;
     }
 
     uint64_t maxSize() const override {
->>>>>>> bb13ffb8
         return m_maxSize;
     }
 
@@ -455,45 +445,12 @@
         _ASSERT( !m_task )
 
         // clear modification queue - we will not execute these modifications
-<<<<<<< HEAD
         auto it = std::find_if( m_deferredModificationRequests.begin(), m_deferredModificationRequests.end(),
                                 [&]( const auto& item )
                                 {
                                     return item.transactionHash() == m_catchingUpRequest->m_modifyTransactionHash;
                                 } );
 
-        if ( it != m_deferredModificationRequests.end())
-        {
-            const auto& opinionTrafficIdentifier = m_opinionController.opinionTrafficTx();
-            while ( !m_deferredModificationRequests.empty() and it != m_deferredModificationRequests.begin())
-            {
-                if ( !opinionTrafficIdentifier
-                     || *opinionTrafficIdentifier != m_deferredModificationRequests.front().transactionHash().array())
-                {
-                    m_replicator.removeModifyDriveInfo(
-                            m_deferredModificationRequests.front().transactionHash().array());
-                }
-                m_opinionController.increaseApprovedExpectedCumulativeDownload(
-                        m_deferredModificationRequests.front().maxDataSize());
-                m_deferredModificationRequests.pop_front();
-            }
-
-            _ASSERT( !m_deferredModificationRequests.empty())
-
-            if ( opinionTrafficIdentifier &&
-                 *opinionTrafficIdentifier != m_deferredModificationRequests.front().transactionHash().array())
-            {
-                m_replicator.removeModifyDriveInfo( m_deferredModificationRequests.front().transactionHash().array());
-            }
-            m_opinionController.increaseApprovedExpectedCumulativeDownload(
-                    m_deferredModificationRequests.front().maxDataSize());
-            m_deferredModificationRequests.pop_front();
-=======
-        auto it = std::find_if( m_deferredModificationRequests.begin(), m_deferredModificationRequests.end(), [&]( const auto& item )
-            {
-                return item.transactionHash() == m_catchingUpRequest->m_modifyTransactionHash;
-            } );
-        
         if (it != m_deferredModificationRequests.end() ) // it is possible, when replicator added to drive and some modifications were ommited
         {
             it++;
@@ -502,7 +459,6 @@
                 m_opinionController.increaseApprovedExpectedCumulativeDownload( m_deferredModificationRequests.front().maxDataSize() );
                 m_deferredModificationRequests.pop_front();
             }
->>>>>>> bb13ffb8
         }
 
         if ( m_deferredManualModificationRequest )
@@ -1236,54 +1192,7 @@
             session->dbgPrintActiveTorrents();
         }
     }
-<<<<<<< HEAD
-
-    virtual void dbgAsyncDownloadToSandbox( InfoHash infoHash, std::function<void()> endNotifyer ) override
-    {
-        if ( auto session = m_session.lock(); session )
-        {
-            static std::array<uint8_t, 32> streamTx = std::array<uint8_t, 32>{0xee, 0xee, 0xee, 0xee};
-
-            session->download(
-                    DownloadContext(
-                            DownloadContext::missing_files,
-                            [=, this]( download_status::code code,
-                                       const InfoHash& infoHash,
-                                       const std::filesystem::path saveAs,
-                                       size_t /*downloaded*/,
-                                       size_t /*fileSize*/,
-                                       const std::string& errorText )
-                            {
-                                DBG_MAIN_THREAD
-
-                                if ( code == download_status::dn_failed )
-                                {
-                                    //todo is it possible?
-                                    _ASSERT( 0 );
-                                    return;
-                                }
-
-                                if ( code == download_status::download_complete )
-                                {
-                                    endNotifyer();
-                                }
-                            },
-                            infoHash,
-                            *m_opinionController.opinionTrafficTx(),
-                            0, true, ""
-                    ),
-                    m_sandboxRootPath.string(),
-                    (m_sandboxRootPath / toString( infoHash )).string(),
-                    {},
-                    &m_driveKey.array(),
-                    nullptr,
-                    &streamTx );
-        }
-    }
-
-=======
-    
->>>>>>> bb13ffb8
+
     virtual std::optional<DriveTaskType> getDriveStatus( const std::array<uint8_t,32>& interectedTaskTx, bool& outIsTaskQueued ) override
     {
         DBG_MAIN_THREAD
