/*
*** Copyright 2021 ProximaX Limited. All rights reserved.
*** Use of this source code is governed by the Apache 2.0
*** license that can be found in the LICENSE file.
*/

#pragma once

#include "drive/FlatDrive.h"
#include "drive/FsTree.h"
#include "DriveParams.h"
#include "ModifyOpinionController.h"
#include "drive/ManualModificationsRequests.h"

#undef DBG_MAIN_THREAD
//#define DBG_MAIN_THREAD { assert( m_dbgThreadId == std::this_thread::get_id() ); }
#define DBG_MAIN_THREAD { _FUNC_ENTRY(); assert( m_dbgThreadId == std::this_thread::get_id() ); }
#define DBG_BG_THREAD { assert( m_dbgThreadId != std::this_thread::get_id() ); }

namespace sirius::drive
{

<<<<<<< HEAD
enum class DriveTaskType
{
    DRIVE_INITIALIZATION,
    DRIVE_CLOSURE,
    MODIFICATION_CANCEL,
    CATCHING_UP,
    MODIFICATION_REQUEST,
    STREAM_REQUEST,
    DRIVE_VERIFICATION,
    MANUAL_MODIFICATION,
    MANUAL_SYNCHRONIZATION
};

=======
>>>>>>> 5a2226e3
class DriveTaskBase
{

private:

    const DriveTaskType m_type;

protected:

    DriveParams& m_drive;

    std::thread::id m_dbgThreadId;
    std::string m_dbgOurPeerName;

public:

    DriveTaskBase(
            const DriveTaskType& type,
            DriveParams& drive )
            : m_type( type ), m_drive( drive )
            , m_dbgThreadId( std::this_thread::get_id())
            , m_dbgOurPeerName( m_drive.m_dbgOurPeerName )
    {
        _LOG( "DriveTaskBase: " << int( type ))
    }

    virtual ~DriveTaskBase() = default;

    virtual void run() = 0;

    virtual void terminate() = 0;

    DriveTaskType getTaskType()
    {
        DBG_MAIN_THREAD

        return m_type;
    }

    // Returns 'true' if 'CatchingUp' should be started
    virtual bool onApprovalTxPublished( const PublishedModificationApprovalTransactionInfo& transaction )
    {
        DBG_MAIN_THREAD

        return false;
    }

    virtual void onApprovalTxFailed( const Hash256& transactionHash )
    {
        DBG_MAIN_THREAD
    }

    virtual bool shouldCancelModify( const ModificationCancelRequest& cancelRequest )
    {
        DBG_MAIN_THREAD

        return false;
    }

    virtual void onDriveClose( const DriveClosureRequest& closureRequest )
    {
        DBG_MAIN_THREAD
    }

    virtual void onModificationInitiated( const InitiateModificationsRequest& request)
    {
        DBG_MAIN_THREAD
    }

    virtual bool processedModifyOpinion( const ApprovalTransactionInfo& anOpinion )
    {
        DBG_MAIN_THREAD

        return false;
    }

    virtual bool processedVerificationOpinion( const VerifyApprovalTxInfo& transactionInfo )
    {
        DBG_MAIN_THREAD

        return false;
    }

    virtual bool processedVerificationCode( const VerificationCodeInfo& info )
    {
        DBG_MAIN_THREAD

        return false;
    }

    virtual void cancelVerification()
    {
        DBG_MAIN_THREAD
    }

    virtual void acceptChunkInfoMessage( mobj<ChunkInfo>&&, const boost::asio::ip::udp::endpoint& streamer )
    {
        // it must be overriden by StreamTask
    }

    virtual void acceptFinishStreamTx( mobj<StreamFinishRequest>&& )
    {
        // it must be overriden by StreamTask
    }

    virtual std::string acceptGetChunksInfoMessage( const std::array<uint8_t, 32>& streamId,
                                                    uint32_t chunkIndex,
                                                    const boost::asio::ip::udp::endpoint& viewer )
    {
        // it must be overriden by StreamTask

        bool streamFinished = m_drive.m_streamMap.find( Hash256( streamId )) != m_drive.m_streamMap.end();
        std::ostringstream os( std::ios::binary );
        cereal::PortableBinaryOutputArchive archive( os );
        int32_t streamIsEnded = streamFinished ? 0xffffFFFF : 0xffffFFF0;
        archive( streamIsEnded );

        return os.str();
    }

    virtual bool initiateSandboxModifications( const InitiateSandboxModificationsRequest& request )
    {
        DBG_MAIN_THREAD

        return false;
    }

    virtual bool openFile( const OpenFileRequest& request )
    {
        DBG_MAIN_THREAD

        return false;
    }

    virtual bool writeFile( const WriteFileRequest& request )
    {
        DBG_MAIN_THREAD

        return false;
    }

    virtual bool readFile( const ReadFileRequest& request )
    {
        DBG_MAIN_THREAD

        return false;
    }

    virtual bool flush( const FlushRequest& request )
    {
        DBG_MAIN_THREAD

        return false;
    }

    virtual bool closeFile( const CloseFileRequest& request )
    {
        DBG_MAIN_THREAD

        return false;
    }

    virtual bool removeFsTreeEntry( const RemoveFilesystemEntryRequest& request )
    {
        DBG_MAIN_THREAD

        return false;
    }

    virtual bool pathExist( const PathExistRequest& request )
    {
        DBG_MAIN_THREAD

        return false;
    }

    virtual bool pathIsFile( const PathIsFileRequest& request )
    {
        DBG_MAIN_THREAD

        return false;
    }

    virtual bool createDirectories( const CreateDirectoriesRequest& request )
    {
        DBG_MAIN_THREAD

        return false;
    }

    virtual bool folderIteratorCreate( const FolderIteratorCreateRequest& request )
    {
        DBG_MAIN_THREAD

        return false;
    }

    virtual bool folderIteratorDestroy( const FolderIteratorDestroyRequest& request )
    {
        DBG_MAIN_THREAD

        return false;
    }

    virtual bool folderIteratorHasNext( const FolderIteratorHasNextRequest& request )
    {
        DBG_MAIN_THREAD

        return false;
    }

    virtual bool folderIteratorNext( const FolderIteratorNextRequest& request )
    {
        DBG_MAIN_THREAD

        return false;
    }

    virtual bool moveFsTreeEntry( const MoveFilesystemEntryRequest& )
    {
        DBG_MAIN_THREAD

        return false;
    }

    virtual bool applySandboxModifications( const ApplySandboxModificationsRequest& request )
    {
        DBG_MAIN_THREAD

        return false;
    }

    virtual bool evaluateStorageHash( const EvaluateStorageHashRequest& request )
    {
        DBG_MAIN_THREAD

        return false;
    }

    virtual bool applyStorageModifications( const ApplyStorageModificationsRequest& request )
    {
        DBG_MAIN_THREAD

        return false;
    }

    virtual bool manualSynchronize( const SynchronizationRequest& request )
    {
        DBG_MAIN_THREAD

        return false;
    }

protected:


    virtual void finishTask()
    {
        DBG_MAIN_THREAD

        m_drive.executeOnBackgroundThread( [this]
                                           {
                                               DBG_BG_THREAD

                                               std::error_code err;

                                               if ( !fs::exists( m_drive.m_sandboxRootPath, err ))
                                               {
                                                   fs::create_directories( m_drive.m_sandboxRootPath );
                                                   fs::create_directories( m_drive.m_sandboxStreamTFolder );
                                               } else
                                               {
                                                   for ( const auto& entry: std::filesystem::directory_iterator(
                                                           m_drive.m_sandboxRootPath ))
                                                   {
                                                       fs::remove_all( entry.path(), err );
                                                       _LOG( "fs::remove_all" );
                                                       if ( err )
                                                       {
                                                           _LOG_WARN( "remove sandbox error: " << err )
                                                       }
                                                   }
                                               }

                                               m_drive.executeOnSessionThread( [this]
                                                                               {
                                                                                   m_drive.runNextTask();
                                                                               } );
                                           } );
    }

    void markUsedFiles( const Folder& folder )
    {
        DBG_MAIN_THREAD

        for ( const auto&[name, child] : folder.childs())
        {
            if ( isFolder( child ))
            {
                markUsedFiles( getFolder( child ));
            } else
            {
                auto& hash = getFile( child ).hash();

                if ( const auto& it = m_drive.m_torrentHandleMap.find( hash ); it != m_drive.m_torrentHandleMap.end())
                {
                    it->second.m_isUsed = true;
                } else
                {
                    LOG( "markUsedFiles: internal error" );
                }
            }
        }
    }

    void sendSingleApprovalTransaction( const ApprovalTransactionInfo& singleTx )
    {
        DBG_MAIN_THREAD

        m_drive.m_eventHandler.singleModifyApprovalTransactionIsReady( m_drive.m_replicator, singleTx );
    }

    void saveSingleApprovalTransaction( const std::optional<ApprovalTransactionInfo>& singleTx )
    {
        m_drive.m_serializer.saveRestartValue( singleTx, "myOpinion" );
    }

    std::optional<ApprovalTransactionInfo> loadSingleApprovalTransaction()
    {
        std::optional<ApprovalTransactionInfo> singleTx;
        m_drive.m_serializer.loadRestartValue( singleTx, "myOpinion" );

        return singleTx;
    }
};

std::unique_ptr<DriveTaskBase> createDriveInitializationTask( std::vector<CompletedModification>&&,
                                                              DriveParams& drive,
                                                              ModifyOpinionController& opinionTaskController );

std::unique_ptr<DriveTaskBase> createModificationTask(
        mobj<ModificationRequest>&& request,
        std::map<std::array<uint8_t, 32>, ApprovalTransactionInfo>&& receivedOpinions,
        DriveParams& drive,
        ModifyOpinionController& opinionTaskController );

std::unique_ptr<DriveTaskBase> createStreamTask( mobj<StreamRequest>&& request,
                                                 DriveParams& drive,
                                                 ModifyOpinionController& opinionTaskController );

std::unique_ptr<DriveTaskBase> createCatchingUpTask( mobj<CatchingUpRequest>&& request,
                                                     DriveParams& drive,
                                                     ModifyOpinionController& opinionTaskController );

std::unique_ptr<DriveTaskBase> createModificationCancelTask( mobj<ModificationCancelRequest>&& request,
                                                             DriveParams& drive,
                                                             ModifyOpinionController& opinionTaskController );

std::unique_ptr<DriveTaskBase> createDriveClosureTask( mobj<DriveClosureRequest>&& request,
                                                       DriveParams& drive );

std::unique_ptr<DriveTaskBase> createManualModificationsTask( mobj<InitiateModificationsRequest>&& request,
                                                              DriveParams& drive );


std::unique_ptr<DriveTaskBase> createManualSynchronizationTask( mobj<SynchronizationRequest>&& request,
                                                                DriveParams& drive,
                                                                ModifyOpinionController& opinionTaskController );

std::shared_ptr<DriveTaskBase> createDriveVerificationTask( mobj<VerificationRequest>&& request,
                                                            std::vector<VerifyApprovalTxInfo>&& receivedOpinions,
                                                            std::vector<VerificationCodeInfo>&& receivedCodes,
                                                            DriveParams& drive );

}<|MERGE_RESOLUTION|>--- conflicted
+++ resolved
@@ -20,22 +20,6 @@
 namespace sirius::drive
 {
 
-<<<<<<< HEAD
-enum class DriveTaskType
-{
-    DRIVE_INITIALIZATION,
-    DRIVE_CLOSURE,
-    MODIFICATION_CANCEL,
-    CATCHING_UP,
-    MODIFICATION_REQUEST,
-    STREAM_REQUEST,
-    DRIVE_VERIFICATION,
-    MANUAL_MODIFICATION,
-    MANUAL_SYNCHRONIZATION
-};
-
-=======
->>>>>>> 5a2226e3
 class DriveTaskBase
 {
 
