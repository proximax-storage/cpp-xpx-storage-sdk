/*
*** Copyright 2021 ProximaX Limited. All rights reserved.
*** Use of this source code is governed by the Apache 2.0
*** license that can be found in the LICENSE file.
*/

#pragma once

#include "drive/Replicator.h"
#include "ReplicatorInt.h"
#include <sirius_drive/session_delegate.h>
#include "crypto/Signer.h"
#include "types.h"

#include <map>
#include <shared_mutex>
#include <iostream>
#include <fstream>
#include <sstream>

#include <boost/stacktrace.hpp>

#undef DBG_MAIN_THREAD
//#define DBG_MAIN_THREAD { assert( m_dbgThreadId == std::this_thread::get_id() ); }
#define DBG_MAIN_THREAD { _FUNC_ENTRY(); assert( m_dbgThreadId == std::this_thread::get_id() ); }

namespace sirius::drive {

namespace fs = std::filesystem;

//
// DownloadLimiter - it manages all user files at replicator side
//
class DownloadLimiter : public ReplicatorInt,
                        public lt::session_delegate,
                        public std::enable_shared_from_this<DownloadLimiter>
{
protected:
    std::shared_ptr<Session> m_session;

    // Replicator's keys
    const crypto::KeyPair& m_keyPair;

    ChannelMap          m_dnChannelMap; // will be saved only if not crashed
    ChannelMap          m_dnChannelMapBackup;
    ModifyDriveMap      m_modifyDriveMap;

    uint64_t            m_receiptLimit = 1024 * 1024;
    uint64_t            m_advancePaymentLimit = 50 * 1024 * 1024;

    std::string         m_dbgOurPeerName = "unset";
    
    // Drives
    std::map<Key, std::shared_ptr<FlatDrive>> m_driveMap;

    std::thread::id     m_dbgThreadId;

public:
    DownloadLimiter( const crypto::KeyPair& keyPair, const char* dbgOurPeerName ) : m_keyPair(keyPair), m_dbgOurPeerName(dbgOurPeerName)
    {
    }
    
    virtual void onTorrentDeleted( lt::torrent_handle handle ) override
    {
        m_session->onTorrentDeleted( handle );
    }

    
    void printReport( std::array<uint8_t,32> txHash )
    {
        boost::asio::post(m_session->lt_session().get_context(), [=,this]() mutable {
            
            _LOG( "printReport:" );
            if ( auto it = m_dnChannelMap.find( txHash ); it != m_dnChannelMap.end() )
            {
                for( auto& [key,value] : it->second.m_dnClientMap )
                {
                    _LOG( "client: " << int(key[0]) << " " << "requestedSize=" << value.m_requestedSize << "; uploadedSize=" << value.m_uploadedSize );
                }
                return;
            }

            _LOG( dbgOurPeerName() << "ERROR: printReport hash: " << (int)txHash[0] );
            assert(0);
        });
    }

    void onDisconnected( const std::array<uint8_t,32>&  txHash,
                         const std::array<uint8_t,32>&  peerKey,
                         int                            siriusFlags ) override
    {
        DBG_MAIN_THREAD
        
        //TODO++
        return;
        
        if ( ! (siriusFlags & lt::SiriusFlags::replicator_is_receiver) )
        {
            _LOG( "onDisconnected: " << dbgOurPeerName() << " from client: " << (int)peerKey[0] );
        }
        else
        {
            _LOG( "onDisconnected: " << dbgOurPeerName() << " from peer: " << (int)peerKey[0] );
            for( const auto& i : m_modifyDriveMap ) {
                _LOG( "m_modifyDriveMap: " << (int)i.first[0] << " " << (int)txHash[0]);
            }

            if ( const auto& it = m_modifyDriveMap.find( txHash ); it != m_modifyDriveMap.end() )
            {
                for( const auto& replicatorIt : it->second.m_modifyTrafficMap )
                {
                    _LOG( " m_receivedSize: " <<  replicatorIt.second.m_receivedSize << " from " << (int)replicatorIt.first[0] );
                }
                _LOG( " ~~~~~~~~~~~~~~~~~~~~~~~~~~~~~~~~~ " );
            }
        }
    }

    void dbgPrintTrafficDistribution( std::array<uint8_t,32> txHash ) override
    {
        boost::asio::post(m_session->lt_session().get_context(), [=,this]() mutable {
            DBG_MAIN_THREAD
              
            if ( const auto& it = m_modifyDriveMap.find( txHash ); it == m_modifyDriveMap.end() )
            {
                _LOG( "\nTrafficDistribution NOT FOUND: " << dbgOurPeerName() << " (" << (int)publicKey()[0] << ")" );
            }
            else
            {
                _LOG( "\nTrafficDistribution: " << dbgOurPeerName() << " (" << (int)publicKey()[0] << ")" );
                for( const auto& replicatorIt : it->second.m_modifyTrafficMap )
                {
                    if ( replicatorIt.second.m_receivedSize )
                    {
                        _LOG( " receivedSize: " <<  replicatorIt.second.m_receivedSize << " from " << (int)replicatorIt.first[0] );
                    }
                    if ( replicatorIt.second.m_requestedSize )
                    {
                        _LOG( " requestedSize: "     <<  replicatorIt.second.m_requestedSize << " by " << (int)replicatorIt.first[0] );
                    }
                }
            }
      });
    }
    
    virtual ModifyTrafficInfo getMyDownloadOpinion( const Hash256& txHash ) const override
    {
        DBG_MAIN_THREAD

        if ( const auto it = m_modifyDriveMap.find( txHash.array() ); it != m_modifyDriveMap.end() )
        {
            return it->second;
        }
<<<<<<< HEAD
        _LOG_ERR( "getMyDownloadOpinion: unknown modify transaction hash: " << txHash );
=======
        _LOG_ERR( "getMyDownloadOpinion: unknown modify transaction hash " << txHash );
>>>>>>> ea0cd3d9
        
        return {};
    }


    bool checkDownloadLimit( const std::array<uint8_t,64>& /*signature*/,
                             const std::array<uint8_t,32>& downloadChannelId,
                             uint64_t /*downloadedSize*/) override
    {
        DBG_MAIN_THREAD
        
        if ( m_session->isEnding() )
        {
            return false;
        }

        auto it = m_dnChannelMap.find( downloadChannelId );

        if ( it == m_dnChannelMap.end() )
        {
            _LOG ("Check Download Limit:  No Such a Download Channel");
            return false;
        }

        if ( it->second.m_isSyncronizing )
        {
            _LOG ("Check Download Limit: channel is syncronizing");
            return false;
        }

// (???+) TODO!!!
//        auto replicatorIt = it->second.m_replicatorUploadMap.find( publicKey() );
//
//        if( replicatorIt == it->second.m_replicatorUploadMap.end() )
//        {
//            _LOG ("Check Download Limit:  No Such a Replicator");
//            return false;
//        }
//
//        if ( it->second.m_myUploadedSize > replicatorIt->second.m_uploadedSize + m_receiptLimit )
//        {
//            _LOG ("Check Download Limit:  Receipts Size Exceeded");
//            return false;
//        }
        return true;
    }

    uint8_t getUploadedSize( const std::array<uint8_t,32>& downloadChannelId ) override
    {
        DBG_MAIN_THREAD

        uint64_t uploadedSize = 0;
        if ( auto it = m_dnChannelMap.find( downloadChannelId ); it != m_dnChannelMap.end() )
        {
            for( auto& cell: it->second.m_dnClientMap )
            {
                uploadedSize += cell.second.m_uploadedSize;
            }
        }
        return uploadedSize;
    }

    void addChannelInfo( const std::array<uint8_t,32>&  channelId,
                         uint64_t                       prepaidDownloadSize,
                         const Key&                     driveKey,
                         const ReplicatorList&          replicatorsList,
                         const std::vector<std::array<uint8_t,32>>&  clients,
                         bool                           willBeSyncronized )
    {
        DBG_MAIN_THREAD

        if ( auto it = m_dnChannelMap.find(channelId); it != m_dnChannelMap.end() ) {
			_LOG_ERR( "Attempt To Add Already Existing Drive " << int(channelId[0]) );
			return;
		}

//            Possible problem with receipts
//            /// Change client list of existing clients
//            if ( !clients.empty() )
//            {
//                it->second.m_clients = clients;
//            }

        DownloadChannelInfo dnChannelInfo {
            willBeSyncronized, prepaidDownloadSize, 0, {}, driveKey.array(), replicatorsList, {}, {} };
        
        // Every client has its own cell
        for( auto& clientKey : clients )
        {
            dnChannelInfo.m_dnClientMap.insert( { clientKey, {} } );
        }
        
        // We prepare upload map that contains information about how much each Replicator has uploaded
        for( const auto& it : replicatorsList )
        {
            if ( it.array() != publicKey() )
                dnChannelInfo.m_replicatorUploadMap.insert( { it, {}} );
        }
        
        m_dnChannelMap.insert( { channelId, std::move(dnChannelInfo) } );

        if ( auto backupIt = m_dnChannelMapBackup.find(channelId); backupIt != m_dnChannelMapBackup.end() )
        {
            // It will happen after restart only,
            // when 'storage-extension' inform us of the existing 'downloadChannels'

            // TODO remove this in future
            if ( backupIt->second.m_prepaidDownloadSize < prepaidDownloadSize )
            {
                _LOG_WARN( "addChannelInfo: channel size increased" );
            }

            if ( backupIt->second.m_prepaidDownloadSize > prepaidDownloadSize )
            {
                /// !!! (???)
//                _LOG_ERR( "addChannelInfo: channel size decreased" );
            }

            auto it = m_dnChannelMap.find(channelId);

            //(+++)??? restore backup info
            it->second.m_dnClientMap          = backupIt->second.m_dnClientMap;
            it->second.m_replicatorUploadMap  = backupIt->second.m_replicatorUploadMap;
            it->second.m_downloadOpinionMap   = backupIt->second.m_downloadOpinionMap;

            m_dnChannelMapBackup.erase(backupIt);
        }
    }

    void increaseChannelSize( const std::array<uint8_t,32>&  channelId,
							  uint64_t                       prepaidDownloadSize)
	{
    	auto it = m_dnChannelMap.find(channelId);

		if (it == m_dnChannelMap.end()) {
			_LOG_ERR( "Attempt To Increase Size Of Not Existing Download Channel " << int(channelId[0]) );
			return;
		}

		it->second.m_prepaidDownloadSize += prepaidDownloadSize;
	}

    bool addModifyTrafficInfo( const Key&                 modifyTransactionHash,
                               const Key&                 driveKey,
                               uint64_t                   dataSize,
                               const Key&                 clientPublicKey,
                               const std::vector<Key>&    replicatorsList )
    {
        DBG_MAIN_THREAD

        _LOG( "add modify drive info " << modifyTransactionHash);

        auto driveMapIt = m_modifyDriveMap.lower_bound(modifyTransactionHash.array());

        if (driveMapIt != m_modifyDriveMap.end() && driveMapIt->first == modifyTransactionHash.array())
        {
            // already exists
            return false;
        }

        ModifyTrafficMap trafficMap;
        trafficMap.insert( { clientPublicKey.array(), {0,0}} );
        
        for( const auto& it : replicatorsList )
        {
            if ( it.array() != publicKey() )
            {
                //_LOG( dbgOurPeerName() << " pubKey: " << (int)it.m_publicKey.array()[0] );
                trafficMap.insert( { it.array(), {0,0}} );
            }
        }
        
        m_modifyDriveMap.insert(driveMapIt, {modifyTransactionHash.array(), ModifyTrafficInfo{ driveKey.array(), dataSize, trafficMap, 0 }});

        return true;
    }
    
    void removeModifyDriveInfo( const std::array<uint8_t,32>& modifyTransactionHash ) override
    {
        DBG_MAIN_THREAD

        _LOG( "remove modify drive info " << Hash256{modifyTransactionHash});

        m_modifyDriveMap.erase(modifyTransactionHash);
    }

    bool acceptClientConnection( const std::array<uint8_t,32>&  channelId,
                                 const std::array<uint8_t,32>&  peerKey ) override
    {
        DBG_MAIN_THREAD
        
        if ( m_session->isEnding() )
        {
            return false;
        }
        
        if ( auto it = m_dnChannelMap.find( channelId ); it != m_dnChannelMap.end() )
        {
            const auto& clientMap = it->second.m_dnClientMap;
            if ( clientMap.find(peerKey) == clientMap.end() ) {
                return false;
            }
            if ( it->second.m_totalReceiptsSize < it->second.m_prepaidDownloadSize )
            {
                return true;
            }
            else
            {
                _LOG_WARN( "Failed: it->second.m_totalReceiptsSize < it->second.m_prepaidDownloadSize: "
                          << it->second.m_totalReceiptsSize << "  " << it->second.m_prepaidDownloadSize )
                return false;
            }
        }
        
        _LOG_WARN( "Unknown channelId: " << Key(channelId) << " from_peer:" << Key(peerKey) )
        return false;
    }

    bool acceptReplicatorConnection( const std::array<uint8_t,32>&  driveKey,
                                     const std::array<uint8_t,32>&  peerKey ) override
    {
        DBG_MAIN_THREAD
        
        if ( m_session->isEnding() )
        {
            return false;
        }
        
        // Replicator downloads from another replicator
        if ( auto driveIt = m_driveMap.find( Key(driveKey) ); driveIt != m_driveMap.end() )
        {
            if ( driveIt->second->acceptConnectionFromReplicator( peerKey ) )
            {
                return true;
            }
        }

        _LOG_WARN( "Unknown driveKey: " << Key(driveKey) << " from_peer:" << Key(peerKey) )
        return false;
    }

    void onPieceRequestWrite( const std::array<uint8_t,32>&  txHash,
                              const std::array<uint8_t,32>&  receiverPublicKey,
                              uint64_t                       pieceSize ) override
    {
// Replicator nothing does
//        DBG_MAIN_THREAD
//
//        if ( auto it = m_dnChannelMap.find( txHash ); it != m_dnChannelMap.end() )
//        {
//            it->second.m_requestedSize += pieceSize;
//            return;
//        }
    }
    
    bool onPieceRequestReceivedFromReplicator( const std::array<uint8_t,32>&  modifyTx,
                                               const std::array<uint8_t,32>&  receiverPublicKey,
                                               uint64_t                       pieceSize ) override
    {
        DBG_MAIN_THREAD
        
        if ( m_session->isEnding() )
        {
            return false;
        }


        if ( auto it = m_modifyDriveMap.find( modifyTx ); it != m_modifyDriveMap.end() )
        {
            if ( auto peerIt = it->second.m_modifyTrafficMap.find(receiverPublicKey);  peerIt != it->second.m_modifyTrafficMap.end() )
            {
                peerIt->second.m_requestedSize += pieceSize;
            }
        }
        return true;
    }
    
    bool onPieceRequestReceivedFromClient( const std::array<uint8_t,32>&      transactionHash,
                                           const std::array<uint8_t,32>&      receiverPublicKey,
                                           uint64_t                           pieceSize ) override
    {
        //(???+++)
        //TODO
        return true;
    }

    void onPieceSent( const std::array<uint8_t,32>&  txHash,
                      const std::array<uint8_t,32>&  receiverPublicKey,
                      uint64_t                       pieceSize ) override
    {
        DBG_MAIN_THREAD
        
        if ( m_session->isEnding() )
        {
            return;
        }


        // Maybe this piece was sent to client (during data download)
        if ( auto it = m_dnChannelMap.find( txHash ); it != m_dnChannelMap.end() )
        {
            if ( auto it2 = it->second.m_dnClientMap.find( receiverPublicKey ); it2 != it->second.m_dnClientMap.end() )
            {
                it2->second.m_uploadedSize += pieceSize;
            }
            else
            {
                _ASSERT( "unknown receiverPublicKey" );
            }
            return;
        }

        _LOG_WARN( "unknown txHash: " << (int)txHash[0] );
    }
    
    void onPieceReceived( const std::array<uint8_t,32>&  modifyTx,
                          const std::array<uint8_t,32>&  senderPublicKey,
                          uint64_t                       pieceSize ) override
    {
        DBG_MAIN_THREAD
        
        if ( m_session->isEnding() )
        {
            return;
        }

        if ( auto it = m_modifyDriveMap.find( modifyTx ); it != m_modifyDriveMap.end() )
        {
            if ( auto peerIt = it->second.m_modifyTrafficMap.find(senderPublicKey);  peerIt != it->second.m_modifyTrafficMap.end() )
            {
                peerIt->second.m_receivedSize  += pieceSize;
                it->second.m_totalReceivedSize += pieceSize;
                return;
            }
            
            if ( m_dnChannelMap.find( modifyTx ) != m_dnChannelMap.end() )
            {
                _LOG( "received piece from viewer/client: " << Key(modifyTx) );
            }
            else
            {
                _LOG( "received piece from viewer/client: " << Key(modifyTx) );
                _LOG_WARN( "ERROR: unknown peer: " << (int)senderPublicKey[0] );
            }
            return;
        }

        _LOG( "unknown txHash: " << Key(modifyTx) );
        _LOG_WARN( "ERROR(3): unknown txHash: " << Key(modifyTx) );
    }


    // will be called when one replicator informs another about downloaded size by client
    virtual bool acceptReceiptFromAnotherReplicator( const RcptMessage& message ) override
    {
        DBG_MAIN_THREAD
        
        if ( m_session->isEnding() )
        {
            return false;
        }
        
        return acceptReceiptImpl( message, true );
    }
    
    void removeChannelInfo( const ChannelId& channelId )
    {
        DBG_MAIN_THREAD

        m_dnChannelMap.erase( channelId );
    }

    bool isClient() const override { return false; }

    void signHandshake( const uint8_t* bytes, size_t size, std::array<uint8_t,64>& signature ) override
    {
        DBG_MAIN_THREAD
        crypto::Sign( m_keyPair, utils::RawBuffer{bytes,size}, reinterpret_cast<Signature&>(signature) );
        //_LOG( "SIGN HANDSHAKE: " << int(signature[0]) )
    }

    bool verifyHandshake( const uint8_t*                 bytes,
                          size_t                         size,
                          const std::array<uint8_t,32>&  publicKey,
                          const std::array<uint8_t,64>&  signature ) override
    {
        DBG_MAIN_THREAD
        
        //_LOG( "verifyHandshake: " << int(signature[0]) )
        return crypto::Verify( publicKey, utils::RawBuffer{bytes,size}, signature );
    }

    void signReceipt( const std::array<uint8_t,32>& downloadChannelId,
                      const std::array<uint8_t,32>& replicatorPublicKey,
                      uint64_t                      downloadedSize,
                      std::array<uint8_t,64>&       outSignature ) override
    {
        DBG_MAIN_THREAD
        // not used
        crypto::Sign( m_keyPair,
                      {
                        utils::RawBuffer{downloadChannelId},
                        utils::RawBuffer{m_keyPair.publicKey()},
                        utils::RawBuffer{replicatorPublicKey},
                        utils::RawBuffer{(const uint8_t*)&downloadedSize,8}
                      },
                      reinterpret_cast<Signature&>(outSignature) );
    }

    bool verifyMutableItem( const std::vector<char>& value,
                            const int64_t& seq,
                            const std::string& salt,
                            const std::array<uint8_t,32>& pk,
                            const std::array<uint8_t,64>& sig ) override
    {
        return crypto::Verify(Key{pk},
                       {
                               utils::RawBuffer{reinterpret_cast<const uint8_t *>(value.data()), value.size()},
                               utils::RawBuffer{reinterpret_cast<const uint8_t *>(&seq), sizeof(int64_t)},
                               utils::RawBuffer{reinterpret_cast<const uint8_t *>(salt.data()), salt.size()}
                       },
                       reinterpret_cast<const Signature &>(sig));
    }

    void signMutableItem( const std::vector<char>& value,
                         const int64_t& seq,
                         const std::string& salt,
                         std::array<uint8_t,64>& sig ) override
    {
        DBG_MAIN_THREAD

        crypto::Sign( m_keyPair,
                {
                    utils::RawBuffer{reinterpret_cast<const uint8_t *>(value.data()), value.size()},
                    utils::RawBuffer{reinterpret_cast<const uint8_t *>(&seq), sizeof(int64_t)},
                    utils::RawBuffer{reinterpret_cast<const uint8_t *>(salt.data()), salt.size()}
                },
                reinterpret_cast<Signature &>(sig) );
    }

    bool acceptReceipt( const std::array<uint8_t, 32>& downloadChannelId,
                        const std::array<uint8_t, 32>& clientPublicKey,
                        const std::array<uint8_t, 32>& replicatorKey,
                        uint64_t                       downloadedSize,
                        const std::array<uint8_t, 64>& signature) override
    {
        if ( m_session->isEnding() )
        {
            return false;
        }

        return acceptReceiptImpl(
                    RcptMessage( ChannelId(downloadChannelId),
                                 ClientKey(clientPublicKey),
                                 ReplicatorKey(replicatorKey),
                                 downloadedSize,
                                 signature ), false );
    }
    
    bool acceptReceiptImpl( const RcptMessage& msg, bool fromAnotherReplicator )
    {
        // Get channel info
        auto channelInfoIt = m_dnChannelMap.find( msg.channelId() );
        if ( channelInfoIt == m_dnChannelMap.end() )
        {
            _LOG_WARN( dbgOurPeerName() << "unknown channelId (maybe we are late): " << int(msg.channelId()[0]) << " " << int(msg.replicatorKey()[0]) );
            return false;
        }

        // Check client key
        //
        const auto& clientMap = channelInfoIt->second.m_dnClientMap;
        if ( clientMap.find( msg.clientKey() ) == clientMap.end() )
        {
            _LOG_WARN( "verifyReceipt: bad client key; it is ignored" );
            return false;
        }

        //
        // Check sign
        //
        if ( ! crypto::Verify( msg.clientKey(),
                               {
                                    utils::RawBuffer{msg.channelId()},
                                    utils::RawBuffer{msg.clientKey()},
                                    utils::RawBuffer{msg.replicatorKey()},
                                    utils::RawBuffer{(const uint8_t*)msg.downloadedSizePtr(),8}
                               },
                               reinterpret_cast<const Signature&>(msg.signature()) ))
        {
            _LOG( "msg.channelId() " << msg.channelId() )
            _LOG( "msg.clientKey() " << msg.clientKey() )
            _LOG( "msg.replicatorKey() " << msg.replicatorKey() )
            _LOG( "downloadedSize: " << *msg.downloadedSizePtr() )
            _LOG( "msg.signature() " << int(msg.signature()[0]) )

            _LOG_WARN( dbgOurPeerName() << ": verifyReceipt: invalid signature: " << int(msg.channelId()[0]) << " " << int(msg.replicatorKey()[0]) )
            return false;
        }

        auto& channelInfo = channelInfoIt->second;

        bool isAccepted = acceptUploadSize( msg, channelInfo );
        
        if ( isAccepted && fromAnotherReplicator )
        {
            if ( fromAnotherReplicator )
            {
                //
                // Select 4 replicators and forward them the receipt
                //
                auto keyPointersSize = channelInfoIt->second.m_dnReplicatorShard.size() - 1;
                Key* keyPointers[keyPointersSize];
                auto keyIt = keyPointers;
                for( auto replicatorIt = channelInfoIt->second.m_dnReplicatorShard.begin(); replicatorIt != channelInfoIt->second.m_dnReplicatorShard.end(); replicatorIt++ )
                {
                    if ( *replicatorIt != m_keyPair.publicKey().array() )
                    {
                        *keyIt = &(*replicatorIt);
                        keyIt++;
                    }
                }
                
                auto forwardSize = keyPointersSize;
                while( forwardSize > 4 )
                {
                    int randIndex = random() % forwardSize;
                    if ( keyPointers[randIndex] != nullptr )
                    {
                        keyPointers[randIndex] = nullptr;
                        forwardSize--;
                    }
                }
                
                for( size_t i=0; i<keyPointersSize; i++ )
                {
                    if ( keyPointers[i] != nullptr )
                    {
                        sendMessage( "rcpt", keyPointers[i]->array(), msg );
                    }
                }
            }
        }
        
        return isAccepted;
    }
    
    bool acceptUploadSize( const RcptMessage& msg, DownloadChannelInfo& channelInfo )
    {
        DBG_MAIN_THREAD

        auto replicatorInfoIt = channelInfo.m_replicatorUploadMap.lower_bound( msg.replicatorKey() );
        
        if ( replicatorInfoIt == channelInfo.m_replicatorUploadMap.end() )
        {
            // It is first receipt for this replicator
            // Check that it exists in our 'shard'

            //(?) It must be the list of ALL replicators that
//            const auto& v = channelInfo.m_dnReplicatorShard;
//            if ( std::find( v.begin(), v.end(), msg.replicatorKey() ) == v.end() )
//            {
//                _LOG_WARN("bad replicator key; it is ignored");
//                return false;
//            }
            
            replicatorInfoIt = channelInfo.m_replicatorUploadMap.insert( replicatorInfoIt, {msg.replicatorKey(),{}} );
        }
        
        auto lastAcceptedUploadSize = replicatorInfoIt->second.uploadedSize( msg.clientKey() );
        
        //_LOG("lastAcceptedUploadSize: " << int(msg.replicatorKey()[0]) << " " << lastAcceptedUploadSize << " " << msg.downloadedSize() );
        if ( msg.downloadedSize() <= lastAcceptedUploadSize  )
        {
            _LOG("old receipt; it is ignored");
            return false;
        }
        
        if ( channelInfo.m_totalReceiptsSize - lastAcceptedUploadSize + msg.downloadedSize() > channelInfo.m_prepaidDownloadSize )
        {
            _LOG("attempt to download more than prepaid; it is ignored ");
            return false;
        }

        if ( msg.replicatorKey() == m_keyPair.publicKey().array() )
        {
            if ( auto clientSizesIt = channelInfo.m_dnClientMap.find( msg.clientKey() ); clientSizesIt != channelInfo.m_dnClientMap.end() )
            {
                auto requestedSize = msg.downloadedSize() - clientSizesIt->second.m_uploadedSize;
                if ( requestedSize >= m_advancePaymentLimit )
                {
                    // The client is forbidden to prepay too much in order to avoid an attack
                    _LOG_WARN("attempt to hand over large receipt");
                    return false;
                }
            }
        }
        
        channelInfo.m_totalReceiptsSize += msg.downloadedSize() - lastAcceptedUploadSize;
        replicatorInfoIt->second.acceptReceipt( msg.clientKey(), msg.downloadedSize() );
        
        auto clientReceiptIt = channelInfo.m_clientReceiptMap.lower_bound( msg.clientKey() );
        
        if ( clientReceiptIt == channelInfo.m_clientReceiptMap.end() )
        {
            ClientReceipts receipts;
            channelInfo.m_clientReceiptMap.insert( clientReceiptIt, { msg.clientKey(), receipts } );
        }
        else
        {
            auto replicatorIt = clientReceiptIt->second.lower_bound( msg.clientKey() );
            if ( replicatorIt == clientReceiptIt->second.end() )
            {
                clientReceiptIt->second.insert( replicatorIt, { msg.replicatorKey(), msg } );
            }
            else
            {
                //todo+++ (???++++) _ASSERT( replicatorIt->second.downloadedSize() <= msg.downloadedSize() );
                replicatorIt->second = std::move(msg);
            }
        }
        
        return true;
    }

    const std::array<uint8_t,32>& publicKey() override
    {
        return m_keyPair.publicKey().array();
    }

    const Key& replicatorKey() const override
    {
        return m_keyPair.publicKey();
    }

    const Key& dbgReplicatorKey() const override
    {
        return m_keyPair.publicKey();
    }

    virtual const crypto::KeyPair& keyPair() const override
    {
        return m_keyPair;
    }

//    void setStartReceivedSize( uint64_t /*downloadedSize*/ ) override
//    {
//    }

    uint64_t receivedSize( const std::array<uint8_t,32>&  peerKey ) override
    {
        DBG_MAIN_THREAD
        return 0;
    }

    uint64_t requestedSize( const std::array<uint8_t,32>&  peerKey ) override
    {
        DBG_MAIN_THREAD
        return 0;
    }

    const char* dbgOurPeerName() override
    {
        return m_dbgOurPeerName.c_str();
    }

    uint64_t receiptLimit() const override
    {
        return m_receiptLimit;
    }

    // may be, it will be used to increase or decrease limit
    void setReceiptLimit( uint64_t newLimitInBytes ) override
    {
        m_receiptLimit = newLimitInBytes;
    }
    
    std::shared_ptr<sirius::drive::FlatDrive> getDrive( const Key driveKey )
    {
        DBG_MAIN_THREAD

        if ( auto it = m_driveMap.find(driveKey); it != m_driveMap.end() )
        {
            return it->second;
        }
        return {};
    }

    //--------------------------------------------------------------------------------------------------
    void saveRestartData( std::string outputFile, const std::string data )
    {
        try
        {
            {
                std::ofstream fStream( outputFile +".tmp", std::ios::binary );
                fStream << data;
            }
            std::error_code err;
            fs::remove( outputFile, err );
            fs::rename( outputFile +".tmp", outputFile , err );
        }
        catch(...)
        {
            _LOG_WARN( "saveRestartData: cannot save" );
        }
    }

    bool loadRestartData( std::string outputFile, std::string& data )
    {
        std::error_code err;
        
        if ( fs::exists( outputFile,err) )
        {
            std::ifstream ifStream( outputFile, std::ios::binary );
            if ( ifStream.is_open() )
            {
                std::ostringstream os;
                os << ifStream.rdbuf();
                data = os.str();
                return true;
            }
        }
        
        if ( fs::exists( outputFile +".tmp", err ) )
        {
            std::ifstream ifStream( outputFile +".tmp", std::ios::binary );
            if ( ifStream.is_open() )
            {
                std::ostringstream os;
                os << ifStream.rdbuf();
                data = os.str();
                return true;
            }
        }
        
        return false;
    }

};

}<|MERGE_RESOLUTION|>--- conflicted
+++ resolved
@@ -151,11 +151,7 @@
         {
             return it->second;
         }
-<<<<<<< HEAD
         _LOG_ERR( "getMyDownloadOpinion: unknown modify transaction hash: " << txHash );
-=======
-        _LOG_ERR( "getMyDownloadOpinion: unknown modify transaction hash " << txHash );
->>>>>>> ea0cd3d9
         
         return {};
     }
