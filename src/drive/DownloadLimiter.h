--- conflicted
+++ resolved
@@ -676,19 +676,10 @@
 
                 while ( !candidates.empty() && receivers.size() < 4 )
                 {
-<<<<<<< HEAD
-                    int randIndex = rand() % forwardSize;
-                    if ( keyPointers[randIndex] != nullptr )
-                    {
-                        keyPointers[randIndex] = nullptr;
-                        forwardSize--;
-                    }
-=======
                     auto randIndex = random() % candidates.size();
                     std::swap( candidates[randIndex], candidates.back() );
                     receivers.emplace_back(candidates.back());
                     candidates.pop_back();
->>>>>>> 0cda725e
                 }
             }
             else {
