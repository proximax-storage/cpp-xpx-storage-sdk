--- conflicted
+++ resolved
@@ -125,7 +125,7 @@
         m_session->lt_session().get_context().post( [=,this]() mutable
         {
             LOG( "adding drive " << driveKey );
-            
+
             std::unique_lock<std::shared_mutex> lock(m_driveMutex);
 
             if (m_driveMap.find(driveKey) != m_driveMap.end()) {
@@ -142,23 +142,6 @@
                     break;
                 }
             }
-<<<<<<< HEAD
-        }
-
-        // TODO: exclude itself from replicators !
-        m_driveMap[driveKey] = sirius::drive::createDefaultFlatDrive(
-                session(),
-                m_storageDirectory,
-                m_sandboxDirectory,
-                driveKey,
-                driveRequest.driveSize,
-                driveRequest.usedDriveSizeExcludingMetafiles,
-                m_eventHandler,
-                *this,
-                driveRequest.replicators,
-                m_dbgEventHandler );
-=======
->>>>>>> 5291d9f0
 
             // TODO: exclude itself from replicators !
             m_driveMap[driveKey] = sirius::drive::createDefaultFlatDrive(
@@ -168,7 +151,6 @@
                     driveKey,
                     driveRequest.driveSize,
                     driveRequest.usedDriveSizeExcludingMetafiles,
-                    driveRequest.anyModificationsApproved,
                     m_eventHandler,
                     *this,
                     driveRequest.replicators,
@@ -224,7 +206,7 @@
                     return;
                 }
             }
-            
+
             // Add ModifyDriveInfo to DownloadLimiter
             addModifyDriveInfo( modifyRequest.m_transactionHash.array(),
                                 driveKey,
@@ -240,7 +222,7 @@
                     break;
                 }
             }
-            
+
             pDrive->startModifyDrive( std::move(modifyRequest) );
         });
     }
@@ -438,13 +420,13 @@
     virtual void initiateDownloadApprovalTransactionInfo( Hash256 blockHash, Hash256 channelId ) override
     {
         //todo make queue for several simultaneous requests of the same channelId
-        
+
         m_session->lt_session().get_context().post( [=,this]() mutable
         {
             doInitiateDownloadApprovalTransactionInfo( blockHash, channelId );
         });
     }
-    
+
     void doInitiateDownloadApprovalTransactionInfo( Hash256 blockHash, Hash256 channelId )
     {
         //todo make queue for several simultaneous requests of the same channelId
@@ -540,7 +522,7 @@
             if ( auto channelIt = m_downloadChannelMap.find( channelId.array() ); channelIt != m_downloadChannelMap.end() )
             {
                 const auto& driveKey = channelIt->second.m_driveKey;
-                
+
                 if ( auto driveIt = m_driveMap.find( driveKey ); driveIt != m_driveMap.end() )
                 {
                     bool driveWillBeDeleted = false;
@@ -548,13 +530,13 @@
                     if ( driveIt->second->closingTxHash() == blockHash )
                     {
                         channelIt->second.m_isClosed = true;
-                        
+
                         for( const auto& [key,channelInfo] : m_downloadChannelMap )
                         {
                             if ( channelInfo.m_driveKey == driveKey && !channelInfo.m_isClosed )
                                 break;
                         }
-                        
+
                         driveWillBeDeleted = true;
                     }
 
