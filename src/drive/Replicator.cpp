/*
*** Copyright 2021 ProximaX Limited. All rights reserved.
*** Use of this source code is governed by the Apache 2.0
*** license that can be found in the LICENSE file.
*/

#include "types.h"
#include "drive/log.h"
#include "drive/FlatDrive.h"
#include "drive/ModificationsExecutor.h"
#include "drive/Utils.h"
#include "drive/Session.h"
#include "DownloadLimiter.h"
#include "drive/EndpointsManager.h"
#include "RcptSyncronizer.h"
#include "BackgroundExecutor.h"
#include <drive/RPCService.h>

#include <supercontract-server/StorageServer.h>

#include <messenger-server/Messenger.h>
#include <messenger-server/MessengerServerBuilder.h>

#include <cereal/types/vector.hpp>
#include <cereal/types/array.hpp>
#include <cereal/types/map.hpp>
#include <cereal/archives/portable_binary.hpp>

#include <libtorrent/alert_types.hpp>

#include <filesystem>
#include <mutex>
#include <future>

#undef DBG_MAIN_THREAD
#define DBG_MAIN_THREAD { assert( m_dbgThreadId == std::this_thread::get_id() ); }

namespace sirius::drive
{

//
// DefaultReplicator
//
class DefaultReplicator
        : public DownloadLimiter,
          public messenger::Messenger,
          public std::enable_shared_from_this<DefaultReplicator>    // Replicator
{
private:
    boost::asio::io_context m_replicatorContext;
    std::thread m_libtorrentThread;

    // Session listen interface
    std::string m_address;
    std::string m_port;

    // Folders for drives and sandboxes
    std::string m_storageDirectory;
    std::string m_sandboxDirectory;

    int m_downloadApprovalTransactionTimerDelayMs = 10 * 1000;
    int m_modifyApprovalTransactionTimerDelayMs = 10 * 1000;
    int m_verifyCodeTimerDelayMs = 5 * 60 * 1000;
    int m_verifyApprovalTransactionTimerDelayMs = 10 * 1000;
    int m_shareMyDownloadOpinionTimerDelayMs = 60 * 1000;
    int m_verificationShareTimerDelay = 60 * 1000;
    uint64_t m_minReplicatorsNumber = 4;

    bool m_replicatorIsDestructing = false;

    bool m_useTcpSocket;

    ReplicatorEventHandler& m_eventHandler;
    DbgReplicatorEventHandler* m_dbgEventHandler;

    EndpointsManager m_endpointsManager;
    RcptSyncronizer m_dnOpinionSyncronizer;

    // key is verify tx
    std::map<std::array<uint8_t, 32>, VerifyOpinion> m_verifyApprovalMap;

    std::future<void> m_bootstrapFuture;

    BackgroundExecutor m_backgroundExecutor;

    std::optional<std::string> m_serviceServerAddress;
    std::vector<std::shared_ptr<RPCService>> m_services;
    std::unique_ptr<grpc::Server> m_serviceServer;

    std::map<std::string, std::shared_ptr<messenger::MessageSubscriber>> m_messageSubscribers;

public:
<<<<<<< HEAD
    DefaultReplicator(
            const crypto::KeyPair& keyPair,
            std::string&& address,
            std::string&& port,
            std::string&& storageDirectory,
            std::string&& sandboxDirectory,
            bool useTcpSocket,
            ReplicatorEventHandler& handler,
            DbgReplicatorEventHandler* dbgEventHandler,
            const std::vector<ReplicatorInfo>& bootstraps,
            const std::string& dbgReplicatorName )
            : DownloadLimiter( keyPair, dbgReplicatorName ), m_address( std::move( address )), m_port(
            std::move( port )), m_storageDirectory( std::move( storageDirectory )), m_sandboxDirectory(
            std::move( sandboxDirectory )), m_useTcpSocket( useTcpSocket ), m_eventHandler( handler )
            , m_dbgEventHandler( dbgEventHandler ), m_endpointsManager( *this, bootstraps, m_dbgOurPeerName )
            , m_dnOpinionSyncronizer( *this, m_dbgOurPeerName )
=======
    DefaultReplicator (
               const crypto::KeyPair& keyPair,
               std::string&& address,
               std::string&& port,
               std::string&& storageDirectory,
               std::string&& sandboxDirectory,
               bool          useTcpSocket,
               ReplicatorEventHandler& handler,
               DbgReplicatorEventHandler*  dbgEventHandler,
               const std::vector<ReplicatorInfo>& bootstraps,
               const std::string&   dbgReplicatorName ) : DownloadLimiter( keyPair, dbgReplicatorName ),

        m_address( std::move(address) ),
        m_port( std::move(port) ),
        m_storageDirectory( std::move(storageDirectory) ),
        m_sandboxDirectory( std::move(sandboxDirectory) ),
        m_useTcpSocket( useTcpSocket ),
        m_eventHandler( handler ),
        m_dbgEventHandler( dbgEventHandler ),
        m_endpointsManager( m_keyPair, bootstraps, m_dbgOurPeerName ),
        m_dnOpinionSyncronizer( *this, m_dbgOurPeerName )
>>>>>>> 2c09972a
    {
        _LOG("Replicator Public Key: " << m_keyPair.publicKey())
    }

    bool isStopped() override
    {
        DBG_MAIN_THREAD


        return m_replicatorIsDestructing;
    }

    void executeOnBackgroundThread( const std::function<void()>& task ) override
    {
        DBG_MAIN_THREAD

        m_backgroundExecutor.execute( [=]
                                      { task(); } );
    }

    void stop()
    {
        DBG_MAIN_THREAD

        m_replicatorIsDestructing = true;

        m_serviceServer->Shutdown();
        m_services.clear();

        m_session->endSession();

        m_dnOpinionSyncronizer.stop();

        for ( auto&[key, drive]: m_driveMap )
        {
            drive->terminate();
        }

        for ( auto&[channelId, value]: m_dnChannelMap )
        {
            for ( auto&[event, opinion]: value.m_downloadOpinionMap )
            {
                opinion.m_timer.cancel();
                opinion.m_opinionShareTimer.cancel();
            }
        }

        m_endpointsManager.stop();
    }

    ~DefaultReplicator() override
    {

#ifdef DEBUG_OFF_CATAPULT
        _LOG( "~DefaultReplicator() " )
#endif

        std::promise<void> barrier;
        boost::asio::post( m_session->lt_session().get_context(), [&barrier, this]() mutable
        {
            DBG_MAIN_THREAD
            stop();
            barrier.set_value();
        } );
        barrier.get_future().wait();

        m_backgroundExecutor.stop();

        auto blockedDestructor = m_session->lt_session().abort();
        m_session.reset();

        if ( m_libtorrentThread.joinable())
        {
            _LOG( "m_libtorrentThread joined" )
            m_libtorrentThread.join();
        }

        //(???+++)
        saveDownloadChannelMap();
    }

    void start() override
    {
        endpoint_list bootstrapEndpoints;
        for ( const auto& info: m_endpointsManager.getBootstraps())
        {
            bootstrapEndpoints.push_back( info.m_endpoint );
        }

        std::promise<void> bootstrapBarrier;
        m_bootstrapFuture = bootstrapBarrier.get_future();

        loadDownloadChannelMap();

        m_session = createDefaultSession( m_replicatorContext, m_address + ":" + m_port,
                                          [port = m_port, this]( const lt::alert* pAlert )
                                          {
                                              if ( pAlert->type() == lt::listen_failed_alert::alert_type )
                                              {
                                                  _LOG_WARN( "Replicator session alert: " << pAlert->message());
                                                  _LOG_WARN( "Port is busy?: " << port );
                                                  m_eventHandler.onLibtorrentSessionError( pAlert->message());
                                              }
                                          },
                                          weak_from_this(),
                                          weak_from_this(),
                                          bootstrapEndpoints,
                                          std::move( bootstrapBarrier ));

        m_session->lt_session().m_dbgOurPeerName = m_dbgOurPeerName;

        m_libtorrentThread = std::thread( [this]
                                          {
                                              //m_sesion->setDbgThreadId();
                                              m_dbgThreadId = std::this_thread::get_id();

                                              m_replicatorContext.run();
#ifdef DEBUG_OFF_CATAPULT
                                              _LOG( "libtorrentThread ended" );
#endif
                                          } );
        m_dbgThreadId = m_libtorrentThread.get_id();
        _LOG( "m_dbgThreadId = " << m_dbgThreadId )

        boost::asio::post( m_session->lt_session().get_context(), [=, this]() mutable
        {

            DBG_MAIN_THREAD

            m_endpointsManager.start( m_session );

            if ( !m_services.empty() )
            {
                _ASSERT(m_serviceServerAddress)
                grpc::ServerBuilder builder;
                builder.AddListeningPort( *m_serviceServerAddress, grpc::InsecureServerCredentials());
                for (const auto& service: m_services) {
                    service->registerService(builder);
                }
                m_serviceServer = builder.BuildAndStart();
                for (const auto& service: m_services) {
                    service->run(m_session);
                }
            }
        } );

        m_dnOpinionSyncronizer.start( m_session );
    }

    Hash256 dbgGetRootHash( const DriveKey& driveKey ) override
    {
        std::promise<Hash256> thePromise;
        auto future = thePromise.get_future();

        boost::asio::post( m_session->lt_session().get_context(), [=, &thePromise, this]()
        {
            DBG_MAIN_THREAD

            const auto drive = getDrive( driveKey );
            _ASSERT( drive );
            auto rootHash = drive->rootHash();
            thePromise.set_value( rootHash );
        } );

        return future.get();
    }

    void dbgPrintDriveStatus( const Key& driveKey ) override
    {
        boost::asio::post( m_session->lt_session().get_context(), [=, this]()
        {
            DBG_MAIN_THREAD

            if ( const auto drive = getDrive( driveKey ); drive )
            {
                return drive->dbgPrintDriveStatus();
            }

            _LOG_ERR( "unknown drive: " << driveKey );
            throw std::runtime_error( std::string( "unknown dive: " ) + toString( driveKey.array()));
        } );

    }

    void asyncInitializationFinished() override
    {
        _FUNC_ENTRY()

        boost::asio::post( m_session->lt_session().get_context(), [this]
        {
            removeUnusedDrives( m_storageDirectory );
            removeUnusedDrives( m_sandboxDirectory );
        } );
    }

    void asyncAddDrive( Key driveKey, mobj<AddDriveRequest>&& driveRequest ) override
    {
        _FUNC_ENTRY()

        boost::asio::post( m_session->lt_session().get_context(), [=, this]() mutable
        {

            DBG_MAIN_THREAD

            if ( m_replicatorIsDestructing )
            {
                return;
            }

            _LOG( "adding drive " << driveKey );

            if ( m_driveMap.find( driveKey ) != m_driveMap.end())
            {
                _LOG_ERR( "drive already added" );
                return;
            }

            // Exclude itself from replicator list
            for ( auto it = driveRequest->m_fullReplicatorList.begin();
                  it != driveRequest->m_fullReplicatorList.end(); it++ )
            {
                if ( *it == publicKey())
                {
                    driveRequest->m_fullReplicatorList.erase( it );
                    break;
                }
            }

            auto drive = sirius::drive::createDefaultFlatDrive(
                    session(),
                    m_storageDirectory,
                    m_sandboxDirectory,
                    driveKey,
                    driveRequest->m_client,
                    driveRequest->m_driveSize,
                    driveRequest->m_expectedCumulativeDownloadSize,
                    std::move( driveRequest->m_completedModifications ),
                    m_eventHandler,
                    *this,
                    driveRequest->m_fullReplicatorList,
                    driveRequest->m_modifyDonatorShard,
                    driveRequest->m_modifyRecipientShard,
                    m_dbgEventHandler );

            m_driveMap[driveKey] = drive;

            m_endpointsManager.addEndpointsEntries( driveRequest->m_fullReplicatorList );
            m_endpointsManager.addEndpointEntry( driveRequest->m_client, false );

            // Notify
            if ( m_dbgEventHandler )
            {
                m_dbgEventHandler->driveAdded( drive->drivePublicKey());
            }
        } );//post
    }

    void asyncRemoveDrive( Key driveKey ) override
    {
        _FUNC_ENTRY()

        boost::asio::post( m_session->lt_session().get_context(), [=, this]() mutable
        {
            DBG_MAIN_THREAD

            //(???) What will happen after restart?
            if ( m_replicatorIsDestructing )
            {
                return;
            }

            if ( auto drive = getDrive( driveKey ); drive )
            {
                drive->startDriveClosing( DriveClosureRequest());
            } else
            {
                _LOG_ERR( "drive not found: " << driveKey );
                return;
            }
        } );
    }

    void asyncSetReplicators( Key driveKey, mobj<ReplicatorList>&& replicatorKeys ) override
    {
        _FUNC_ENTRY()

        boost::asio::post( m_session->lt_session().get_context(), [=, this]() mutable
        {
            DBG_MAIN_THREAD

            if ( auto drive = getDrive( driveKey ); drive )
            {
                for ( auto it = replicatorKeys->begin(); it != replicatorKeys->end(); it++ )
                {
                    if ( *it == publicKey())
                    {
                        replicatorKeys->erase( it );
                        break;
                    }
                }
                m_endpointsManager.addEndpointsEntries( *replicatorKeys );
                drive->setReplicators( std::move( replicatorKeys ));
            } else
            {
                _LOG_ERR( "drive not found: " << driveKey );
                return;
            }
        } );
    }

    // It notifies about changes in modification shards
    void asyncSetShardDonator( Key driveKey, mobj<ReplicatorList>&& replicatorKeys ) override
    {
        _FUNC_ENTRY()

        boost::asio::post( m_session->lt_session().get_context(), [=, this]() mutable
        {
            DBG_MAIN_THREAD

            if ( auto drive = getDrive( driveKey ); drive )
            {
                drive->setShardDonator( std::move( replicatorKeys ));
            } else
            {
                _LOG_ERR( "drive not found: " << driveKey );
                return;
            }
        } );
    }

    void asyncSetShardRecipient( Key driveKey, mobj<ReplicatorList>&& replicatorKeys ) override
    {
        _FUNC_ENTRY()

        boost::asio::post( m_session->lt_session().get_context(), [=, this]() mutable
        {
            DBG_MAIN_THREAD

            if ( auto drive = getDrive( driveKey ); drive )
            {
                drive->setShardRecipient( std::move( replicatorKeys ));
            } else
            {
                _LOG_ERR( "drive not found: " << driveKey );
                return;
            }
        } );
    }

    virtual void asyncSetChanelShard( mobj<Hash256>&& channelId, mobj<ReplicatorList>&& replicatorKeys ) override
    {
        boost::asio::post( m_session->lt_session().get_context(), [=, this]() mutable
        {
            DBG_MAIN_THREAD

            if ( auto channelInfoIt = m_dnChannelMap.find( channelId->array()); channelInfoIt != m_dnChannelMap.end())
            {
                channelInfoIt->second.m_dnReplicatorShard = *replicatorKeys;
            } else
            {
                _LOG_ERR( "Unknown channel hash: " << *channelId );
                return;
            }
        } );
    }

    void asyncCloseDrive( Key driveKey, Hash256 transactionHash ) override
    {
        _FUNC_ENTRY()

        boost::asio::post( m_session->lt_session().get_context(), [=, this]() mutable
        {

            DBG_MAIN_THREAD

            if ( m_replicatorIsDestructing )
            {
                return;
            }

            if ( auto drive = getDrive( driveKey ); drive )
            {
                drive->startDriveClosing( {transactionHash} );
            } else
            {
                _LOG_ERR( "removeDrive: drive not found: " << driveKey );
                return;
            }
        } );//post
    }

    void asyncModify( Key driveKey, mobj<ModificationRequest>&& modifyRequest ) override
    {
        _FUNC_ENTRY()

        _LOG( "+++ ex startModifyDrive: " << modifyRequest->m_clientDataInfoHash )

        boost::asio::post( m_session->lt_session().get_context(), [=, this]() mutable
        {

            DBG_MAIN_THREAD

            if ( m_replicatorIsDestructing )
            {
                return;
            }

            std::shared_ptr<sirius::drive::FlatDrive> pDrive;
            {
                if ( auto drive = getDrive( driveKey ); drive )
                {
                    pDrive = drive;
                } else
                {
                    _LOG( "asyncModify(): drive not found: " << driveKey );
                    return;
                }
            }

            // Add ModifyTrafficInfo to DownloadLimiter
            bool added = addModifyTrafficInfo( modifyRequest->m_transactionHash.array(),
                                               driveKey,
                                               modifyRequest->m_maxDataSize,
                                               pDrive->driveOwner(),
                                               modifyRequest->m_replicatorList );

            if ( !added )
            {
                _LOG_ERR( "Internal Error: Modification Received after Approval or twice" )
            }

            for ( auto it = modifyRequest->m_replicatorList.begin(); it != modifyRequest->m_replicatorList.end(); it++ )
            {
                if ( *it == publicKey())
                {
                    modifyRequest->m_replicatorList.erase( it );
                    break;
                }
            }

            pDrive->startModifyDrive( std::move( modifyRequest ));
        } );//post
    }

    void asyncCancelModify( Key driveKey, Hash256 transactionHash ) override
    {
        _FUNC_ENTRY()

        boost::asio::post( m_session->lt_session().get_context(), [=, this]() mutable
        {

            DBG_MAIN_THREAD

            if ( m_replicatorIsDestructing )
            {
                return;
            }

            if ( const auto drive = getDrive( driveKey ); drive )
            {
                drive->cancelModifyDrive( transactionHash );
                return;
            }

            _LOG( "asyncCancelModify: unknown drive: " << driveKey );
        } );//post
    }

    void asyncStartDriveVerification( Key driveKey, mobj<VerificationRequest>&& request ) override
    {
        _FUNC_ENTRY()

        boost::asio::post( m_session->lt_session().get_context(), [=, this]() mutable
        {

            DBG_MAIN_THREAD

            _LOG( "started verification" );

            if ( m_replicatorIsDestructing )
            {
                return;
            }

            if ( const auto drive = getDrive( driveKey ); drive )
            {
                drive->startVerification( std::move( request ));
                return;
            }

            _LOG( "asyncStartDriveVerification: unknown drive: " << driveKey );
        } );//post
    }

    void asyncCancelDriveVerification( Key driveKey ) override
    {
        _FUNC_ENTRY()

        //TODO
        boost::asio::post( m_session->lt_session().get_context(), [=, this]() mutable
        {

            DBG_MAIN_THREAD

            if ( m_replicatorIsDestructing )
            {
                return;
            }

            if ( const auto drive = getDrive( driveKey ); drive )
            {
                drive->cancelVerification();
                return;
            }

            _LOG( "asyncCancelDriveVerification: unknown drive: " << driveKey );
        } );//post
    }

    void asyncStartStream( Key driveKey, mobj<StreamRequest>&& request ) override
    {
        _FUNC_ENTRY()

        boost::asio::post( m_session->lt_session().get_context(), [=, this]() mutable
        {

            DBG_MAIN_THREAD

            if ( m_replicatorIsDestructing )
            {
                return;
            }

            std::shared_ptr<sirius::drive::FlatDrive> pDrive;
            {
                if ( auto drive = getDrive( driveKey ); drive )
                {
                    pDrive = drive;
                } else
                {
                    _LOG( "asyncModify(): drive not found: " << driveKey );
                    return;
                }
            }

            // Add ModifyTrafficInfo to DownloadLimiter
            bool added = addModifyTrafficInfo( request->m_streamId.array(),
                                               driveKey,
                                               request->m_maxSizeBytes,
                                               request->m_streamerKey,
                                               request->m_replicatorList );

            if ( !added )
            {
                _LOG_ERR( "Internal Error: added twice?" )
            }

//            for( auto it = modifyRequest->m_replicatorList.begin();  it != modifyRequest->m_replicatorList.end(); it++ )
//            {
//                if ( *it == publicKey() )
//                {
//                    modifyRequest->m_replicatorList.erase( it );
//                    break;
//                }
//            }

            if ( const auto drive = getDrive( driveKey ); drive )
            {
                drive->startStream( std::move( request ));
                return;
            }

            _LOG( "unknown drive: " << driveKey );
        } );//post
    }

    void asyncIncreaseStream( Key driveKey, mobj<StreamIncreaseRequest>&& ) override
    {
        _FUNC_ENTRY()

        boost::asio::post( m_session->lt_session().get_context(), [=, this]() mutable
        {

            DBG_MAIN_THREAD

            if ( m_replicatorIsDestructing )
            {
                return;
            }

            if ( const auto drive = getDrive( driveKey ); drive )
            {
                //drive->increaseStream( std::move(request) );
                return;
            }

            _LOG( "unknown drive: " << driveKey );
        } );//post
    }

    void asyncFinishStreamTxPublished( Key driveKey, mobj<StreamFinishRequest>&& finishInfo ) override
    {
        _FUNC_ENTRY()

        boost::asio::post( m_session->lt_session().get_context(), [=, this]() mutable
        {

            DBG_MAIN_THREAD

            if ( m_replicatorIsDestructing )
            {
                return;
            }

            if ( auto driveIt = m_driveMap.find( driveKey ); driveIt != m_driveMap.end())
            {
                driveIt->second->acceptFinishStreamTx( std::move( finishInfo ));
            } else
            {
                _LOG_WARN( "Unknown drive: " << Key( driveKey ))
            }

        } );//post
    }

    void asyncAddDownloadChannelInfo( Key driveKey, mobj<DownloadRequest>&& request, bool mustBeSyncronized ) override
    {
        _FUNC_ENTRY()

        boost::asio::post( m_session->lt_session().get_context(), [=, this]() mutable
        {

            DBG_MAIN_THREAD

            if ( m_replicatorIsDestructing )
            {
                return;
            }

            std::vector<std::array<uint8_t, 32>> clientList;
            for ( const auto& it : request->m_clients )
                clientList.push_back( it.array());

            addChannelInfo( request->m_channelKey.array(),
                            request->m_prepaidDownloadSize,
                            driveKey,
                            request->m_replicators,
                            clientList,
                            mustBeSyncronized );

            if ( mustBeSyncronized )
            {
                if ( std::shared_ptr<sirius::drive::FlatDrive> drive = getDrive( driveKey ); drive )
                {
                    auto replicators = drive->getAllReplicators();
                    size_t consensusThreshould = std::min((replicators.size() * 3) / 2, size_t( 4 ));

                    m_dnOpinionSyncronizer.startSync( request->m_channelKey.array(), drive, consensusThreshould );
                } else
                {
                    _LOG_WARN( "unknown drive:" << driveKey );
                }
            }
        } );//post
    }

    virtual void asyncIncreaseDownloadChannelSize( ChannelId channelId, uint64_t size ) override
    {
        boost::asio::post( m_session->lt_session().get_context(), [=, this]() mutable
        {
            DBG_MAIN_THREAD

            increaseChannelSize( channelId.array(), size );
        } );//post
    }

    virtual DownloadChannelInfo* getDownloadChannelInfo( const std::array<uint8_t, 32>& driveKey,
                                                         const std::array<uint8_t, 32>& downloadChannelHash ) override
    {
        DBG_MAIN_THREAD

        if ( auto infoIt = m_dnChannelMap.find( downloadChannelHash ); infoIt != m_dnChannelMap.end())
        {
            if ( infoIt->second.m_driveKey != driveKey )
            {
                _LOG_ERR( "Invalid driveKey: " << Key( driveKey ) << " vs: " << Key( infoIt->second.m_driveKey ));
                return nullptr;
            }
            return &infoIt->second;
        }

        return nullptr;
    }


    void asyncRemoveDownloadChannelInfo( ChannelId channelId ) override
    {
        _FUNC_ENTRY()

        boost::asio::post( m_session->lt_session().get_context(), [=, this]() mutable
        {

            DBG_MAIN_THREAD

            removeChannelInfo( channelId );
        } );
    }

    // It sends received receipt from 'client' to other replicators
    virtual void sendReceiptToOtherReplicators( const std::array<uint8_t, 32>& downloadChannelId,
                                                const std::array<uint8_t, 32>& clientPublicKey,
                                                uint64_t downloadedSize,
                                                const std::array<uint8_t, 64>& signature ) override
    {
        DBG_MAIN_THREAD

        auto replicatorPublicKey = publicKey();

//        std::vector<uint8_t> message;
//        message.insert( message.end(), downloadChannelId.begin(),   downloadChannelId.end() );
//        message.insert( message.end(), clientPublicKey.begin(),     clientPublicKey.end() );
//        message.insert( message.end(), replicatorPublicKey.begin(), replicatorPublicKey.end() );
//        message.insert( message.end(), (uint8_t*)&downloadedSize,   ((uint8_t*)&downloadedSize)+8 );
//        message.insert( message.end(), signature.begin(),           signature.end() );

        RcptMessage msg( downloadChannelId, clientPublicKey, replicatorPublicKey, downloadedSize, signature );

        if ( auto it = m_dnChannelMap.find( downloadChannelId ); it != m_dnChannelMap.end())
        {
            // go throw replictor list
            for ( auto replicatorIt = it->second.m_dnReplicatorShard.begin();
                  replicatorIt != it->second.m_dnReplicatorShard.end(); replicatorIt++ )
            {
                if ( *replicatorIt != replicatorPublicKey )
                {
                    sendMessage( "rcpt", replicatorIt->array(), msg );
                }
            }
        }
    }

    void onEndpointDiscovered( const std::array<uint8_t, 32>& key,
                               const std::optional<boost::asio::ip::tcp::endpoint>& endpoint ) override
    {
        DBG_MAIN_THREAD

        m_endpointsManager.updateEndpoint( key, endpoint );
    }

    void processHandshake( const DhtHandshake& info, const boost::asio::ip::tcp::endpoint& endpoint )
    {
        if ( info.m_toPublicKey != m_keyPair.publicKey().array())
        {
            return;
        }

        if ( !info.Verify())
        {
            return;
        }

<<<<<<< HEAD
        _LOG ( "Received Handshake from " << int( info.m_fromPublicKey[0] ) << " at " << endpoint.address().to_string())

        onEndpointDiscovered( info.m_fromPublicKey, endpoint );
=======
        auto receivedEndpoint = *reinterpret_cast<const boost::asio::ip::tcp::endpoint*>(&info.m_endpoint);

        _LOG ( "Received Handshake from " << int(info.m_fromPublicKey[0]) << " at " << endpoint.address().to_string() << ": " << receivedEndpoint.address() << ":" << receivedEndpoint.port() );

        onEndpointDiscovered(info.m_fromPublicKey, receivedEndpoint);
>>>>>>> 2c09972a
    }

    void
    processEndpointRequest( const ExternalEndpointRequest& request, const boost::asio::ip::tcp::endpoint& endpoint )
    {
        if ( m_keyPair.publicKey() == request.m_requestTo )
        {
            ExternalEndpointResponse response;
            response.m_requestTo = request.m_requestTo;
            response.m_challenge = request.m_challenge;
            response.m_endpoint = *reinterpret_cast<const std::array<uint8_t, sizeof( boost::asio::ip::tcp::endpoint )>*>(&endpoint);
            response.Sign( m_keyPair );

            std::ostringstream os( std::ios::binary );
            cereal::PortableBinaryOutputArchive archive( os );
            archive( response );

            m_session->sendMessage( "endpoint_response", {endpoint.address(), endpoint.port()}, os.str());
        }
    }

    std::optional<boost::asio::ip::tcp::endpoint> getEndpoint( const std::array<uint8_t, 32>& key ) override
    {
        return m_endpointsManager.getEndpoint( key );
    }

    virtual void asyncOnDownloadOpinionReceived( mobj<DownloadApprovalTransactionInfo>&& anOpinion ) override
    {
        _FUNC_ENTRY()

        boost::asio::post( m_session->lt_session().get_context(), [=, this]() mutable
        {

            DBG_MAIN_THREAD

            if ( m_replicatorIsDestructing )
            {
                return;
            }

            if ( anOpinion->m_opinions.size() != 1 )
            {
                _LOG_ERR( "onDownloadOpinionReceived: invalid opinion format: anOpinion.m_opinions.size() != 1" )
                return;
            }

            addOpinion( std::move( anOpinion ));
        } );
    }

    void processDownloadOpinion( const DownloadApprovalTransactionInfo& anOpinion ) override
    {
        DBG_MAIN_THREAD

        m_eventHandler.downloadOpinionHasBeenReceived( *this, anOpinion );
    }

    DownloadOpinion createMyOpinion( const DownloadChannelInfo& info )
    {
        DBG_MAIN_THREAD

        DownloadOpinion myOpinion( publicKey());

        for ( const auto& replicatorIt : info.m_dnReplicatorShard )
        {
            if ( auto downloadedIt = info.m_replicatorUploadMap.find( replicatorIt.array()); downloadedIt !=
                                                                                             info.m_replicatorUploadMap.end())
            {
                myOpinion.m_downloadLayout.push_back(
                        {downloadedIt->first.array(), downloadedIt->second.uploadedSize()} );
            } else if ( replicatorIt == publicKey())
            {
                uint64_t uploadedSize = 0;
                for ( auto& cell: info.m_dnClientMap )
                {
                    uploadedSize += cell.second.m_uploadedSize;
                }
                myOpinion.m_downloadLayout.push_back( {publicKey(), uploadedSize} );
            } else
            {
                myOpinion.m_downloadLayout.push_back( {replicatorIt.array(), 0} );
            }
        }

        return myOpinion;
    }

    bool createSyncRcpts( const DriveKey& driveKey,
                          const ChannelId& channelId,
                          std::ostringstream& outOs,
                          Signature& outSignature ) override
    {
        DBG_MAIN_THREAD

        if ( auto drive = getDrive( driveKey ); drive )
        {
            if ( auto channelInfoIt = m_dnChannelMap.find( channelId ); channelInfoIt != m_dnChannelMap.end())
            {
                cereal::PortableBinaryOutputArchive archive( outOs );
                ReplicatorKey replicatorKey = m_keyPair.publicKey();
                archive( replicatorKey );
                archive( channelId );

                // parse and accept receipts
                //
                for ( auto&[clientKey, clientRcptMap] : channelInfoIt->second.m_clientReceiptMap )
                {
                    for ( auto&[key, msg] : clientRcptMap )
                    {
                        archive( msg );
                    }
                }

                auto str = outOs.str();
                crypto::Sign( m_keyPair, {utils::RawBuffer{(const uint8_t*) str.c_str(), str.size()}}, outSignature );
            }

            return true;
        }

        _LOG_WARN( "drive not found" );
        return false;
    }

    void addOpinion( mobj<DownloadApprovalTransactionInfo>&& opinion )
    {
        DBG_MAIN_THREAD

        //
        // remove outdated entries (by m_creationTime)
        //
        auto now = boost::posix_time::microsec_clock::universal_time();

        for ( auto &[downloadChannelId, downloadChannel]: m_dnChannelMap )
        {
            //TODO Potential performance bottleneck
            std::erase_if( downloadChannel.m_downloadOpinionMap, [&now]( const auto& item )
            {
                const auto&[key, value] = item;
                return (now - value.m_creationTime).total_seconds() > 60 * 60;
            } );
        }

        //
        // add opinion
        //
        auto channelIt = m_dnChannelMap.find( opinion->m_downloadChannelId );

        if ( channelIt == m_dnChannelMap.end())
        {
            _LOG_WARN( "Attempt to add opinion for a non-existing channel" );
            return;
        }

        auto& channel = channelIt->second;
        auto blockHash = opinion->m_blockHash;

        if ( channel.m_downloadOpinionMap.find( opinion->m_blockHash ) == channel.m_downloadOpinionMap.end())
        {
            channel.m_downloadOpinionMap.emplace( std::make_pair( blockHash, DownloadOpinionMapValue
                    (
                            opinion->m_blockHash,
                            opinion->m_downloadChannelId,
                            {}
                    )));
        }

        auto& opinionInfo = channel.m_downloadOpinionMap[blockHash];
        auto& opinions = opinionInfo.m_opinions;
        opinions[opinion->m_opinions[0].m_replicatorKey] = opinion->m_opinions[0];

        // check opinion number
        //_LOG( "///// " << opinionInfo.m_opinions.size() << " " <<  (opinionInfo.m_replicatorNumber*2)/3 );
#ifndef MINI_SIGNATURE
        auto replicatorNumber = (std::max((std::size_t)getMinReplicatorsNumber(), channel.m_dnReplicatorShard.size()) * 2) / 3 + 1;
#else
        auto replicatorNumber = (channel.m_dnReplicatorShard.size() * 2) / 3;
#endif
        if ( opinions.size() >= replicatorNumber )
        {
            // start timer if it is not started
            if ( !opinionInfo.m_timer )
            {
                //todo check
                opinionInfo.m_timer = m_session->startTimer( m_downloadApprovalTransactionTimerDelayMs,
                                                             [this, channelId = opinion->m_downloadChannelId, blockHash = blockHash]()
                                                             {
                                                                 onDownloadApprovalTimeExpired(
                                                                         ChannelId( channelId ), Hash256( blockHash ));
                                                             } );
            }
        }
    }

    void onDownloadApprovalTimeExpired( const ChannelId& channelId, const Hash256& blockHash )
    {
        DBG_MAIN_THREAD

        auto channelIt = m_dnChannelMap.find( channelId );

        _ASSERT( channelIt != m_dnChannelMap.end())

        auto& downloadMapValue = channelIt->second.m_downloadOpinionMap.find( blockHash.array())->second;

        if ( downloadMapValue.m_modifyApproveTransactionSent || downloadMapValue.m_approveTransactionReceived )
        {
            return;
        }

        // notify
        std::vector<DownloadOpinion> opinions;
        for ( const auto&[replicatorId, opinion]: downloadMapValue.m_opinions )
        {
            opinions.push_back( opinion );
        }
        auto transactionInfo = DownloadApprovalTransactionInfo{downloadMapValue.m_eventHash,
                                                               downloadMapValue.m_downloadChannelId,
                                                               std::move( opinions )};
        m_eventHandler.downloadApprovalTransactionIsReady( *this, transactionInfo );
        downloadMapValue.m_modifyApproveTransactionSent = true;
    }

    virtual void asyncInitiateDownloadApprovalTransactionInfo( Hash256 blockHash, Hash256 channelId ) override
    {
        //todo make queue for several simultaneous requests of the same channelId

        _FUNC_ENTRY()

        boost::asio::post( m_session->lt_session().get_context(), [=, this]() mutable
        {

            DBG_MAIN_THREAD

            if ( m_replicatorIsDestructing )
            {
                return;
            }

            doInitiateDownloadApprovalTransactionInfo( blockHash, channelId );
        } );//post
    }

    void doInitiateDownloadApprovalTransactionInfo( const Hash256& blockHash, const Hash256& channelId )
    {
        DBG_MAIN_THREAD

        //todo make queue for several simultaneous requests of the same channelId

        if ( auto it = m_dnChannelMap.find( channelId.array()); it != m_dnChannelMap.end())
        {
            //
            // Create my opinion
            //

            auto myOpinion = createMyOpinion( it->second );

            myOpinion.Sign( keyPair(), blockHash.array(), channelId.array());

            DownloadApprovalTransactionInfo transactionInfo{blockHash.array(),
                                                            channelId.array(),
                                                            {myOpinion}};

            addOpinion( std::move( transactionInfo ));
            shareDownloadOpinion( channelId, blockHash );
        } else
        {
            _LOG_ERR( "channelId not found" );
        }
    }

    void shareDownloadOpinion( const Hash256& downloadChannel, const Hash256& eventHash )
    {
        DBG_MAIN_THREAD

        auto it = m_dnChannelMap.find( downloadChannel.array());
        _ASSERT( it != m_dnChannelMap.end());

        auto eventIt = it->second.m_downloadOpinionMap.find( eventHash.array());
        _ASSERT( eventIt != it->second.m_downloadOpinionMap.end())

        auto myOpinion = eventIt->second.m_opinions.find( publicKey());
        _ASSERT( myOpinion != eventIt->second.m_opinions.end());

        DownloadApprovalTransactionInfo opinionToShare = {eventHash.array(), downloadChannel.array(),
                                                          {myOpinion->second}};

        // send opinion to other Replicators
        std::ostringstream os( std::ios::binary );
        cereal::PortableBinaryOutputArchive archive( os );
        archive( opinionToShare );

        for ( const auto& replicatorIt : it->second.m_dnReplicatorShard )
        {
            if ( replicatorIt != publicKey())
            {
                //_LOG( "replicatorIt.m_endpoint: " << replicatorIt.m_endpoint << " " << os.str().length() << " " << dbgReplicatorName() );
                sendMessage( "dn_opinion", replicatorIt.array(), os.str());
            }
        }

        // Repeat opinion sharing
        eventIt->second.m_opinionShareTimer = m_session->startTimer( m_shareMyDownloadOpinionTimerDelayMs, [=, this]
        {
            shareDownloadOpinion( downloadChannel, eventHash );
        } );
    };

    // It is called when drive is closing
    void closeDriveChannels( const mobj<Hash256>& blockHash, const Key& driveKey ) override
    {
        DBG_MAIN_THREAD

        _ASSERT( blockHash )
        for ( auto&[channelId, channelInfo] : m_dnChannelMap )
        {
            if ( channelInfo.m_driveKey == driveKey.array())
            {
                doInitiateDownloadApprovalTransactionInfo( *blockHash, channelId );
            }
        }

        deleteDrive( driveKey.array());
    }

    void asyncDownloadApprovalTransactionHasFailedInvalidOpinions( Hash256 eventHash, Hash256 channelId ) override
    {
        _FUNC_ENTRY()

        boost::asio::post( m_session->lt_session().get_context(), [=, this]() mutable
        {

            DBG_MAIN_THREAD

            if ( m_replicatorIsDestructing )
            {
                return;
            }

            if ( auto channelIt = m_dnChannelMap.find( channelId.array()); channelIt != m_dnChannelMap.end())
            {
                if ( channelIt->second.m_isClosed )
                {
                    return;
                }

                auto& opinions = channelIt->second.m_downloadOpinionMap;
                if ( auto opinionInfoIt = opinions.find( eventHash.array()); opinionInfoIt != opinions.end())
                {
                    auto& opinionInfo = opinionInfoIt->second;
                    if ( opinionInfo.m_approveTransactionReceived )
                    {
                        return;
                    }
                    if ( opinionInfo.m_timer )
                    {
                        opinionInfo.m_timer.cancel();
                    }
                    auto receivedOpinions = opinionInfo.m_opinions;
                    opinionInfo.m_opinions.clear();
                    opinionInfo.m_modifyApproveTransactionSent = false;
                    for ( const auto&[key, opinion]: receivedOpinions )
                    {
                        processDownloadOpinion( DownloadApprovalTransactionInfo
                                                        {
                                                                opinionInfo.m_eventHash,
                                                                opinionInfo.m_downloadChannelId,
                                                                {opinion}
                                                        } );
                    }
                } else
                {
                    _LOG_ERR( "eventHash not found" );
                }
            } else
            {
                _LOG_ERR( "channelId not found" );
            }
        } );//post
    }

    virtual void asyncDownloadApprovalTransactionHasBeenPublished( Hash256 eventHash, Hash256 channelId,
                                                                   bool channelMustBeClosed ) override
    {
        _FUNC_ENTRY()

        boost::asio::post( m_session->lt_session().get_context(), [=, this]() mutable
        {

            DBG_MAIN_THREAD

            if ( m_replicatorIsDestructing )
            {
                return;
            }

            // clear opinion map
            if ( auto channelIt = m_dnChannelMap.find( channelId.array()); channelIt != m_dnChannelMap.end())
            {
                auto& opinions = channelIt->second.m_downloadOpinionMap;
                if ( channelMustBeClosed )
                {
                    m_dnChannelMap.erase( channelIt );
                    return;
                } else if ( auto it = opinions.find( eventHash.array()); it != opinions.end())
                {
                    // TODO maybe remove the entry?
                    it->second.m_timer.cancel();
                    it->second.m_opinionShareTimer.cancel();
                    it->second.m_approveTransactionReceived = true;
                }
            } else
            {
                _LOG_ERR( "channelId not found" );
            }
        } );//post
    }

    void deleteDrive( const std::array<uint8_t, 32>& driveKey )
    {
        DBG_MAIN_THREAD

        std::erase_if( m_modifyDriveMap, [&driveKey]( const auto& item )
        {
            return item.second.m_driveKey == driveKey;
        } );
    }

    void finishDriveClosure( const Key& driveKey ) override
    {
        DBG_MAIN_THREAD

        auto it = m_driveMap.find( driveKey );

        _ASSERT( it != m_driveMap.end())

        m_driveMap.erase( it );
    }

    virtual void asyncOnOpinionReceived( ApprovalTransactionInfo anOpinion ) override
    {
        _FUNC_ENTRY()

        boost::asio::post( m_session->lt_session().get_context(), [=, this]() mutable
        {

            DBG_MAIN_THREAD

            if ( m_replicatorIsDestructing )
            {
                return;
            }

            if ( auto drive = getDrive( anOpinion.m_driveKey ); drive )
            {
                drive->onOpinionReceived( anOpinion );
            } else
            {
                _LOG_ERR( "drive not found" );
            }
        } );
    }


    void processOpinion( const ApprovalTransactionInfo& anOpinion ) override
    {
        DBG_MAIN_THREAD

        m_eventHandler.opinionHasBeenReceived( *this, anOpinion );
    }

    virtual void asyncApprovalTransactionHasBeenPublished(
            mobj<PublishedModificationApprovalTransactionInfo>&& transaction ) override
    {
        _FUNC_ENTRY()

        _LOG( "asyncApprovalTransactionHasBeenPublished, m_rootHash:" << Key( transaction->m_rootHash ))

        boost::asio::post( m_session->lt_session().get_context(), [=, this]() mutable
        {

            DBG_MAIN_THREAD

            if ( m_replicatorIsDestructing )
            {
                return;
            }

            if ( auto drive = getDrive( transaction->m_driveKey ); drive )
            {
                //(???) remove replicator list from arguments
                addModifyTrafficInfo( transaction->m_modifyTransactionHash,
                                      transaction->m_driveKey,
                                      LONG_LONG_MAX,
                                      drive->driveOwner(),
                                      drive->getAllReplicators());

                drive->onApprovalTransactionHasBeenPublished( *transaction );
            } else
            {
                _LOG_ERR( "drive not found" );
            }
        } );//post
    }

    void asyncApprovalTransactionHasFailedInvalidOpinions( Key driveKey, Hash256 transactionHash ) override
    {
        _FUNC_ENTRY()

        boost::asio::post( m_session->lt_session().get_context(), [=, this]() mutable
        {

            DBG_MAIN_THREAD

            if ( m_replicatorIsDestructing )
            {
                return;
            }

            if ( auto drive = getDrive( driveKey ); drive )
            {
                drive->onApprovalTransactionHasFailedInvalidOpinions( transactionHash );
            } else
            {
                _LOG_ERR( "drive not found" );
            }
        } );//post
    }

    virtual void asyncSingleApprovalTransactionHasBeenPublished(
            mobj<PublishedModificationSingleApprovalTransactionInfo>&& transaction ) override
    {
        _FUNC_ENTRY()

        boost::asio::post( m_session->lt_session().get_context(), [=, this]() mutable
        {

            DBG_MAIN_THREAD

            if ( m_replicatorIsDestructing )
            {
                return;
            }

            if ( auto drive = getDrive( transaction->m_driveKey ); drive )
            {
                drive->onSingleApprovalTransactionHasBeenPublished( *transaction );
            } else
            {
                _LOG_ERR( "drive not found" );
            }
        } );//post
    }

    virtual void
    asyncVerifyApprovalTransactionHasBeenPublished( PublishedVerificationApprovalTransactionInfo info ) override
    {
        _FUNC_ENTRY()

        boost::asio::post( m_session->lt_session().get_context(), [=, this]() mutable
        {

            DBG_MAIN_THREAD

            if ( m_replicatorIsDestructing )
            {
                return;
            }

            if ( auto drive = getDrive( info.m_driveKey ); drive )
            {
                drive->onVerifyApprovalTransactionHasBeenPublished( info );
            } else
            {
                _LOG_ERR( "drive not found" );
            }
        } );//post
    }

    void asyncVerifyApprovalTransactionHasFailedInvalidOpinions( Key driveKey, Hash256 verificationId ) override
    {}

    virtual void sendMessage( const std::string& query,
                              const ReplicatorKey& replicatorKey,
                              const std::string& message ) override
    {
        DBG_MAIN_THREAD

        if ( m_replicatorIsDestructing )
        {
            return;
        }

        auto endpointTo = m_endpointsManager.getEndpoint( replicatorKey );
        if ( endpointTo )
        {
<<<<<<< HEAD
            m_session->sendMessage( query, {endpointTo->address(), endpointTo->port()}, message );
            _LOG( "sendMessage '" << query << "' to " << int( replicatorKey[0] ));
        } else
=======
            m_session->sendMessage( query, { endpointTo->address(), endpointTo->port() }, message );
            _LOG( "sendMessage '" << query << "' to " << Key(replicatorKey) << " at " << endpointTo->address() << ":" << std::dec << endpointTo->port());
        }
        else
>>>>>>> 2c09972a
        {
            _LOG( "WARN!!! Failed to send '" << query << "' to " << int( replicatorKey[0] ));
        }
    }

    virtual void sendMessage( const std::string& query,
                              const ReplicatorKey& replicatorKey,
                              const std::vector<uint8_t>& message ) override
    {
        DBG_MAIN_THREAD

        if ( m_replicatorIsDestructing )
        {
            return;
        }

        auto endpointTo = m_endpointsManager.getEndpoint( replicatorKey );
        if ( endpointTo )
        {
            //__LOG( "*** sendMessage: " << query << " to: " << *endpointTo << " " << int(replicatorKey[0]) );
            m_session->sendMessage( query, {endpointTo->address(), endpointTo->port()}, message );
        } else
        {
            __LOG( "sendMessage: absent endpoint: " << int( replicatorKey[0] ));
        }
    }

    virtual void sendSignedMessage( const std::string& query,
                                    const ReplicatorKey& replicatorKey,
                                    const std::vector<uint8_t>& message ) override
    {
        DBG_MAIN_THREAD

        if ( m_replicatorIsDestructing )
        {
            return;
        }

        auto endpointTo = m_endpointsManager.getEndpoint( replicatorKey );
        if ( endpointTo )
        {
            Signature signature;
            crypto::Sign( m_keyPair, {utils::RawBuffer{message}}, signature );

            m_session->sendMessage( query, {endpointTo->address(), endpointTo->port()}, message, &signature );
        } else
        {
            __LOG( "sendMessage: absent endpoint: " << int( replicatorKey[0] ));
        }
    }

    virtual void onMessageReceived( const std::string& query,
                                    const std::string& message,
                                    const boost::asio::ip::udp::endpoint& source ) override
    {
        try
        {

            DBG_MAIN_THREAD

            //_LOG( "query: " << query )

            if ( query == "opinion" )
            {
                try
                {
                    std::istringstream is( message, std::ios::binary );
                    cereal::PortableBinaryInputArchive iarchive( is );
                    ApprovalTransactionInfo info;
                    iarchive( info );

                    processOpinion( info );
                }
                catch ( ... )
                {}

                return;
            } else if ( query == "dn_opinion" )
            {
                try
                {
                    std::istringstream is( message, std::ios::binary );
                    cereal::PortableBinaryInputArchive iarchive( is );
                    DownloadApprovalTransactionInfo info;
                    iarchive( info );
                    processDownloadOpinion( info );
                }
                catch ( ... )
                {_LOG_WARN( "execption occured" )}

                return;
            } else if ( query == "code_verify" )
            {
                try
                {
                    std::istringstream is( message, std::ios::binary );
                    cereal::PortableBinaryInputArchive iarchive( is );

                    mobj<VerificationCodeInfo> info{VerificationCodeInfo{}};
                    iarchive( *info );
                    processVerificationCode( std::move( info ));
                }
                catch ( ... )
                {_LOG_WARN( "execption occured" )}

                return;
            } else if ( query == "verify_opinion" )
            {
                try
                {
                    std::istringstream is( message, std::ios::binary );
                    cereal::PortableBinaryInputArchive iarchive( is );

                    mobj<VerifyApprovalTxInfo> info{VerifyApprovalTxInfo{}};
                    iarchive( *info );
                    processVerificationOpinion( std::move( info ));
                }
                catch ( ... )
                {_LOG_WARN( "execption occured" )}

                return;
            } else if ( query == "handshake" )
            {
                try
                {
                    std::istringstream is( message, std::ios::binary );
                    cereal::PortableBinaryInputArchive iarchive( is );
                    DhtHandshake handshake;
                    iarchive( handshake );

                    processHandshake( handshake, {source.address(), source.port()} );
                }
                catch ( ... )
                {_LOG_WARN( "execption occured" )}

                return;
            } else if ( query == "endpoint_request" )
            {
                try
                {
                    std::istringstream is( message, std::ios::binary );
                    cereal::PortableBinaryInputArchive iarchive( is );
                    ExternalEndpointRequest request;
                    iarchive( request );

                    processEndpointRequest( request, {source.address(), source.port()} );
                }
                catch ( ... )
                {_LOG_WARN( "execption occured" )}

                return;
            } else if ( query == "endpoint_response" )
            {
                try
                {
                    std::istringstream is( message, std::ios::binary );
                    cereal::PortableBinaryInputArchive iarchive( is );
                    ExternalEndpointResponse response;
                    iarchive( response );

                    m_endpointsManager.updateExternalEndpoint( response );
                }
                catch ( ... )
                {_LOG_WARN( "execption occured" )}

                return;
            } else if ( query == "chunk-info" )
            {
                try
                {
                    std::istringstream is( message, std::ios::binary );
                    cereal::PortableBinaryInputArchive iarchive( is );
                    std::array<uint8_t, 32> driveKey;
                    iarchive( driveKey );

                    if ( auto driveIt = m_driveMap.find( driveKey ); driveIt != m_driveMap.end())
                    {
                        mobj<ChunkInfo> chunkInfo{ChunkInfo{}};
                        iarchive( *chunkInfo );
                        _ASSERT( chunkInfo )

                        driveIt->second->acceptChunkInfoMessage( std::move( chunkInfo ), source );
                    } else
                    {
                        _LOG_WARN( "Unknown drive: " << Key( driveKey ))
                    }
                }
                catch ( ... )
                {_LOG_WARN( "execption occured" )}

                return;
            }
            else if (m_messageSubscribers.contains(query)) {
                auto it = m_messageSubscribers.find(query);

                bool enqueued = it->second->onMessageReceived(messenger::InputMessage{query, message});

                if (!enqueued) {
                    m_messageSubscribers.erase(it);
                }
            }
//        else if ( query == "finish-stream" )
//        {
//            try
//            {
//                std::istringstream is( message, std::ios::binary );
//                cereal::PortableBinaryInputArchive iarchive(is);
//                std::array<uint8_t,32> driveKey;
//                iarchive( driveKey );
//
//                if ( auto driveIt = m_driveMap.find( driveKey ); driveIt != m_driveMap.end() )
//                {
//                    mobj<FinishStreamMsg> finishStream{FinishStreamMsg{}};
//                    iarchive( *finishStream );
//                    _ASSERT( finishStream )
//
//                    driveIt->second->acceptFinishStreamTx( std::move(finishStream), source );
//                }
//                else
//                {
//                    _LOG_WARN( "Unknown drive: " << Key(driveKey) )
//                }
//            }
//            catch(...){
//                _LOG_WARN( "bad 'finish-stream' message" )
//            }
//
//            return;
//        }

            _LOG_WARN( "Unknown query: " << query );

        } catch ( ... )
        {
            _LOG_ERR( "onMessageReceived: invalid message format: query=" << query );
        }
    }

    void onSyncRcptReceived( const lt::string_view& response, const lt::string_view& sign ) override
    {
        try
        {
            std::istringstream is( std::string( response.begin(), response.end()), std::ios::binary );
            cereal::PortableBinaryInputArchive iarchive( is );

            ReplicatorKey otherReplicatorKey;
            ChannelId channelId;
            iarchive( otherReplicatorKey );
            iarchive( channelId );

            // Verify sign
            //
            Signature signature;
            if ( sign.size() != signature.size())
            {
                __LOG_WARN( "invalid sin size of 'get_dn_rcpts' response" )
                return;
            }
            memcpy( signature.data(), sign.data(), signature.size());

            if ( !crypto::Verify( otherReplicatorKey,
                                  {utils::RawBuffer{(const uint8_t*) response.begin(), response.size()}}, signature ))
            {
                _LOG_WARN( "invalid sign of 'get_dn_rcpts' response" )
                return;
            }

            m_dnOpinionSyncronizer.accpeptOpinion( channelId, otherReplicatorKey );

            // parse and accept receipts
            //
            for ( ;; )
            {
                RcptMessage msg;
                try
                {
                    iarchive( msg );
                } catch ( ... )
                {
                    return;
                }

                if ( !msg.isValidSize())
                {
                    _LOG_WARN( "invalid rcpt size" )
                    return;
                }

                acceptReceiptFromAnotherReplicator( msg );
            }
        }
        catch ( ... )
        {
            _LOG_WARN( "invalid 'get_dn_rcpts' response" )
            return;
        }
    }

    void processVerificationCode( mobj<VerificationCodeInfo>&& info )
    {
        DBG_MAIN_THREAD

        if ( !info->Verify())
        {
            _LOG_WARN( "processVerificationCode: bad sign: " << Hash256( info->m_tx ))
            return;
        }

        if ( auto driveIt = m_driveMap.find( info->m_driveKey ); driveIt != m_driveMap.end())
        {
            driveIt->second->onVerificationCodeReceived( std::move( info ));
            return;
        }

        _LOG_WARN( "processVerificationCode: unknown drive: " << Key( info->m_driveKey ));
    }

    void processVerificationOpinion( mobj<VerifyApprovalTxInfo>&& info )
    {
        DBG_MAIN_THREAD

        if ( info->m_opinions.size() != 1 )
        {
            _LOG_WARN( "processVerificationOpinion: invalid opinion size: " << info->m_opinions.size())
            return;
        }

        if ( !info->m_opinions[0].Verify( info->m_tx, info->m_driveKey, info->m_shardId ))
        {
            _LOG_WARN( "processVerificationOpinion: bad sign: " << Key( info->m_opinions[0].m_publicKey ))
            return;
        }

        if ( auto driveIt = m_driveMap.find( info->m_driveKey ); driveIt != m_driveMap.end())
        {
            driveIt->second->onVerificationOpinionReceived( std::move( info ));
            return;
        }

        _LOG_WARN( "processVerificationCode: unknown drive: " << Key( info->m_driveKey ));
    }

    void setDownloadApprovalTransactionTimerDelay( int miliseconds ) override
    {
        m_downloadApprovalTransactionTimerDelayMs = miliseconds;
    }

    void setModifyApprovalTransactionTimerDelay( int miliseconds ) override
    {
        m_modifyApprovalTransactionTimerDelayMs = miliseconds;
    }

    int getModifyApprovalTransactionTimerDelay() override
    {
        return m_modifyApprovalTransactionTimerDelayMs;
    }

    void setVerifyCodeTimerDelay( int miliseconds ) override
    {
        m_verifyCodeTimerDelayMs = miliseconds;
    }

    int getVerifyCodeTimerDelay() override
    {
        return m_verifyCodeTimerDelayMs;
    }

    void setVerifyApprovalTransactionTimerDelay( int milliseconds ) override
    {
        m_verifyApprovalTransactionTimerDelayMs = milliseconds;
    }

    int getVerifyApprovalTransactionTimerDelay() override
    {
        return m_verifyApprovalTransactionTimerDelayMs;
    }

    void setVerificationShareTimerDelay( int milliseconds ) override
    {
        m_verificationShareTimerDelay = milliseconds;
    }

    int getVerificationShareTimerDelay() override
    {
        return m_verificationShareTimerDelay;
    }

    void setMinReplicatorsNumber( uint64_t number ) override
    {
        m_minReplicatorsNumber = number;
    }

    uint64_t getMinReplicatorsNumber() override
    {
        return m_minReplicatorsNumber;
    }

    void setSessionSettings( const lt::settings_pack& settings, bool localNodes ) override
    {
        m_session->lt_session().apply_settings( settings );
        if ( localNodes )
        {
            std::uint32_t const mask = 1 << lt::session::global_peer_class_id;
            lt::ip_filter f;
            f.add_rule( lt::make_address( "0.0.0.0" ), lt::make_address( "255.255.255.255" ), mask );
            m_session->lt_session().set_peer_class_filter( f );
        }
    }

    std::string dbgReplicatorName() const override
    { return m_dbgOurPeerName.c_str(); }

//    virtual std::shared_ptr<sirius::drive::FlatDrive> dbgGetDrive( const std::array<uint8_t,32>& driveKey ) override
//    {
//        if ( auto it = m_driveMap.find(driveKey); it != m_driveMap.end() )
//        {
//            return it->second;
//        }
//        assert(0);
//    }

    void saveDownloadChannelMap()
    {
        std::ostringstream os( std::ios::binary );
        cereal::PortableBinaryOutputArchive archive( os );
        archive( m_dnChannelMap );

        saveRestartData((fs::path( m_storageDirectory ) / "downloadChannelMap").string(), os.str());
    }

    bool loadDownloadChannelMap()
    {
        std::string data;

        if ( !loadRestartData((fs::path( m_storageDirectory ) / "downloadChannelMap").string(), data ))
        {
            return false;
        }

        try
        {
            std::istringstream is( data, std::ios::binary );
            cereal::PortableBinaryInputArchive iarchive( is );
            iarchive( m_dnChannelMapBackup );
        }
        catch ( ... )
        {
            return false;
        }

        try
        {
            std::istringstream is( data, std::ios::binary );
            cereal::PortableBinaryInputArchive iarchive( is );
            iarchive( m_dnChannelMapBackup );
        }
        catch ( ... )
        {
            return false;
        }

        return true;
    }

    virtual bool on_dht_request( lt::string_view query,
                                 boost::asio::ip::udp::endpoint const& source,
                                 lt::bdecode_node const& message,
                                 lt::entry& response ) override
    {
        if ( isStopped())
        {
            return false;
        }

//            _LOG( "message: " << message );
//            _LOG( "response: " << response );

        const std::set<lt::string_view> supportedQueries =
                {"opinion", "dn_opinion", "code_verify", "verify_opinion", "handshake", "endpoint_request",
                 "endpoint_response",
                 "chunk-info" //, "finish-stream"
                };
        if ( supportedQueries.contains( query ))
        {
            auto str = message.dict_find_string_value( "x" );
            std::string packet((char*) str.data(), (char*) str.data() + str.size());

            onMessageReceived( std::string( query.begin(), query.end()), packet, source );

            response["r"]["q"] = std::string( query );
            response["r"]["ret"] = "ok";
            return true;
        } else if ( query == "get_dn_rcpts" )
        {
            // extract signature
            auto sign = message.dict_find_string_value( "sign" );
            Signature signature;
            if ( sign.size() != signature.size())
            {
                __LOG_WARN( "invalid query 'get_dn_rcpts'" )
                return true;
            }
            memcpy( signature.data(), sign.data(), signature.size());

            // extract message
            auto str = message.dict_find_string_value( "x" );

            // extract request fields
            //
            ReplicatorKey senderKey;
            DriveKey driveKey;
            ChannelId channelId;

            uint8_t* ptr = (uint8_t*) str.data();
            memcpy( senderKey.data(), ptr, senderKey.size());
            ptr += senderKey.size();
            memcpy( driveKey.data(), ptr, driveKey.size());
            ptr += driveKey.size();
            memcpy( channelId.data(), ptr, channelId.size());

            if ( !crypto::Verify( senderKey, {utils::RawBuffer{(const uint8_t*) str.data(), str.size()}}, signature ))
            {
                __LOG_WARN( "invalid signature of 'get_dn_rcpts'" )
                return true;
            }


            std::ostringstream os( std::ios::binary );
            Signature responseSignature;
            if ( createSyncRcpts( driveKey, channelId, os, responseSignature ))
            {
                //_LOG( "response[r][q]: " << query );
                response["r"]["q"] = std::string( query );
                response["r"]["ret"] = os.str();
                response["r"]["sign"] = std::string( responseSignature.begin(), responseSignature.end());
            }
            return true;
        } else if ( query == "rcpt" )
        {
            auto str = message.dict_find_string_value( "x" );

            RcptMessage msg( str.data(), str.size());

            if ( !msg.isValidSize())
            {
                __LOG( "WARNING!!!: invalid rcpt size" )
                return false;
            }

            acceptReceiptFromAnotherReplicator( msg );

            response["r"]["q"] = std::string( query );
            response["r"]["ret"] = "ok";
            return true;
        } else if ( query == "get-chunks-info" ) // message from 'viewer'
        {
            try
            {
                //std::string message( query.begin(), query.end() );
                auto str = message.dict_find_string_value( "x" );
                std::string packet((char*) str.data(), (char*) str.data() + str.size());

                std::istringstream is( packet, std::ios::binary );
                cereal::PortableBinaryInputArchive iarchive( is );
                std::array<uint8_t, 32> driveKey;
                iarchive( driveKey );

                if ( auto driveIt = m_driveMap.find( driveKey ); driveIt != m_driveMap.end())
                {
                    std::array<uint8_t, 32> streamId;
                    iarchive( streamId );
                    uint32_t chunkIndex;
                    iarchive( chunkIndex );

                    std::string result = driveIt->second->acceptGetChunksInfoMessage( streamId, chunkIndex, source );
                    if ( !result.empty())
                    {
                        response["r"]["q"] = std::string( query );
                        response["r"]["ret"] = result;
                    }
                    return true;
                } else
                {
                    _LOG_WARN( "Unknown drive: " << Key( driveKey ))
                }
            }
            catch ( ... )
            {_LOG_WARN( "execption occured" )}

            return true;
        } else if ( query == "get-playlist-hash" ) // message from 'viewer'
        {
            try
            {
                //std::string message( query.begin(), query.end() );
                auto str = message.dict_find_string_value( "x" );
                std::string packet((char*) str.data(), (char*) str.data() + str.size());

                std::istringstream is( packet, std::ios::binary );
                cereal::PortableBinaryInputArchive iarchive( is );
                std::array<uint8_t, 32> driveKey;
                iarchive( driveKey );

                if ( auto driveIt = m_driveMap.find( driveKey ); driveIt != m_driveMap.end())
                {
                    std::array<uint8_t, 32> streamId;
                    iarchive( streamId );

                    std::string result = driveIt->second->acceptGetPlaylistHashRequest( streamId );
                    if ( !result.empty())
                    {
                        response["r"]["q"] = std::string( query );
                        response["r"]["ret"] = result;
                    }
                    return true;
                } else
                {
                    _LOG_WARN( "Unknown drive: " << Key( driveKey ))
                }
            }
            catch ( ... )
            {_LOG_WARN( "execption occured" )}

            return true;
        }

        return false;
    }

    virtual void
    dbgAsyncDownloadToSandbox( Key driveKey, InfoHash infoHash, std::function<void()> endNotifyer ) override
    {
        _FUNC_ENTRY()

        boost::asio::post( m_session->lt_session().get_context(), [=, this]() mutable
        {
            DBG_MAIN_THREAD

            if ( auto drive = getDrive( driveKey ); drive )
            {
                drive->dbgAsyncDownloadToSandbox( infoHash, endNotifyer );
            } else
            {
                _LOG_ERR( "drive not found: " << driveKey );
                return;
            }
        } );
    }

    void handleDhtResponse( lt::bdecode_node response, boost::asio::ip::udp::endpoint /*endpoint*/ ) override
    {
        try
        {
            auto rDict = response.dict_find_dict( "r" );
            auto query = rDict.dict_find_string_value( "q" );
            if ( query == "get_dn_rcpts" )
            {
                lt::string_view response = rDict.dict_find_string_value( "ret" );
                lt::string_view sign = rDict.dict_find_string_value( "sign" );
                onSyncRcptReceived( response, sign );
            }
        }
        catch ( ... )
        {
        }
    }

<<<<<<< HEAD
=======
    void dbgSetLogMode( uint8_t mode ) override
    {
        _FUNC_ENTRY()

        boost::asio::post(m_session->lt_session().get_context(), [=,this]() mutable
        {
            DBG_MAIN_THREAD

            if ( m_replicatorIsDestructing )
            {
                return;
            }

            m_session->setLogMode( static_cast<LogMode>(mode) );
        });
    }
>>>>>>> 2c09972a

private:
    std::shared_ptr<sirius::drive::Session> session()
    {
        return m_session;
    }

    void removeUnusedDrives( const std::string& path )
    {
        DBG_MAIN_THREAD

        // Despite the fact we work on the main thread,
        // it is ok to work with fs since it is done once during the Replicator initialization

        auto rootFolderPath = fs::path( path );

        std::set<fs::path> toRemove;

        {
            std::error_code ec;
            if ( !std::filesystem::is_directory( rootFolderPath, ec ))
            {
                return;
            }
        }

        try
        {
            for ( const auto& entry : std::filesystem::directory_iterator( rootFolderPath ))
            {
                if ( entry.is_directory())
                {
                    const auto entryName = entry.path().filename().string();

                    auto driveKey = stringToByteArray<Key>( entryName );

                    if ( !m_driveMap.contains( driveKey ))
                    {
                        {
                            toRemove.insert( entry.path());
                        }
                    }
                }
            }
        }
        catch ( ... )
        {
            _LOG_WARN( "Invalid Attempt To Iterate " << rootFolderPath );
        }

        for ( const auto& p: toRemove )
        {
            std::error_code ec;
            fs::remove_all( p, ec );
        }
    }

public:

    void initiateManualModifications( const DriveKey& driveKey, const InitiateModificationsRequest& request ) override
    {
        _FUNC_ENTRY()

        boost::asio::post( m_session->lt_session().get_context(), [=, this]() mutable
        {
            DBG_MAIN_THREAD

            if ( m_replicatorIsDestructing )
            {
                return;
            }

            auto driveIt = m_driveMap.find( driveKey );

            if ( driveIt == m_driveMap.end())
            {
                request.m_callback( {} );
                return;
            }

            driveIt->second->initiateManualModifications( request );

        } );
    }

    void initiateManualSandboxModifications( const DriveKey& driveKey,
                                             const InitiateSandboxModificationsRequest& request ) override
    {
        _FUNC_ENTRY()

        boost::asio::post( m_session->lt_session().get_context(), [=, this]() mutable
        {
            DBG_MAIN_THREAD

            if ( m_replicatorIsDestructing )
            {
                return;
            }

            auto driveIt = m_driveMap.find( driveKey );

            if ( driveIt == m_driveMap.end())
            {
                request.m_callback( {} );
                return;
            }

            driveIt->second->initiateManualSandboxModifications( request );

        } );
    }

    void openFile( const DriveKey& driveKey, const OpenFileRequest& request ) override
    {
        _FUNC_ENTRY()

        boost::asio::post( m_session->lt_session().get_context(), [=, this]() mutable
        {
            DBG_MAIN_THREAD

            if ( m_replicatorIsDestructing )
            {
                return;
            }

            auto driveIt = m_driveMap.find( driveKey );

            if ( driveIt == m_driveMap.end())
            {
                request.m_callback( {} );
                return;
            }

            driveIt->second->openFile( request );

        } );
    }

    void writeFile( const DriveKey& driveKey, const WriteFileRequest& request ) override
    {
        _FUNC_ENTRY()

        boost::asio::post( m_session->lt_session().get_context(), [=, this]() mutable
        {
            DBG_MAIN_THREAD

            if ( m_replicatorIsDestructing )
            {
                return;
            }

            auto driveIt = m_driveMap.find( driveKey );

            if ( driveIt == m_driveMap.end())
            {
                request.m_callback( {} );
                return;
            }

            driveIt->second->writeFile( request );

        } );
    }

    void readFile( const DriveKey& driveKey, const ReadFileRequest& request ) override
    {
        _FUNC_ENTRY()

        boost::asio::post( m_session->lt_session().get_context(), [=, this]() mutable
        {
            DBG_MAIN_THREAD

            if ( m_replicatorIsDestructing )
            {
                return;
            }

            auto driveIt = m_driveMap.find( driveKey );

            if ( driveIt == m_driveMap.end())
            {
                request.m_callback( {} );
                return;
            }

            driveIt->second->readFile( request );

        } );
    }

    void flush( const DriveKey& driveKey, const FlushRequest& request ) override
    {
        _FUNC_ENTRY()

        boost::asio::post( m_session->lt_session().get_context(), [=, this]() mutable
        {
            DBG_MAIN_THREAD

            if ( m_replicatorIsDestructing )
            {
                return;
            }

            auto driveIt = m_driveMap.find( driveKey );

            if ( driveIt == m_driveMap.end())
            {
                request.m_callback( {} );
                return;
            }

            driveIt->second->flush( request );

        } );
    }

    void closeFile( const DriveKey& driveKey, const CloseFileRequest& request ) override
    {
        _FUNC_ENTRY()

        boost::asio::post( m_session->lt_session().get_context(), [=, this]() mutable
        {
            DBG_MAIN_THREAD

            if ( m_replicatorIsDestructing )
            {
                return;
            }

            auto driveIt = m_driveMap.find( driveKey );

            if ( driveIt == m_driveMap.end())
            {
                request.m_callback( {} );
                return;
            }

            driveIt->second->closeFile( request );

        } );
    }

    void removeFsTreeEntry( const DriveKey& driveKey, const RemoveFilesystemEntryRequest& request ) override
    {
        _FUNC_ENTRY()

        boost::asio::post( m_session->lt_session().get_context(), [=, this]() mutable
        {
            DBG_MAIN_THREAD

            if ( m_replicatorIsDestructing )
            {
                return;
            }

            auto driveIt = m_driveMap.find( driveKey );

            if ( driveIt == m_driveMap.end())
            {
                request.m_callback( {} );
                return;
            }

            driveIt->second->removeFsTreeEntry( request );

        } );
    }

    void pathExist( const DriveKey& driveKey, const PathExistRequest& request ) override {
        _FUNC_ENTRY()

        boost::asio::post( m_session->lt_session().get_context(), [=, this]() mutable
        {
            DBG_MAIN_THREAD

            if ( m_replicatorIsDestructing )
            {
                return;
            }

            auto driveIt = m_driveMap.find( driveKey );

            if ( driveIt == m_driveMap.end())
            {
                request.m_callback( {} );
                return;
            }

            driveIt->second->pathExist( request );

        } );
    }

    void pathIsFile( const DriveKey& driveKey, const PathIsFileRequest& request ) override {
        _FUNC_ENTRY()

        boost::asio::post( m_session->lt_session().get_context(), [=, this]() mutable
        {
            DBG_MAIN_THREAD

            if ( m_replicatorIsDestructing )
            {
                return;
            }

            auto driveIt = m_driveMap.find( driveKey );

            if ( driveIt == m_driveMap.end())
            {
                request.m_callback( {} );
                return;
            }

            driveIt->second->pathIsFile( request );

        } );
    }

    void createDirectories( const DriveKey& driveKey, const CreateDirectoriesRequest& request ) override
    {
        _FUNC_ENTRY()

        boost::asio::post( m_session->lt_session().get_context(), [=, this]() mutable
        {
            DBG_MAIN_THREAD

            if ( m_replicatorIsDestructing )
            {
                return;
            }

            auto driveIt = m_driveMap.find( driveKey );

            if ( driveIt == m_driveMap.end())
            {
                request.m_callback( {} );
                return;
            }

            driveIt->second->createDirectories( request );

        } );
    }

    void folderIteratorCreate( const DriveKey& driveKey, const FolderIteratorCreateRequest& request ) override
    {
        _FUNC_ENTRY()

        boost::asio::post( m_session->lt_session().get_context(), [=, this]() mutable
        {
            DBG_MAIN_THREAD

            if ( m_replicatorIsDestructing )
            {
                return;
            }

            auto driveIt = m_driveMap.find( driveKey );

            if ( driveIt == m_driveMap.end())
            {
                request.m_callback( {} );
                return;
            }

            driveIt->second->folderIteratorCreate( request );

        } );
    }

    void folderIteratorDestroy( const DriveKey& driveKey, const FolderIteratorDestroyRequest& request ) override
    {
        _FUNC_ENTRY()

        boost::asio::post( m_session->lt_session().get_context(), [=, this]() mutable
        {
            DBG_MAIN_THREAD

            if ( m_replicatorIsDestructing )
            {
                return;
            }

            auto driveIt = m_driveMap.find( driveKey );

            if ( driveIt == m_driveMap.end())
            {
                request.m_callback( {} );
                return;
            }

            driveIt->second->folderIteratorDestroy( request );

        } );
    }

    void folderIteratorHasNext( const DriveKey& driveKey, const FolderIteratorHasNextRequest& request ) override
    {
        _FUNC_ENTRY()

        boost::asio::post( m_session->lt_session().get_context(), [=, this]() mutable
        {
            DBG_MAIN_THREAD

            if ( m_replicatorIsDestructing )
            {
                return;
            }

            auto driveIt = m_driveMap.find( driveKey );

            if ( driveIt == m_driveMap.end())
            {
                request.m_callback( {} );
                return;
            }

            driveIt->second->folderIteratorHasNext( request );

        } );
    }

    void folderIteratorNext( const DriveKey& driveKey, const FolderIteratorNextRequest& request ) override
    {
        _FUNC_ENTRY()

        boost::asio::post( m_session->lt_session().get_context(), [=, this]() mutable
        {
            DBG_MAIN_THREAD

            if ( m_replicatorIsDestructing )
            {
                return;
            }

            auto driveIt = m_driveMap.find( driveKey );

            if ( driveIt == m_driveMap.end())
            {
                request.m_callback( {} );
                return;
            }

            driveIt->second->folderIteratorNext( request );

        } );
    }

    void moveFsTreeEntry( const DriveKey& driveKey, const MoveFilesystemEntryRequest& request ) override
    {
        _FUNC_ENTRY()

        boost::asio::post( m_session->lt_session().get_context(), [=, this]() mutable
        {
            DBG_MAIN_THREAD

            if ( m_replicatorIsDestructing )
            {
                return;
            }

            auto driveIt = m_driveMap.find( driveKey );

            if ( driveIt == m_driveMap.end())
            {
                request.m_callback( {} );
                return;
            }

            driveIt->second->moveFsTreeEntry( request );

        } );
    }

    void applySandboxManualModifications( const DriveKey& driveKey,
                                          const ApplySandboxModificationsRequest& request ) override
    {
        _FUNC_ENTRY()

        boost::asio::post( m_session->lt_session().get_context(), [=, this]() mutable
        {
            DBG_MAIN_THREAD

            if ( m_replicatorIsDestructing )
            {
                return;
            }

            auto driveIt = m_driveMap.find( driveKey );

            if ( driveIt == m_driveMap.end())
            {
                request.m_callback( {} );
                return;
            }

            driveIt->second->applySandboxManualModifications( request );

        } );
    }

    void evaluateStorageHash( const DriveKey& driveKey, const EvaluateStorageHashRequest& request ) override
    {
        _FUNC_ENTRY()

        boost::asio::post( m_session->lt_session().get_context(), [=, this]() mutable
        {
            DBG_MAIN_THREAD

            if ( m_replicatorIsDestructing )
            {
                return;
            }

            auto driveIt = m_driveMap.find( driveKey );

            if ( driveIt == m_driveMap.end())
            {
                request.m_callback( {} );
                return;
            }

            driveIt->second->evaluateStorageHash( request );

        } );
    }

    void applyStorageManualModifications( const DriveKey& driveKey,
                                          const ApplyStorageModificationsRequest& request ) override
    {
        _FUNC_ENTRY()

        boost::asio::post( m_session->lt_session().get_context(), [=, this]() mutable
        {
            DBG_MAIN_THREAD

            if ( m_replicatorIsDestructing )
            {
                return;
            }

            auto driveIt = m_driveMap.find( driveKey );

            if ( driveIt == m_driveMap.end())
            {
                request.m_callback( {} );
                return;
            }

            driveIt->second->applyStorageManualModifications( request );

        } );
    }

    void manualSynchronize( const DriveKey& driveKey, const SynchronizationRequest& request ) override
    {
        _FUNC_ENTRY()

        boost::asio::post( m_session->lt_session().get_context(), [=, this]() mutable
        {
            DBG_MAIN_THREAD

            if ( m_replicatorIsDestructing )
            {
                return;
            }

            auto driveIt = m_driveMap.find( driveKey );

            if ( driveIt == m_driveMap.end())
            {
                request.m_callback( {} );
                return;
            }

            driveIt->second->manualSynchronize( request );

        } );
    }

    void getAbsolutePath( const DriveKey& driveKey, const AbsolutePathRequest& request ) override
    {
        _FUNC_ENTRY()

        boost::asio::post( m_session->lt_session().get_context(), [=, this]() mutable
        {
            DBG_MAIN_THREAD

            if ( m_replicatorIsDestructing )
            {
                return;
            }

            auto driveIt = m_driveMap.find( driveKey );

            if ( driveIt == m_driveMap.end())
            {
                request.m_callback( {} );
                return;
            }

            driveIt->second->getAbsolutePath( request );

        } );
    }

    void getFilesystem( const DriveKey& driveKey, const FilesystemRequest& request ) override
    {
        _FUNC_ENTRY()

        boost::asio::post( m_session->lt_session().get_context(), [=, this]() mutable
        {
            DBG_MAIN_THREAD

            if ( m_replicatorIsDestructing )
            {
                return;
            }

            auto driveIt = m_driveMap.find( driveKey );

            if ( driveIt == m_driveMap.end())
            {
                request.m_callback( {} );
                return;
            }

            driveIt->second->getFilesystem( request );

        } );
    }

    void setServiceAddress( const std::string& address ) override {
        m_serviceServerAddress = address;
        _LOG( "Listen RPC Services On" << address )
    }

    void enableSupercontractServer() override {
        auto service = std::make_shared<contract::StorageServer>( weak_from_this() );
        m_services.emplace_back(std::move(service));
    }

    void enableMessengerServer() override {
        auto service = messenger::MessengerServerBuilder().build(weak_from_this());
        m_services.emplace_back(std::move(service));
    }

    void sendMessage( const messenger::OutputMessage& message ) override {

        DBG_MAIN_THREAD

        _LOG( "Message Sending Is Requested " << message.m_tag )

        sendMessage(message.m_tag, message.m_receiver, message.m_data);
    }

    void subscribe( const std::string& tag, std::shared_ptr<messenger::MessageSubscriber> subscriber ) override {

        DBG_MAIN_THREAD
        m_messageSubscribers[tag] = std::move(subscriber);
        _LOG( "Subscription To " << tag << " Is Requested" )
    }

};

std::shared_ptr<Replicator> createDefaultReplicator(
        const crypto::KeyPair& keyPair,
        std::string&& address,
        std::string&& port,
        std::string&& storageDirectory,
        std::string&& sandboxDirectory,
        const std::vector<ReplicatorInfo>& bootstraps,
        bool useTcpSocket,
        ReplicatorEventHandler& handler,
        DbgReplicatorEventHandler* dbgEventHandler,
        const std::string& dbgReplicatorName )
{
    return std::make_shared<DefaultReplicator>(
            keyPair,
            std::move( address ),
            std::move( port ),
            std::move( storageDirectory ),
            std::move( sandboxDirectory ),
            useTcpSocket,
            handler,
            dbgEventHandler,
            bootstraps,
            dbgReplicatorName );
}

}<|MERGE_RESOLUTION|>--- conflicted
+++ resolved
@@ -90,7 +90,6 @@
     std::map<std::string, std::shared_ptr<messenger::MessageSubscriber>> m_messageSubscribers;
 
 public:
-<<<<<<< HEAD
     DefaultReplicator(
             const crypto::KeyPair& keyPair,
             std::string&& address,
@@ -101,23 +100,6 @@
             ReplicatorEventHandler& handler,
             DbgReplicatorEventHandler* dbgEventHandler,
             const std::vector<ReplicatorInfo>& bootstraps,
-            const std::string& dbgReplicatorName )
-            : DownloadLimiter( keyPair, dbgReplicatorName ), m_address( std::move( address )), m_port(
-            std::move( port )), m_storageDirectory( std::move( storageDirectory )), m_sandboxDirectory(
-            std::move( sandboxDirectory )), m_useTcpSocket( useTcpSocket ), m_eventHandler( handler )
-            , m_dbgEventHandler( dbgEventHandler ), m_endpointsManager( *this, bootstraps, m_dbgOurPeerName )
-            , m_dnOpinionSyncronizer( *this, m_dbgOurPeerName )
-=======
-    DefaultReplicator (
-               const crypto::KeyPair& keyPair,
-               std::string&& address,
-               std::string&& port,
-               std::string&& storageDirectory,
-               std::string&& sandboxDirectory,
-               bool          useTcpSocket,
-               ReplicatorEventHandler& handler,
-               DbgReplicatorEventHandler*  dbgEventHandler,
-               const std::vector<ReplicatorInfo>& bootstraps,
                const std::string&   dbgReplicatorName ) : DownloadLimiter( keyPair, dbgReplicatorName ),
 
         m_address( std::move(address) ),
@@ -129,7 +111,6 @@
         m_dbgEventHandler( dbgEventHandler ),
         m_endpointsManager( m_keyPair, bootstraps, m_dbgOurPeerName ),
         m_dnOpinionSyncronizer( *this, m_dbgOurPeerName )
->>>>>>> 2c09972a
     {
         _LOG("Replicator Public Key: " << m_keyPair.publicKey())
     }
@@ -891,17 +872,11 @@
             return;
         }
 
-<<<<<<< HEAD
-        _LOG ( "Received Handshake from " << int( info.m_fromPublicKey[0] ) << " at " << endpoint.address().to_string())
-
-        onEndpointDiscovered( info.m_fromPublicKey, endpoint );
-=======
         auto receivedEndpoint = *reinterpret_cast<const boost::asio::ip::tcp::endpoint*>(&info.m_endpoint);
 
         _LOG ( "Received Handshake from " << int(info.m_fromPublicKey[0]) << " at " << endpoint.address().to_string() << ": " << receivedEndpoint.address() << ":" << receivedEndpoint.port() );
 
         onEndpointDiscovered(info.m_fromPublicKey, receivedEndpoint);
->>>>>>> 2c09972a
     }
 
     void
@@ -1497,16 +1472,10 @@
         auto endpointTo = m_endpointsManager.getEndpoint( replicatorKey );
         if ( endpointTo )
         {
-<<<<<<< HEAD
             m_session->sendMessage( query, {endpointTo->address(), endpointTo->port()}, message );
-            _LOG( "sendMessage '" << query << "' to " << int( replicatorKey[0] ));
-        } else
-=======
-            m_session->sendMessage( query, { endpointTo->address(), endpointTo->port() }, message );
             _LOG( "sendMessage '" << query << "' to " << Key(replicatorKey) << " at " << endpointTo->address() << ":" << std::dec << endpointTo->port());
         }
         else
->>>>>>> 2c09972a
         {
             _LOG( "WARN!!! Failed to send '" << query << "' to " << int( replicatorKey[0] ));
         }
@@ -2174,8 +2143,6 @@
         }
     }
 
-<<<<<<< HEAD
-=======
     void dbgSetLogMode( uint8_t mode ) override
     {
         _FUNC_ENTRY()
@@ -2192,7 +2159,6 @@
             m_session->setLogMode( static_cast<LogMode>(mode) );
         });
     }
->>>>>>> 2c09972a
 
 private:
     std::shared_ptr<sirius::drive::Session> session()
