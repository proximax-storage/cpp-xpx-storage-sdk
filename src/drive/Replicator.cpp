/*
*** Copyright 2021 ProximaX Limited. All rights reserved.
*** Use of this source code is governed by the Apache 2.0
*** license that can be found in the LICENSE file.
*/

#include "types.h"
#include "drive/log.h"
#include "drive/FlatDrive.h"
#include "drive/ModificationsExecutor.h"
#include "drive/Utils.h"
#include "drive/Session.h"
#include "DownloadLimiter.h"
#include "RcptSyncronizer.h"
#include "BackgroundExecutor.h"

#ifndef SKIP_GRPC
#include <drive/RPCService.h>

#include <supercontract-server/StorageServer.h>
#include <messenger-server/Messenger.h>
#include <messenger-server/MessengerServerBuilder.h>

#endif

#include <cereal/types/vector.hpp>
#include <cereal/types/array.hpp>
#include <cereal/types/map.hpp>
#include <cereal/archives/portable_binary.hpp>

#include <libtorrent/alert_types.hpp>

#include <filesystem>
#include <mutex>
#include <future>

#include <drive/Utils.h>

#undef DBG_MAIN_THREAD
#define DBG_MAIN_THREAD _FUNC_ENTRY; assert( m_dbgThreadId == std::this_thread::get_id() );

namespace sirius::drive
{

//
// DefaultReplicator
//
class DefaultReplicator
        : public DownloadLimiter,
#ifndef SKIP_GRPC
          public messenger::Messenger,
#endif
          public std::enable_shared_from_this<DefaultReplicator>    // Replicator
{
private:
    boost::asio::io_context m_replicatorContext;
    std::thread m_libtorrentThread;

    // Session listen interface
    std::string m_address;
    std::string m_port;

    // Folders for drives and sandboxes
    std::string m_storageDirectory;

    int m_downloadApprovalTransactionTimerDelayMs = 10 * 1000;
    int m_modifyApprovalTransactionTimerDelayMs = 10 * 1000;
    int m_verifyCodeTimerDelayMs = 5 * 60 * 1000;
    int m_verifyApprovalTransactionTimerDelayMs = 10 * 1000;
    int m_shareMyDownloadOpinionTimerDelayMs = 60 * 1000;
    int m_verificationShareTimerDelay = 60 * 1000;
    uint64_t m_minReplicatorsNumber = 4;

<<<<<<< HEAD
    bool m_useTcpSocket;

    ReplicatorEventHandler&             m_eventHandler;
    DbgReplicatorEventHandler*          m_dbgEventHandler;
=======
    ReplicatorEventHandler& m_eventHandler;
    DbgReplicatorEventHandler* m_dbgEventHandler;
>>>>>>> ac5e9f31

    std::vector<ReplicatorInfo>         m_bootstraps;
    RcptSyncronizer                     m_dnOpinionSyncronizer;

    // key is verify tx
    std::map<std::array<uint8_t, 32>, VerifyOpinion> m_verifyApprovalMap;

    std::future<void> m_bootstrapFuture;

    BackgroundExecutor m_backgroundExecutor;

#ifndef SKIP_GRPC
    std::optional<std::string> m_serviceServerAddress;
    std::vector<std::shared_ptr<RPCService>> m_services;
    std::unique_ptr<grpc::Server> m_serviceServer;

    std::map<std::string, std::shared_ptr<messenger::MessageSubscriber>> m_messageSubscribers;
#endif

    bool m_dbgAllowCreateNonExistingDrives = false;
    
public:
    DefaultReplicator(
            const crypto::KeyPair& keyPair,
            std::string address,
            std::string port,
            std::string storageDirectory,
            //std::string&& sandboxDirectory,
            bool useTcpSocket,
            ReplicatorEventHandler& handler,
            DbgReplicatorEventHandler* dbgEventHandler,
            const std::vector<ReplicatorInfo>& bootstraps,
            std::string  dbgReplicatorName,
            std::string  logOptions
            ) : DownloadLimiter( keyPair, dbgReplicatorName ),

        m_address( address ),
        m_port( port ),
        m_storageDirectory( storageDirectory ),
        m_eventHandler( handler ),
        m_dbgEventHandler( dbgEventHandler ),
        m_dnOpinionSyncronizer( *this, m_dbgOurPeerName ),
        m_bootstraps(bootstraps)
    {
        _LOG("Replicator Public Key: " << m_keyPair.publicKey())
    }

    bool isStopped() override
    {
        //DBG_MAIN_THREAD

        return m_isDestructing;
    }

    void executeOnBackgroundThread( const std::function<void()>& task ) override
    {
        DBG_MAIN_THREAD

        m_backgroundExecutor.execute( [=]
                                      { task(); } );
    }

    void stopReplicator()
    {
        DBG_MAIN_THREAD

        m_isDestructing = true;

#ifndef SKIP_GRPC
        if (m_serviceServer) {
        	m_serviceServer->Shutdown(std::chrono::system_clock::now());
        }
        m_services.clear();
#endif
        
        m_session->endSession();

        m_dnOpinionSyncronizer.stop();

        for ( auto&[key, drive]: m_driveMap )
        {
            drive->shutdown();
        }

        for ( auto&[channelId, value]: m_dnChannelMap )
        {
            for ( auto&[event, opinion]: value.m_downloadOpinionMap )
            {
                opinion.m_timer.cancel();
                opinion.m_opinionShareTimer.cancel();
            }
        }
    }

    void shutdownReplicator() override {

        std::promise<void> barrier;
        boost::asio::post( m_session->lt_session().get_context(), [&barrier, this]() mutable {
            DBG_MAIN_THREAD
            stopReplicator();
            barrier.set_value();
        } );
        barrier.get_future().wait();

        m_backgroundExecutor.stop();

        auto blockedDestructor = m_session->lt_session().abort();
        m_session.reset();

        if ( m_libtorrentThread.joinable()) {
            _LOG( "m_libtorrentThread joined" )
            m_libtorrentThread.join();
        }

        //(???+++)
        saveDownloadChannelMap();
    }

    ~DefaultReplicator() override
    {

#ifdef DEBUG_OFF_CATAPULT
        _LOG( "~DefaultReplicator() " )
#endif
    }

    void start() override
    {
        std::promise<void> bootstrapBarrier;
        m_bootstrapFuture = bootstrapBarrier.get_future();

        loadDownloadChannelMap();

        m_session = createDefaultSession( m_replicatorContext, m_address + ":" + m_port,
                                          [port = m_port, this]( const lt::alert* pAlert )
                                          {
                                              if ( pAlert->type() == lt::listen_failed_alert::alert_type )
                                              {
                                                  _LOG_WARN( "Replicator session alert: " << pAlert->message());
                                                  _LOG_WARN( "Port is busy?: " << port );
                                                  m_eventHandler.onLibtorrentSessionError( pAlert->message());
                                              }
                                          },
                                          weak_from_this(),
                                          weak_from_this(),
                                          m_bootstraps,
                                          std::move( bootstrapBarrier ));

        m_session->lt_session().m_dbgOurPeerName = m_dbgOurPeerName;

        m_libtorrentThread = std::thread( [this]
                                          {
                                              //m_sesion->setDbgThreadId();
                                              m_dbgThreadId = std::this_thread::get_id();

                                              _LOG( "libtorrentThread started: ");
                                              m_replicatorContext.run();
#ifdef DEBUG_OFF_CATAPULT
                                              _LOG( "libtorrentThread ended" );
#endif
                                          } );
        m_dbgThreadId = m_libtorrentThread.get_id();
        _LOG( "m_dbgThreadId = " << m_dbgThreadId )

        boost::asio::post( m_session->lt_session().get_context(), [=, this]() mutable
        {

            DBG_MAIN_THREAD

#ifndef SKIP_GRPC
            if ( !m_services.empty() )
            {
                SIRIUS_ASSERT(m_serviceServerAddress)
                grpc::ServerBuilder builder;
                builder.AddListeningPort( *m_serviceServerAddress, grpc::InsecureServerCredentials());
                for (const auto& service: m_services) {
                    service->registerService(builder);
                }
                m_serviceServer = builder.BuildAndStart();
                for (const auto& service: m_services) {
                    service->run(m_session);
                }
            }
#endif
        } );

        m_dnOpinionSyncronizer.start( m_session );
    }

    Hash256 dbgGetRootHash( const DriveKey& driveKey ) override
    {
        std::promise<Hash256> thePromise;
        auto future = thePromise.get_future();

        boost::asio::post( m_session->lt_session().get_context(), [=, &thePromise, this]()
        {
            DBG_MAIN_THREAD

            const auto drive = getDrive( driveKey );
            SIRIUS_ASSERT( drive );
            auto rootHash = drive->rootHash();
            thePromise.set_value( rootHash );
        } );

        return future.get();
    }

    void dbgPrintDriveStatus( const Key& driveKey ) override
    {
        boost::asio::post( m_session->lt_session().get_context(), [=, this]()
        {
            DBG_MAIN_THREAD

            if ( const auto drive = getDrive( driveKey ); drive )
            {
                return drive->dbgPrintDriveStatus();
            }

            _LOG_ERR( "unknown drive: " << driveKey );
            throw std::runtime_error( std::string( "unknown dive: " ) + toString( driveKey.array()));
        } );

    }

    void asyncInitializationFinished() override
    {
        _FUNC_ENTRY

        boost::asio::post( m_session->lt_session().get_context(), [this]
        {
            removeUnusedDrives( m_storageDirectory );
        } );
    }

    void asyncAddDrive( Key driveKey, mobj<AddDriveRequest>&& driveRequest ) override
    {
        _FUNC_ENTRY

        boost::asio::post(m_session->lt_session().get_context(), [=,driveRequest=std::move(driveRequest),this]() mutable {

            DBG_MAIN_THREAD

            if ( m_isDestructing )
            {
                return;
            }

            _LOG( "adding drive " << driveKey );

            if ( m_driveMap.find( driveKey ) != m_driveMap.end())
            {
                _LOG_ERR( "drive already added" );
                return;
            }

            // Exclude itself from replicator list
            for ( auto it = driveRequest->m_fullReplicatorList.begin();
                  it != driveRequest->m_fullReplicatorList.end(); it++ )
            {
                if ( *it == publicKey())
                {
                    driveRequest->m_fullReplicatorList.erase( it );
                    break;
                }
            }

            auto drive = sirius::drive::createDefaultFlatDrive(
                    session(),
                    m_storageDirectory,
                    driveKey,
                    driveRequest->m_client,
                    driveRequest->m_driveSize,
                    driveRequest->m_expectedCumulativeDownloadSize,
                    std::move( driveRequest->m_completedModifications ),
                    m_eventHandler,
                    *this,
                    driveRequest->m_fullReplicatorList,
                    driveRequest->m_modifyDonatorShard,
                    driveRequest->m_modifyRecipientShard,
                    m_dbgEventHandler );

            m_driveMap[driveKey] = drive;

            m_session->startSearchPeerEndpoints( driveRequest->m_fullReplicatorList );
            m_session->addClientToLocalEndpointMap( driveRequest->m_client );

            // Notify
            if ( m_dbgEventHandler )
            {
                m_dbgEventHandler->driveAdded( drive->drivePublicKey());
            }
        } );//post
    }

    void asyncRemoveDrive( Key driveKey ) override
    {
        _FUNC_ENTRY

        boost::asio::post( m_session->lt_session().get_context(), [=, this]() mutable
        {
            DBG_MAIN_THREAD

            //(???) What will happen after restart?
            if ( m_isDestructing )
            {
                return;
            }

            if ( auto drive = getDrive( driveKey ); drive )
            {
                drive->startDriveClosing(  std::make_unique<DriveClosureRequest>() );
            }
            else
            {
                _LOG_ERR( "drive not found: " << driveKey );
                return;
            }
        } );
    }

    void asyncSetReplicators( Key driveKey, mobj<ReplicatorList>&& replicatorKeys ) override
    {
        //_FUNC_ENTRY

    	boost::asio::post(m_session->lt_session().get_context(), [=,replicatorKeys=std::move(replicatorKeys),this]() mutable
        {
            DBG_MAIN_THREAD

            if ( auto drive = getDrive( driveKey ); drive )
            {
                for ( auto it = replicatorKeys->begin(); it != replicatorKeys->end(); it++ )
                {
                    if ( *it == publicKey())
                    {
                        replicatorKeys->erase( it );
                        break;
                    }
                }

                m_session->startSearchPeerEndpoints( *replicatorKeys );

                drive->setReplicators( std::move( replicatorKeys ));
            } else
            {
                _LOG_ERR( "drive not found: " << driveKey );
                return;
            }
        } );
    }

    // It notifies about changes in modification shards
    void asyncSetShardDonator( Key driveKey, mobj<ReplicatorList>&& replicatorKeys ) override
    {
        _FUNC_ENTRY

    	boost::asio::post(m_session->lt_session().get_context(), [=,replicatorKeys=std::move(replicatorKeys),this]() mutable
        {
            DBG_MAIN_THREAD

            if ( auto drive = getDrive( driveKey ); drive )
            {
                drive->setShardDonator( std::move( replicatorKeys ));
            } else
            {
                _LOG_ERR( "drive not found: " << driveKey );
                return;
            }
        } );
    }

    void asyncSetShardRecipient( Key driveKey, mobj<ReplicatorList>&& replicatorKeys ) override
    {
        _FUNC_ENTRY

    	boost::asio::post(m_session->lt_session().get_context(), [=,replicatorKeys=std::move(replicatorKeys),this]() mutable
        {
            DBG_MAIN_THREAD

            if ( auto drive = getDrive( driveKey ); drive )
            {
                drive->setShardRecipient( std::move( replicatorKeys ));
            } else
            {
                _LOG_ERR( "drive not found: " << driveKey );
                return;
            }
        } );
    }

	virtual void asyncSetChanelShard( mobj<Hash256>&& channelId, mobj<ReplicatorList>&& replicatorKeys ) override {
    	boost::asio::post(m_session->lt_session().get_context(), [channelId=std::move(channelId),replicatorKeys=std::move(replicatorKeys),this]() mutable
        {
            DBG_MAIN_THREAD

            if ( auto channelInfoIt = m_dnChannelMap.find( channelId->array()); channelInfoIt != m_dnChannelMap.end())
            {
                channelInfoIt->second.m_dnReplicatorShard = *replicatorKeys;
            } else
            {
                _LOG_ERR( "Unknown channel hash: " << *channelId );
                return;
            }
        } );
    }

    void asyncCloseDrive( Key driveKey, Hash256 transactionHash ) override
    {
        _FUNC_ENTRY

        boost::asio::post( m_session->lt_session().get_context(), [=, this]() mutable
        {

            DBG_MAIN_THREAD

            if ( m_isDestructing )
            {
                return;
            }

            if ( auto drive = getDrive( driveKey ); drive )
            {
                drive->startDriveClosing( std::make_unique<DriveClosureRequest>(transactionHash) );
            }
            else
            {
                _LOG_ERR( "removeDrive: drive not found: " << driveKey );
                return;
            }
        } );//post
    }

    void asyncModify( Key driveKey, mobj<ModificationRequest>&& modifyRequest ) override
    {
        _FUNC_ENTRY

        _LOG( "+++ ex startModifyDrive: " << modifyRequest->m_clientDataInfoHash )

        boost::asio::post(m_session->lt_session().get_context(), [=,modifyRequest=std::move(modifyRequest),this]() mutable {

            DBG_MAIN_THREAD

            if ( m_isDestructing )
            {
                return;
            }

            std::shared_ptr<sirius::drive::FlatDrive> pDrive;
            {
                if ( auto drive = getDrive( driveKey ); drive )
                {
                    pDrive = drive;
                } else
                {
                    _LOG( "asyncModify(): drive not found: " << driveKey );
                    return;
                }
            }

            for ( auto it = modifyRequest->m_replicatorList.begin(); it != modifyRequest->m_replicatorList.end(); it++ )
            {
                if ( *it == publicKey())
                {
                    modifyRequest->m_replicatorList.erase( it );
                    break;
                }
            }

            pDrive->startModifyDrive( std::move( modifyRequest ));
        } );//post
    }

    void asyncCancelModify( Key driveKey, Hash256 transactionHash ) override
    {
        _FUNC_ENTRY

        boost::asio::post( m_session->lt_session().get_context(), [=, this]() mutable
        {

            DBG_MAIN_THREAD

            if ( m_isDestructing )
            {
                return;
            }

            if ( const auto drive = getDrive( driveKey ); drive )
            {
                drive->cancelModifyDrive( std::make_unique<ModificationCancelRequest>(transactionHash) );
                return;
            }

            _LOG( "asyncCancelModify: unknown drive: " << driveKey );
        } );//post
    }

    void asyncStartDriveVerification( Key driveKey, mobj<VerificationRequest>&& request ) override
    {
        _FUNC_ENTRY

        boost::asio::post(m_session->lt_session().get_context(), [=,request=std::move(request),this]() mutable {

            DBG_MAIN_THREAD

            _LOG( "started verification" );

            if ( m_isDestructing )
            {
                return;
            }

            if ( const auto drive = getDrive( driveKey ); drive )
            {
                drive->startVerification( std::move( request ));
                return;
            }

            _LOG( "asyncStartDriveVerification: unknown drive: " << driveKey );
        } );//post
    }

    void asyncCancelDriveVerification( Key driveKey ) override
    {
        _FUNC_ENTRY

        //TODO
        boost::asio::post( m_session->lt_session().get_context(), [=, this]() mutable
        {

            DBG_MAIN_THREAD

            if ( m_isDestructing )
            {
                return;
            }

            if ( const auto drive = getDrive( driveKey ); drive )
            {
                drive->cancelVerification();
                return;
            }

            _LOG( "asyncCancelDriveVerification: unknown drive: " << driveKey );
        } );//post
    }

    void asyncStartStream( Key driveKey, mobj<StreamRequest>&& request ) override
    {
        _FUNC_ENTRY

        boost::asio::post(m_session->lt_session().get_context(), [=,request=std::move(request),this]() mutable {

            DBG_MAIN_THREAD

            if ( m_isDestructing )
            {
                return;
            }

            if ( auto drive = getDrive( driveKey ); drive )
            {
                drive->startStream( std::move( request ));
            } else
            {
                _LOG( "asyncModify(): drive not found: " << driveKey );
            }
        } );//post
    }

    void asyncIncreaseStream( Key driveKey, mobj<StreamIncreaseRequest>&& ) override
    {
        _FUNC_ENTRY

        boost::asio::post( m_session->lt_session().get_context(), [=, this]() mutable
        {

            DBG_MAIN_THREAD

            if ( m_isDestructing )
            {
                return;
            }

            if ( const auto drive = getDrive( driveKey ); drive )
            {
                //drive->increaseStream( std::move(request) );
                return;
            }

            _LOG( "unknown drive: " << driveKey );
        } );//post
    }

    void asyncFinishStreamTxPublished( Key driveKey, mobj<StreamFinishRequest>&& finishInfo ) override
    {
        _FUNC_ENTRY

        boost::asio::post(m_session->lt_session().get_context(), [=,finishInfo=std::move(finishInfo),this]() mutable {

            DBG_MAIN_THREAD

            if ( m_isDestructing )
            {
                return;
            }

            if ( auto driveIt = m_driveMap.find( driveKey ); driveIt != m_driveMap.end())
            {
                driveIt->second->acceptFinishStreamTx( std::move( finishInfo ));
            } else
            {
                _LOG_WARN( "Unknown drive: " << Key( driveKey ))
            }

        } );//post
    }

    void asyncAddDownloadChannelInfo( Key driveKey, mobj<DownloadRequest>&& request, bool mustBeSyncronized ) override
    {
        _FUNC_ENTRY

        boost::asio::post(m_session->lt_session().get_context(), [=,request=std::move(request),this]() mutable {

            DBG_MAIN_THREAD

            if ( m_isDestructing )
            {
                return;
            }

            std::vector<std::array<uint8_t, 32>> clientList;
            for ( const auto& it : request->m_clients )
                clientList.push_back( it.array());

            addChannelInfo( request->m_channelKey.array(),
                            request->m_prepaidDownloadSize,
                            driveKey,
                            request->m_replicators,
                            clientList,
                            mustBeSyncronized );

            if ( mustBeSyncronized )
            {
                if ( std::shared_ptr<sirius::drive::FlatDrive> drive = getDrive( driveKey ); drive )
                {
                    auto replicators = drive->getAllReplicators();
                    size_t consensusThreshould = std::min((replicators.size() * 3) / 2, size_t( 4 ));

                    m_dnOpinionSyncronizer.startSync( request->m_channelKey.array(), drive, consensusThreshould );
                } else
                {
                    _LOG_WARN( "unknown drive:" << driveKey );
                }
            }
        } );//post
    }

    virtual void asyncIncreaseDownloadChannelSize( ChannelId channelId, uint64_t size ) override
    {
        boost::asio::post( m_session->lt_session().get_context(), [=, this]() mutable
        {
            DBG_MAIN_THREAD

            increaseChannelSize( channelId.array(), size );
        } );//post
    }

    virtual DownloadChannelInfo* getDownloadChannelInfo( const std::array<uint8_t, 32>& driveKey,
                                                         const std::array<uint8_t, 32>& downloadChannelHash ) override
    {
        DBG_MAIN_THREAD

        if ( auto infoIt = m_dnChannelMap.find( downloadChannelHash ); infoIt != m_dnChannelMap.end())
        {
            if ( infoIt->second.m_driveKey != driveKey )
            {
                _LOG_ERR( "Invalid driveKey: " << Key( driveKey ) << " vs: " << Key( infoIt->second.m_driveKey ));
                return nullptr;
            }
            return &infoIt->second;
        }

        return nullptr;
    }


    void asyncRemoveDownloadChannelInfo( ChannelId channelId ) override
    {
        _FUNC_ENTRY

        boost::asio::post( m_session->lt_session().get_context(), [=, this]() mutable
        {

            DBG_MAIN_THREAD

            removeChannelInfo( channelId );
        } );
    }

    // It sends received receipt from 'client' to other replicators
    virtual void sendReceiptToOtherReplicators( const std::array<uint8_t, 32>& downloadChannelId,
                                                const std::array<uint8_t, 32>& clientPublicKey,
                                                uint64_t downloadedSize,
                                                const std::array<uint8_t, 64>& signature ) override
    {
        DBG_MAIN_THREAD

        auto replicatorPublicKey = publicKey();

//        std::vector<uint8_t> message;
//        message.insert( message.end(), downloadChannelId.begin(),   downloadChannelId.end() );
//        message.insert( message.end(), clientPublicKey.begin(),     clientPublicKey.end() );
//        message.insert( message.end(), replicatorPublicKey.begin(), replicatorPublicKey.end() );
//        message.insert( message.end(), (uint8_t*)&downloadedSize,   ((uint8_t*)&downloadedSize)+8 );
//        message.insert( message.end(), signature.begin(),           signature.end() );

        RcptMessage msg( downloadChannelId, clientPublicKey, replicatorPublicKey, downloadedSize, signature );

        if ( auto it = m_dnChannelMap.find( downloadChannelId ); it != m_dnChannelMap.end())
        {
            // go throw replictor list
            for ( auto replicatorIt = it->second.m_dnReplicatorShard.begin();
                  replicatorIt != it->second.m_dnReplicatorShard.end(); replicatorIt++ )
            {
                if ( *replicatorIt != replicatorPublicKey )
                {
                    sendMessage( "rcpt", replicatorIt->array(), msg );
                }
            }
        }
    }

    // 
    void onEndpointDiscovered( const std::array<uint8_t, 32>& key,
                               const std::optional<boost::asio::ip::udp::endpoint>& endpoint ) override
    {
        //DBG_MAIN_THREAD

        _LOG ( "onEndpointDiscovered. public key: " << toString(key) << " endpoint: " << endpoint.value().address().to_string() << " : " << endpoint.value().port())
        m_session->onEndpointDiscovered( key, endpoint );
    }

    std::optional<boost::asio::ip::udp::endpoint> getEndpoint( const std::array<uint8_t, 32>& key ) override
    {
        return m_session->getEndpoint( key );
    }

    virtual void asyncOnDownloadOpinionReceived( mobj<DownloadApprovalTransactionInfo>&& anOpinion ) override
    {
        _FUNC_ENTRY

        boost::asio::post(m_session->lt_session().get_context(), [=,anOpinion=std::move(anOpinion),this]() mutable {

            DBG_MAIN_THREAD

            if ( m_isDestructing )
            {
                return;
            }

            if ( anOpinion->m_opinions.size() != 1 )
            {
                _LOG_ERR( "onDownloadOpinionReceived: invalid opinion format: anOpinion.m_opinions.size() != 1" )
                return;
            }

            addOpinion( std::move( anOpinion ));
        } );
    }

    void processDownloadOpinion( const DownloadApprovalTransactionInfo& anOpinion ) override
    {
        DBG_MAIN_THREAD

        m_eventHandler.downloadOpinionHasBeenReceived( *this, anOpinion );
    }

    DownloadOpinion createMyOpinion( const DownloadChannelInfo& info )
    {
        DBG_MAIN_THREAD

        DownloadOpinion myOpinion( publicKey());

        for ( const auto& replicatorIt : info.m_dnReplicatorShard )
        {
            if ( auto downloadedIt = info.m_replicatorUploadRequestMap.find( replicatorIt.array());
                 downloadedIt != info.m_replicatorUploadRequestMap.end() )
            {
                myOpinion.m_downloadLayout.push_back( {downloadedIt->first.array(), downloadedIt->second.totalAcceptedReceiptSize() } );
            }
            else
            {
                myOpinion.m_downloadLayout.push_back( {replicatorIt.array(), 0} );
            }
        }

        return myOpinion;
    }

    bool createSyncRcpts( const DriveKey& driveKey,
                          const ChannelId& channelId,
                          std::ostringstream& outOs,
                          Signature& outSignature ) override
    {
        DBG_MAIN_THREAD

        if ( auto drive = getDrive( driveKey ); drive )
        {
            if ( auto channelInfoIt = m_dnChannelMap.find( channelId ); channelInfoIt != m_dnChannelMap.end())
            {
                cereal::PortableBinaryOutputArchive archive( outOs );
                ReplicatorKey replicatorKey = m_keyPair.publicKey();
                archive( replicatorKey );
                archive( channelId );

                // parse and accept receipts
                //
                for ( auto&[clientKey, clientRcptMap] : channelInfoIt->second.m_clientReceiptMap )
                {
                    for ( auto&[key, msg] : clientRcptMap )
                    {
                        archive( msg );
                    }
                }

                auto str = outOs.str();
                crypto::Sign( m_keyPair, {utils::RawBuffer{(const uint8_t*) str.c_str(), str.size()}}, outSignature );
            }

            return true;
        }

        _LOG_WARN( "drive not found" );
        cereal::PortableBinaryOutputArchive archive( outOs );
        ReplicatorKey replicatorKey = m_keyPair.publicKey();
        archive( replicatorKey );
        archive( channelId );
        return false;
    }

    bool createChannelStatus( const DriveKey&       driveKey,
                              const ChannelId&      channelId,
                              std::ostringstream&   outOs,
                              Signature&            outSignature )
    {
        DBG_MAIN_THREAD

        if ( auto channelInfoIt = m_dnChannelMap.find(channelId); channelInfoIt != m_dnChannelMap.end() )
        {
            cereal::PortableBinaryOutputArchive archive( outOs );
            ReplicatorKey replicatorKey = m_keyPair.publicKey();
            archive( replicatorKey );
            archive( channelId );
            archive( channelInfoIt->second );

            auto str = outOs.str();
            crypto::Sign( m_keyPair, { utils::RawBuffer{ (const uint8_t*)str.c_str(), str.size() } }, outSignature);
            return true;
        }

        _LOG_WARN( "channel not found" );
        cereal::PortableBinaryOutputArchive archive( outOs );
        ReplicatorKey replicatorKey = m_keyPair.publicKey();
        archive( replicatorKey );
        archive( channelId );
        return false;
    }

    bool createModificationStatus( const DriveKey&       driveKey,
                                   const Hash256&        modificationHash,
                                   std::ostringstream&   outOs,
                                   Signature&            outSignature,
                                   bool&                 outIsModificationFinished )
    {
        DBG_MAIN_THREAD

        cereal::PortableBinaryOutputArchive archive( outOs );
        ReplicatorKey replicatorKey = m_keyPair.publicKey();
        archive( replicatorKey );
        archive( modificationHash );

        bool isFound = false;
        outIsModificationFinished = false;

        if ( auto driveIt = m_driveMap.find(driveKey.array()); driveIt != m_driveMap.end() )
        {
            auto* info = driveIt->second->findModifyInfo( modificationHash, outIsModificationFinished );
            if ( info != nullptr )
            {
                isFound = true;
                archive( *info );
            }
        }

        auto str = outOs.str();
        crypto::Sign( m_keyPair, { utils::RawBuffer{ (const uint8_t*)str.c_str(), str.size() } }, outSignature);
        return isFound;
    }

    void addOpinion( mobj<DownloadApprovalTransactionInfo>&& opinion )
    {
        DBG_MAIN_THREAD

        //
        // remove outdated entries (by m_creationTime)
        //
        auto now = boost::posix_time::microsec_clock::universal_time();

        for ( auto &[downloadChannelId, downloadChannel]: m_dnChannelMap )
        {
            //TODO Potential performance bottleneck
            std::erase_if( downloadChannel.m_downloadOpinionMap, [&now]( const auto& item )
            {
                const auto&[key, value] = item;
                return (now - value.m_creationTime).total_seconds() > 60 * 60;
            } );
        }

        //
        // add opinion
        //
        auto channelIt = m_dnChannelMap.find( opinion->m_downloadChannelId );

        if ( channelIt == m_dnChannelMap.end())
        {
            _LOG_WARN( "Attempt to add opinion for a non-existing channel" );
            return;
        }

        auto& channel = channelIt->second;
        auto blockHash = opinion->m_blockHash;

        if ( channel.m_downloadOpinionMap.find( opinion->m_blockHash ) == channel.m_downloadOpinionMap.end())
        {
            channel.m_downloadOpinionMap.emplace( std::make_pair( blockHash, DownloadOpinionMapValue
                    (
                            opinion->m_blockHash,
                            opinion->m_downloadChannelId,
                            {}
                    )));
        }

        auto& opinionInfo = channel.m_downloadOpinionMap[blockHash];
        auto& opinions = opinionInfo.m_opinions;
        opinions[opinion->m_opinions[0].m_replicatorKey] = opinion->m_opinions[0];

        // check opinion number
        //_LOG( "///// " << opinionInfo.m_opinions.size() << " " <<  (opinionInfo.m_replicatorNumber*2)/3 );
#ifndef MINI_SIGNATURE
        auto replicatorNumber = (std::max((std::size_t)getMinReplicatorsNumber(), channel.m_dnReplicatorShard.size()) * 2) / 3 + 1;
#else
        auto replicatorNumber = (channel.m_dnReplicatorShard.size() * 2) / 3;
#endif
        if ( opinions.size() >= replicatorNumber )
        {
            // start timer if it is not started
            if ( !opinionInfo.m_timer )
            {
                //todo check
                opinionInfo.m_timer = m_session->startTimer( m_downloadApprovalTransactionTimerDelayMs,
                                                             [this, channelId = opinion->m_downloadChannelId, blockHash = blockHash]()
                                                             {
                                                                 onDownloadApprovalTimeExpired(
                                                                         ChannelId( channelId ), Hash256( blockHash ));
                                                             } );
            }
        }
    }

    void onDownloadApprovalTimeExpired( const ChannelId& channelId, const Hash256& blockHash )
    {
        DBG_MAIN_THREAD

        auto channelIt = m_dnChannelMap.find( channelId );

        SIRIUS_ASSERT( channelIt != m_dnChannelMap.end() )

        auto& downloadMapValue = channelIt->second.m_downloadOpinionMap.find( blockHash.array())->second;

        if ( downloadMapValue.m_modifyApproveTransactionSent || downloadMapValue.m_approveTransactionReceived )
        {
            return;
        }

        // notify
        std::vector<DownloadOpinion> opinions;
        for ( const auto&[replicatorId, opinion]: downloadMapValue.m_opinions )
        {
            opinions.push_back( opinion );
        }
        auto transactionInfo = DownloadApprovalTransactionInfo{downloadMapValue.m_eventHash,
                                                               downloadMapValue.m_downloadChannelId,
                                                               std::move( opinions )};
        m_eventHandler.downloadApprovalTransactionIsReady( *this, transactionInfo );
        downloadMapValue.m_modifyApproveTransactionSent = true;
    }

    virtual void asyncInitiateDownloadApprovalTransactionInfo( Hash256 blockHash, Hash256 channelId ) override
    {
        //todo make queue for several simultaneous requests of the same channelId

        _FUNC_ENTRY

        boost::asio::post( m_session->lt_session().get_context(), [=, this]() mutable
        {

            DBG_MAIN_THREAD

            if ( m_isDestructing )
            {
                return;
            }

            doInitiateDownloadApprovalTransactionInfo( blockHash, channelId );
        } );//post
    }

    void doInitiateDownloadApprovalTransactionInfo( const Hash256& blockHash, const Hash256& channelId )
    {
        DBG_MAIN_THREAD

        //todo make queue for several simultaneous requests of the same channelId

        if ( auto it = m_dnChannelMap.find( channelId.array()); it != m_dnChannelMap.end())
        {
            //
            // Create my opinion
            //

            auto myOpinion = createMyOpinion( it->second );

            myOpinion.Sign( keyPair(), blockHash.array(), channelId.array());

            auto transactionInfo = std::make_unique<DownloadApprovalTransactionInfo>( blockHash.array(),
                                                                                      channelId.array(),
                                                                                     std::vector<DownloadOpinion>{ myOpinion } );

            addOpinion( std::move( transactionInfo ));
            shareDownloadOpinion( channelId, blockHash );
        } else
        {
            _LOG_ERR( "channelId not found" );
        }
    }

    void shareDownloadOpinion( const Hash256& downloadChannel, const Hash256& eventHash )
    {
        DBG_MAIN_THREAD

        auto it = m_dnChannelMap.find( downloadChannel.array());
        SIRIUS_ASSERT( it != m_dnChannelMap.end() );

        auto eventIt = it->second.m_downloadOpinionMap.find( eventHash.array());
        SIRIUS_ASSERT( eventIt !=  it->second.m_downloadOpinionMap.end() )

        auto myOpinion = eventIt->second.m_opinions.find( publicKey());
        SIRIUS_ASSERT( myOpinion != eventIt->second.m_opinions.end() );

        DownloadApprovalTransactionInfo opinionToShare = {eventHash.array(), downloadChannel.array(),
                                                          {myOpinion->second}};

        // send opinion to other Replicators
        std::ostringstream os( std::ios::binary );
        cereal::PortableBinaryOutputArchive archive( os );
        archive( opinionToShare );

        for ( const auto& replicatorIt : it->second.m_dnReplicatorShard )
        {
            if ( replicatorIt != publicKey())
            {
                //_LOG( "replicatorIt.m_endpoint: " << replicatorIt.m_endpoint << " " << os.str().length() << " " << dbgReplicatorName() );
                sendMessage( "dn_opinion", replicatorIt.array(), os.str());
            }
        }

        // Repeat opinion sharing
        eventIt->second.m_opinionShareTimer = m_session->startTimer( m_shareMyDownloadOpinionTimerDelayMs, [=, this]
        {
            shareDownloadOpinion( downloadChannel, eventHash );
        } );
    };

    // It is called when drive is closing
    void closeDriveChannels( const mobj<Hash256>& blockHash, const Key& driveKey ) override
    {
        DBG_MAIN_THREAD

        SIRIUS_ASSERT( blockHash )
        for ( auto&[channelId, channelInfo] : m_dnChannelMap )
        {
            if ( channelInfo.m_driveKey == driveKey.array())
            {
                doInitiateDownloadApprovalTransactionInfo( *blockHash, channelId );
            }
        }
    }

    void asyncDownloadApprovalTransactionHasFailedInvalidOpinions( Hash256 eventHash, Hash256 channelId ) override
    {
        _FUNC_ENTRY

        boost::asio::post( m_session->lt_session().get_context(), [=, this]() mutable
        {

            DBG_MAIN_THREAD

            if ( m_isDestructing )
            {
                return;
            }

            if ( auto channelIt = m_dnChannelMap.find( channelId.array()); channelIt != m_dnChannelMap.end())
            {
                if ( channelIt->second.m_isClosed )
                {
                    return;
                }

                auto& opinions = channelIt->second.m_downloadOpinionMap;
                if ( auto opinionInfoIt = opinions.find( eventHash.array()); opinionInfoIt != opinions.end())
                {
                    auto& opinionInfo = opinionInfoIt->second;
                    if ( opinionInfo.m_approveTransactionReceived )
                    {
                        return;
                    }
                    if ( opinionInfo.m_timer )
                    {
                        opinionInfo.m_timer.cancel();
                    }
                    auto receivedOpinions = opinionInfo.m_opinions;
                    opinionInfo.m_opinions.clear();
                    opinionInfo.m_modifyApproveTransactionSent = false;
                    for ( const auto&[key, opinion]: receivedOpinions )
                    {
                        processDownloadOpinion( DownloadApprovalTransactionInfo
                                                        {
                                                                opinionInfo.m_eventHash,
                                                                opinionInfo.m_downloadChannelId,
                                                                {opinion}
                                                        } );
                    }
                } else
                {
                    _LOG_ERR( "eventHash not found" );
                }
            } else
            {
                _LOG_ERR( "channelId not found" );
            }
        } );//post
    }

    virtual void asyncDownloadApprovalTransactionHasBeenPublished( Hash256 eventHash, Hash256 channelId,
                                                                   bool channelMustBeClosed ) override
    {
        _FUNC_ENTRY

        boost::asio::post( m_session->lt_session().get_context(), [=, this]() mutable
        {

            DBG_MAIN_THREAD

            if ( m_isDestructing )
            {
                return;
            }

            // clear opinion map
            if ( auto channelIt = m_dnChannelMap.find( channelId.array()); channelIt != m_dnChannelMap.end())
            {
                auto& opinions = channelIt->second.m_downloadOpinionMap;
                if ( channelMustBeClosed )
                {
                    m_dnChannelMap.erase( channelIt );
                    return;
                } else if ( auto it = opinions.find( eventHash.array()); it != opinions.end())
                {
                    // TODO maybe remove the entry?
                    it->second.m_timer.cancel();
                    it->second.m_opinionShareTimer.cancel();
                    it->second.m_approveTransactionReceived = true;
                }
            } else
            {
                _LOG_ERR( "channelId not found" );
            }
        } );//post
    }

    void finishDriveClosure( const Key& driveKey ) override
    {
        DBG_MAIN_THREAD

        auto it = m_driveMap.find( driveKey );

        SIRIUS_ASSERT( it != m_driveMap.end() )

        m_driveMap.erase( it );
    }

    virtual void asyncOnOpinionReceived( ApprovalTransactionInfo anOpinion ) override
    {
        _FUNC_ENTRY

        boost::asio::post( m_session->lt_session().get_context(), [=, this]() mutable
        {

            DBG_MAIN_THREAD

            if ( m_isDestructing )
            {
                return;
            }

            if ( auto drive = getDrive( anOpinion.m_driveKey ); drive )
            {
                drive->onOpinionReceived( std::make_unique<ApprovalTransactionInfo>(anOpinion) );
            }
            else
            {
                _LOG_ERR( "drive not found" );
            }
        } );
    }


    void processOpinion( const ApprovalTransactionInfo& anOpinion ) override
    {
        DBG_MAIN_THREAD

        m_eventHandler.opinionHasBeenReceived( *this, anOpinion );
    }

    virtual void asyncApprovalTransactionHasBeenPublished(
            mobj<PublishedModificationApprovalTransactionInfo>&& transaction ) override
    {
        _FUNC_ENTRY

        _LOG( "asyncApprovalTransactionHasBeenPublished, m_rootHash:" << Key( transaction->m_rootHash ))

        boost::asio::post(m_session->lt_session().get_context(), [transaction=std::move(transaction),this]() mutable {

            DBG_MAIN_THREAD

            if ( m_isDestructing )
            {
                return;
            }

            if ( auto drive = getDrive( transaction->m_driveKey ); drive )
            {
                drive->onApprovalTransactionHasBeenPublished( *transaction );
            } else
            {
                _LOG_ERR( "drive not found" );
            }
        } );//post
    }

    void asyncApprovalTransactionHasFailedInvalidOpinions( Key driveKey, Hash256 transactionHash ) override
    {
        _FUNC_ENTRY

        boost::asio::post( m_session->lt_session().get_context(), [=, this]() mutable
        {

            DBG_MAIN_THREAD

            if ( m_isDestructing )
            {
                return;
            }

            if ( auto drive = getDrive( driveKey ); drive )
            {
                drive->onApprovalTransactionHasFailedInvalidOpinions( transactionHash );
            } else
            {
                _LOG_ERR( "drive not found" );
            }
        } );//post
    }

    virtual void asyncSingleApprovalTransactionHasBeenPublished(
            mobj<PublishedModificationSingleApprovalTransactionInfo>&& transaction ) override
    {
        _FUNC_ENTRY

        boost::asio::post(m_session->lt_session().get_context(), [transaction=std::move(transaction),this]() mutable {

            DBG_MAIN_THREAD

            if ( m_isDestructing )
            {
                return;
            }

            if ( auto drive = getDrive( transaction->m_driveKey ); drive )
            {
                drive->onSingleApprovalTransactionHasBeenPublished( *transaction );
            } else
            {
                _LOG_ERR( "drive not found" );
            }
        } );//post
    }

    virtual void
    asyncVerifyApprovalTransactionHasBeenPublished( PublishedVerificationApprovalTransactionInfo info ) override
    {
        _FUNC_ENTRY

        boost::asio::post( m_session->lt_session().get_context(), [=, this]() mutable
        {

            DBG_MAIN_THREAD

            if ( m_isDestructing )
            {
                return;
            }

            if ( auto drive = getDrive( info.m_driveKey ); drive )
            {
                drive->onVerifyApprovalTransactionHasBeenPublished( info );
            } else
            {
                _LOG_ERR( "drive not found" );
            }
        } );//post
    }

    void asyncVerifyApprovalTransactionHasFailedInvalidOpinions( Key driveKey, Hash256 verificationId ) override
    {}

    virtual void sendMessage( const std::string& query,
                              const ReplicatorKey& replicatorKey,
                              const std::string& message ) override
    {
        DBG_MAIN_THREAD

        if ( m_isDestructing )
        {
            return;
        }

        auto endpointTo = getEndpoint( replicatorKey.array() );
        if ( endpointTo )
        {
            m_session->sendMessage( query, {endpointTo->address(), endpointTo->port()}, message );
            _LOG( "sendMessage '" << query << "' to " << Key(replicatorKey) << " at " << endpointTo->address() << ":" << std::dec << endpointTo->port());
        }
        else
        {
            _LOG( "WARN!!! Failed to send '" << query << "' to " << int( replicatorKey[0] ));
        }
    }

    virtual void sendMessage( const std::string& query,
                              const ReplicatorKey& replicatorKey,
                              const std::vector<uint8_t>& message ) override
    {
        DBG_MAIN_THREAD

        if ( m_isDestructing )
        {
            return;
        }

        auto endpointTo = getEndpoint( replicatorKey.array() );
        if ( endpointTo )
        {
            //__LOG( "*** sendMessage: " << query << " to: " << *endpointTo << " " << int(replicatorKey[0]) );
            m_session->sendMessage( query, {endpointTo->address(), endpointTo->port()}, message );
        } else
        {
            __LOG( "sendMessage: absent endpoint: " << int( replicatorKey[0] ));
        }
    }

    virtual void sendSignedMessage( const std::string& query,
                                    const ReplicatorKey& replicatorKey,
                                    const std::vector<uint8_t>& message ) override
    {
        DBG_MAIN_THREAD

        if ( m_isDestructing )
        {
            return;
        }

        auto endpointTo = getEndpoint( replicatorKey.array() );
        if ( endpointTo )
        {
            Signature signature;
            crypto::Sign( m_keyPair, {utils::RawBuffer{message}}, signature );

            m_session->sendMessage( query, {endpointTo->address(), endpointTo->port()}, message, &signature );
        } else
        {
            __LOG( "sendMessage: absent endpoint: " << int( replicatorKey[0] ));
        }
    }

    virtual void onMessageReceived( const std::string& query,
                                    const std::string& message,
                                    const boost::asio::ip::udp::endpoint& source ) override
    {
        try
        {

            DBG_MAIN_THREAD

            _LOG( "query: " << query << " from: " << source.address() << ":" << source.port() );

            if ( query == "opinion" )
            {
                try
                {
                    std::istringstream is( message, std::ios::binary );
                    cereal::PortableBinaryInputArchive iarchive( is );
                    ApprovalTransactionInfo info;
                    iarchive( info );

                    processOpinion( info );
                }
                catch ( ... )
                {}

                return;
            } else if ( query == "dn_opinion" )
            {
                try
                {
                    std::istringstream is( message, std::ios::binary );
                    cereal::PortableBinaryInputArchive iarchive( is );
                    DownloadApprovalTransactionInfo info;
                    iarchive( info );
                    processDownloadOpinion( info );
                }
                catch ( ... )
                {_LOG_WARN( "execption occured" )}

                return;
            } else if ( query == "code_verify" )
            {
                try
                {
                    std::istringstream is( message, std::ios::binary );
                    cereal::PortableBinaryInputArchive iarchive( is );

                auto info = std::make_unique<VerificationCodeInfo>();
                    iarchive( *info );
                    processVerificationCode( std::move( info ));
                }
                catch ( ... )
                {_LOG_WARN( "execption occured" )}

                return;
            } else if ( query == "verify_opinion" )
            {
                try
                {
                    std::istringstream is( message, std::ios::binary );
                    cereal::PortableBinaryInputArchive iarchive( is );

                auto info = std::make_unique<VerifyApprovalTxInfo>();
                    iarchive( *info );
                    processVerificationOpinion( std::move( info ));
                }
                catch ( ... )
                {_LOG_WARN( "execption occured" )}

                return;
            }
            else if ( query == "chunk-info" )
            {
                try
                {
                    std::istringstream is( message, std::ios::binary );
                    cereal::PortableBinaryInputArchive iarchive( is );
                    std::array<uint8_t, 32> driveKey;
                    iarchive( driveKey );

                    if ( auto driveIt = m_driveMap.find( driveKey ); driveIt != m_driveMap.end())
                    {
                        auto chunkInfo = std::make_unique<ChunkInfo>();
                        iarchive( *chunkInfo );
                        SIRIUS_ASSERT( chunkInfo )

                        driveIt->second->acceptChunkInfoMessage( std::move( chunkInfo ), source );
                    } else
                    {
                        _LOG_WARN( "Unknown drive: " << Key( driveKey ))
                    }
                }
                catch ( ... )
                {_LOG_WARN( "execption occured" )}

                return;
            }
#ifndef SKIP_GRPC
            else if (m_messageSubscribers.contains(query)) {
                auto it = m_messageSubscribers.find(query);

                bool enqueued = it->second->onMessageReceived(messenger::InputMessage{query, message});

                if (!enqueued) {
                    m_messageSubscribers.erase(it);
                }

				return;
            }
#endif
            
//        else if ( query == "finish-stream" )
//        {
//            try
//            {
//                std::istringstream is( message, std::ios::binary );
//                cereal::PortableBinaryInputArchive iarchive(is);
//                std::array<uint8_t,32> driveKey;
//                iarchive( driveKey );
//
//                if ( auto driveIt = m_driveMap.find( driveKey ); driveIt != m_driveMap.end() )
//                {
//                    mobj<FinishStreamMsg> finishStream{FinishStreamMsg{}};
//                    iarchive( *finishStream );
//                    SIRIUS_ASSERT( finishStream )
//
//                    driveIt->second->acceptFinishStreamTx( std::move(finishStream), source );
//                }
//                else
//                {
//                    _LOG_WARN( "Unknown drive: " << Key(driveKey) )
//                }
//            }
//            catch(...){
//                _LOG_WARN( "bad 'finish-stream' message" )
//            }
//
//            return;
//        }

            _LOG_WARN( "Unknown query: " << query );

        } catch ( ... )
        {
            _LOG_ERR( "onMessageReceived: invalid message format: query=" << query );
        }
    }

    void onSyncRcptReceived( const lt::string_view& response, const lt::string_view& sign ) override
    {
        try
        {
            std::istringstream is( std::string( response.begin(), response.end()), std::ios::binary );
            cereal::PortableBinaryInputArchive iarchive( is );

            ReplicatorKey otherReplicatorKey;
            ChannelId channelId;
            iarchive( otherReplicatorKey );
            iarchive( channelId );

            // Verify sign
            //
            Signature signature;
            if ( sign.size() != signature.size())
            {
                __LOG_WARN( "invalid sign size" )
                return;
            }
            memcpy( signature.data(), sign.data(), signature.size());

            if ( !crypto::Verify( otherReplicatorKey,
                                  {utils::RawBuffer{(const uint8_t*) response.begin(), response.size()}}, signature ))
            {
                _LOG_WARN( "invalid sign" )
                return;
            }

            m_dnOpinionSyncronizer.accpeptOpinion( channelId, otherReplicatorKey );

            // parse and accept receipts
            //
            for ( ;; )
            {
                RcptMessage msg;
                try
                {
                    iarchive( msg );
                } catch ( ... )
                {
                    return;
                }

                if ( !msg.isValidSize())
                {
                    _LOG_WARN( "invalid rcpt size" )
                    return;
                }

                acceptReceiptFromAnotherReplicator( msg );
            }
        }
        catch ( ... )
        {
            _LOG_WARN( "invalid 'get_dn_rcpts' response" )
            return;
        }
    }

    void processVerificationCode( mobj<VerificationCodeInfo>&& info )
    {
        DBG_MAIN_THREAD

        if ( !info->Verify())
        {
            _LOG_WARN( "processVerificationCode: bad sign: " << Hash256( info->m_tx ))
            return;
        }

        if ( auto driveIt = m_driveMap.find( info->m_driveKey ); driveIt != m_driveMap.end())
        {
            driveIt->second->onVerificationCodeReceived( std::move( info ));
            return;
        }

        _LOG_WARN( "processVerificationCode: unknown drive: " << Key( info->m_driveKey ));
    }

    void processVerificationOpinion( mobj<VerifyApprovalTxInfo>&& info )
    {
        DBG_MAIN_THREAD

        if ( info->m_opinions.size() != 1 )
        {
            _LOG_WARN( "processVerificationOpinion: invalid opinion size: " << info->m_opinions.size())
            return;
        }

        if ( !info->m_opinions[0].Verify( info->m_tx, info->m_driveKey, info->m_shardId ))
        {
            _LOG_WARN( "processVerificationOpinion: bad sign: " << Key( info->m_opinions[0].m_publicKey ))
            return;
        }

        if ( auto driveIt = m_driveMap.find( info->m_driveKey ); driveIt != m_driveMap.end())
        {
            driveIt->second->onVerificationOpinionReceived( std::move( info ));
            return;
        }

        _LOG_WARN( "processVerificationCode: unknown drive: " << Key( info->m_driveKey ));
    }

    void setDownloadApprovalTransactionTimerDelay( int miliseconds ) override
    {
        m_downloadApprovalTransactionTimerDelayMs = miliseconds;
    }

    void setModifyApprovalTransactionTimerDelay( int miliseconds ) override
    {
        m_modifyApprovalTransactionTimerDelayMs = miliseconds;
    }

    int getModifyApprovalTransactionTimerDelay() override
    {
        return m_modifyApprovalTransactionTimerDelayMs;
    }

    void setVerifyCodeTimerDelay( int miliseconds ) override
    {
        m_verifyCodeTimerDelayMs = miliseconds;
    }

    int getVerifyCodeTimerDelay() override
    {
        return m_verifyCodeTimerDelayMs;
    }

    void setVerifyApprovalTransactionTimerDelay( int milliseconds ) override
    {
        m_verifyApprovalTransactionTimerDelayMs = milliseconds;
    }

    int getVerifyApprovalTransactionTimerDelay() override
    {
        return m_verifyApprovalTransactionTimerDelayMs;
    }

    void setVerificationShareTimerDelay( int milliseconds ) override
    {
        m_verificationShareTimerDelay = milliseconds;
    }

    int getVerificationShareTimerDelay() override
    {
        return m_verificationShareTimerDelay;
    }

    void setMinReplicatorsNumber( uint64_t number ) override
    {
        m_minReplicatorsNumber = number;
    }

    uint64_t getMinReplicatorsNumber() override
    {
        return m_minReplicatorsNumber;
    }

    void setSessionSettings( const lt::settings_pack& settings, bool localNodes ) override
    {
        m_session->lt_session().apply_settings( settings );
        if ( localNodes )
        {
            std::uint32_t const mask = 1 << lt::session::global_peer_class_id;
            lt::ip_filter f;
            f.add_rule( lt::make_address( "0.0.0.0" ), lt::make_address( "255.255.255.255" ), mask );
            m_session->lt_session().set_peer_class_filter( f );
        }
    }

    std::string dbgReplicatorName() const override
    { return m_dbgOurPeerName.c_str(); }

//    virtual std::shared_ptr<sirius::drive::FlatDrive> dbgGetDrive( const std::array<uint8_t,32>& driveKey ) override
//    {
//        if ( auto it = m_driveMap.find(driveKey); it != m_driveMap.end() )
//        {
//            return it->second;
//        }
//        assert(0);
//    }

    void saveDownloadChannelMap()
    {
        std::ostringstream os( std::ios::binary );
        cereal::PortableBinaryOutputArchive archive( os );
        archive( m_dnChannelMap );

        saveRestartData((fs::path( m_storageDirectory ) / "downloadChannelMap").string(), os.str());
    }

    bool loadDownloadChannelMap()
    {
        std::string data;

        if ( !loadRestartData((fs::path( m_storageDirectory ) / "downloadChannelMap").string(), data ))
        {
            return false;
        }

        try
        {
            std::istringstream is( data, std::ios::binary );
            cereal::PortableBinaryInputArchive iarchive( is );
            iarchive( m_dnChannelMapBackup );
        }
        catch ( ... )
        {
            return false;
        }

        try
        {
            std::istringstream is( data, std::ios::binary );
            cereal::PortableBinaryInputArchive iarchive( is );
            iarchive( m_dnChannelMapBackup );
        }
        catch ( ... )
        {
            return false;
        }

        return true;
    }

    virtual bool on_dht_request( lt::string_view query,
                                 boost::asio::ip::udp::endpoint const& source,
                                 lt::bdecode_node const& message,
                                 lt::entry& response ) override
    {
        if ( isStopped())
        {
            return false;
        }

        //_LOG( "query: " << query );

        const std::set<lt::string_view> supportedQueries =
                {"opinion", "dn_opinion", "code_verify", "verify_opinion",
                 "chunk-info" //, "finish-stream"
                };
        if ( supportedQueries.contains( query )
#ifndef SKIP_GRPC
            || m_messageSubscribers.contains(std::string(query.begin(), query.end()))
#endif
            )
        {
            auto str = message.dict_find_string_value( "x" );
            std::string packet((char*) str.data(), (char*) str.data() + str.size());

            onMessageReceived( std::string( query.begin(), query.end()), packet, source );

            response["r"]["q"] = std::string( query );
            response["r"]["ret"] = "ok";
            return true;
        } else if ( query == "get_dn_rcpts" )
        {
            // extract signature
            auto sign = message.dict_find_string_value( "sign" );
            Signature signature;
            if ( sign.size() != signature.size())
            {
                __LOG_WARN( "invalid sign size" )
                return true;
            }
            memcpy( signature.data(), sign.data(), signature.size());

            // extract message
            auto str = message.dict_find_string_value( "x" );

            // extract request fields
            //
            ReplicatorKey senderKey;
            DriveKey driveKey;
            ChannelId channelId;

            if ( str.size() != senderKey.size() + driveKey.size() + channelId.size() )
            {
                __LOG_WARN( "invalid respose size" )
                return true;
            }

            uint8_t* ptr = (uint8_t*) str.data();
            memcpy( senderKey.data(), ptr, senderKey.size());
            ptr += senderKey.size();
            memcpy( driveKey.data(), ptr, driveKey.size());
            ptr += driveKey.size();
            memcpy( channelId.data(), ptr, channelId.size());

            if ( !crypto::Verify( senderKey, {utils::RawBuffer{(const uint8_t*) str.data(), str.size()}}, signature ))
            {
                __LOG_WARN( "invalid respose size" )
                return true;
            }


            std::ostringstream os( std::ios::binary );
            Signature responseSignature;
            if ( createSyncRcpts( driveKey, channelId, os, responseSignature ))
            {
                //_LOG( "response[r][q]: " << query );
                response["r"]["q"] = std::string( query );
                response["r"]["ret"] = os.str();
                response["r"]["sign"] = std::string( responseSignature.begin(), responseSignature.end());
            }
            return true;
        } else if ( query == "rcpt" )
        {
            auto str = message.dict_find_string_value( "x" );

            RcptMessage msg( str.data(), str.size());

            if ( !msg.isValidSize())
            {
                __LOG( "WARNING!!!: invalid rcpt size" )
                return false;
            }

            acceptReceiptFromAnotherReplicator( msg );

            response["r"]["q"] = std::string( query );
            response["r"]["ret"] = "ok";
            return true;
        } else if ( query == "get-chunks-info" ) // message from 'viewer'
        {
            try
            {
                //std::string message( query.begin(), query.end() );
                auto str = message.dict_find_string_value( "x" );
                std::string packet((char*) str.data(), (char*) str.data() + str.size());

                std::istringstream is( packet, std::ios::binary );
                cereal::PortableBinaryInputArchive iarchive( is );
                std::array<uint8_t, 32> driveKey;
                iarchive( driveKey );

                if ( auto driveIt = m_driveMap.find( driveKey ); driveIt != m_driveMap.end())
                {
                    std::array<uint8_t, 32> streamId;
                    iarchive( streamId );
                    uint32_t chunkIndex;
                    iarchive( chunkIndex );

                    std::string result = driveIt->second->acceptGetChunksInfoMessage( streamId, chunkIndex, source );
                    if ( !result.empty())
                    {
                        response["r"]["q"] = std::string( query );
                        response["r"]["ret"] = result;
                    }
                    return true;
                } else
                {
                    _LOG_WARN( "Unknown drive: " << Key( driveKey ))
                }
            }
            catch ( ... )
            {_LOG_WARN( "execption occured" )}

            return true;
        } else if ( query == "get-playlist-hash" ) // message from 'viewer'
        {
            try
            {
                //std::string message( query.begin(), query.end() );
                auto str = message.dict_find_string_value( "x" );
                std::string packet((char*) str.data(), (char*) str.data() + str.size());

                std::istringstream is( packet, std::ios::binary );
                cereal::PortableBinaryInputArchive iarchive( is );
                std::array<uint8_t, 32> driveKey;
                iarchive( driveKey );

                if ( auto driveIt = m_driveMap.find( driveKey ); driveIt != m_driveMap.end())
                {
                    std::array<uint8_t, 32> streamId;
                    iarchive( streamId );

                    std::string result = driveIt->second->acceptGetPlaylistHashRequest( streamId );
                    if ( !result.empty())
                    {
                        response["r"]["q"] = std::string( query );
                        response["r"]["ret"] = result;
                    }
                    return true;
                } else
                {
                    _LOG_WARN( "Unknown drive: " << Key( driveKey ))
                }
            }
            catch ( ... )
            {_LOG_WARN( "execption occured" )}

            return true;
        }

        else if ( query == "get_channel_status" )
        {
            // extract signature
            auto sign = message.dict_find_string_value("sign");
            Signature signature;
            if ( sign.size() != signature.size() )
            {
                __LOG_WARN( "invalid sign size" )
                return true;
            }
            memcpy( signature.data(), sign.data(), signature.size() );

            // extract message
            auto str = message.dict_find_string_value("x");

            // extract request fields
            //
            ClientKey senderKey;
            DriveKey  driveKey;
            ChannelId channelId;

            if ( str.size() != senderKey.size() + driveKey.size() + channelId.size() )
            {
                __LOG_WARN( "invalid respose size" )
                return true;
            }

            uint8_t* ptr = (uint8_t*)str.data();
            memcpy( senderKey.data(), ptr, senderKey.size() );
            ptr += senderKey.size();
            memcpy( driveKey.data(), ptr, driveKey.size() );
            ptr += driveKey.size();
            memcpy( channelId.data(), ptr, channelId.size() );

            if ( ! crypto::Verify( senderKey, { utils::RawBuffer{(const uint8_t*) str.data(), str.size()} }, signature ) )
            {
                __LOG_WARN( "invalid signature" )
                return true;
            }

            std::ostringstream os( std::ios::binary );
            Signature responseSignature;
            if ( ! createChannelStatus( driveKey, channelId, os, responseSignature ) )
            {
                response["r"]["not_found"] = "yes";
            }
            response["r"]["q"] = std::string(query);
            response["r"]["ret"] = os.str();
            response["r"]["sign"] = std::string( responseSignature.begin(), responseSignature.end() );

            return true;
        }

        else if ( query == "get_modification_status" )
        {
            // extract signature
            auto sign = message.dict_find_string_value("sign");
            Signature signature;
            if ( sign.size() != signature.size() )
            {
                __LOG_WARN( "invalid sign size" )
                return true;
            }
            memcpy( signature.data(), sign.data(), signature.size() );

            // extract message
            auto str = message.dict_find_string_value("x");

            // extract request fields
            //
            ClientKey senderKey;
            DriveKey  driveKey;
            Hash256   modifyTx;

            if ( str.size() != senderKey.size() + driveKey.size() + modifyTx.size() )
            {
                __LOG_WARN( "invalid respose size" )
                return true;
            }

            uint8_t* ptr = (uint8_t*)str.data();
            memcpy( senderKey.data(), ptr, senderKey.size() );
            ptr += senderKey.size();
            memcpy( driveKey.data(), ptr, driveKey.size() );
            ptr += driveKey.size();
            memcpy( modifyTx.data(), ptr, modifyTx.size() );

            if ( ! crypto::Verify( senderKey, { utils::RawBuffer{(const uint8_t*) str.data(), str.size()} }, signature ) )
            {
                __LOG_WARN( "invalid signature" )
                return true;
            }

            auto drive = getDrive( driveKey );
            if ( drive )
            {
                bool isModificationQueued = false;
                auto currentTask = drive->getDriveStatus( modifyTx.array(), isModificationQueued );
                if ( currentTask )
                {
                    response["r"]["currentTask"] = driveTaskTypeToString(*currentTask);
                }
                if ( isModificationQueued )
                {
                    response["r"]["taskIsQueued"] = "yes";
                }
            }

            std::ostringstream os( std::ios::binary );
            Signature responseSignature;
            bool isModificationFinished = false;
            if ( ! createModificationStatus( driveKey, modifyTx, os, responseSignature, isModificationFinished ) )
            {
                response["r"]["not_found"] = "yes";
            }

            response["r"]["q"] = std::string(query);
            response["r"]["ret"] = os.str();
            response["r"]["sign"] = std::string( responseSignature.begin(), responseSignature.end() );

            if ( isModificationFinished )
            {
                response["r"]["taskIsFinished"] = "yes";
            }
            return true;
        }

        else if ( query == "get_stream_status" )
        {
            //std::string message( query.begin(), query.end() );
            auto str = message.dict_find_string_value("x");
            std::string packet( (char*)str.data(), (char*)str.data()+str.size() );

            std::istringstream is( packet, std::ios::binary );
            cereal::PortableBinaryInputArchive iarchive(is);
            std::array<uint8_t,32> driveKey;
            iarchive( driveKey );

            if ( auto driveIt = m_driveMap.find( driveKey ); driveIt != m_driveMap.end() )
            {
                std::string status = driveIt->second->getStreamStatus();
                response["r"]["q"] = std::string(query);
                response["r"]["ret"] = status;
                return true;
            }
            else
            {
                _LOG_WARN( "Unknown drive: " << Key(driveKey) )
            }
            return true;
        }

        return false;
    }

    void handleDhtResponse( lt::bdecode_node response, boost::asio::ip::udp::endpoint /*endpoint*/ ) override
    {
        try
        {
            auto rDict = response.dict_find_dict( "r" );
            auto query = rDict.dict_find_string_value( "q" );
            if ( query == "get_dn_rcpts" )
            {
                lt::string_view rsp = rDict.dict_find_string_value( "ret" );
                lt::string_view sign = rDict.dict_find_string_value( "sign" );
                onSyncRcptReceived( rsp, sign );
            }
        }
        catch ( ... )
        {
        }
    }

    void dbgSetLogMode( uint8_t mode ) override
    {
        _FUNC_ENTRY

        boost::asio::post(m_session->lt_session().get_context(), [=,this]() mutable
        {
            DBG_MAIN_THREAD

            if ( m_isDestructing )
            {
                return;
            }

            m_session->setLogMode( static_cast<LogMode>(mode) );
        });
    }

    void dbgAllowCreateNonExistingDrives() override
    {
        m_dbgAllowCreateNonExistingDrives = true;
    }

    void asyncDbgAddVirtualDrive( Key driveKey )
    {
        _FUNC_ENTRY

        boost::asio::post( m_session->lt_session().get_context(), [=, this]() mutable
        {

            DBG_MAIN_THREAD

            if ( m_isDestructing )
            {
                return;
            }
            if ( m_driveMap.find( driveKey ) != m_driveMap.end())
            {
                return;
            }

            AddDriveRequest driveRequest;
            driveRequest.m_client = randomByteArray<Key>();
            driveRequest.m_driveSize = 10ULL * 1024ULL * 1024ULL * 1024ULL;
            driveRequest.m_expectedCumulativeDownloadSize = 0;

            auto drive = sirius::drive::createDefaultFlatDrive(
                    session(),
                    m_storageDirectory,
                    driveKey,
                    driveRequest.m_client,
                    driveRequest.m_driveSize,
                    driveRequest.m_expectedCumulativeDownloadSize,
                    std::move( driveRequest.m_completedModifications ),
                    m_eventHandler,
                    *this,
                    driveRequest.m_fullReplicatorList,
                    driveRequest.m_modifyDonatorShard,
                    driveRequest.m_modifyRecipientShard,
                    m_dbgEventHandler );

            m_driveMap[driveKey] = drive;

            m_session->startSearchPeerEndpoints( driveRequest.m_fullReplicatorList );
            m_session->addClientToLocalEndpointMap( driveRequest.m_client );

            std::cout << "added virtualDrive " << driveKey;
        } );//post
    }

private:
    std::shared_ptr<sirius::drive::Session> session()
    {
        return m_session;
    }

    void removeUnusedDrives( const std::string& path )
    {
        DBG_MAIN_THREAD

        // Despite the fact we work on the main thread,
        // it is ok to work with fs since it is done once during the Replicator initialization

        auto rootFolderPath = fs::path( path );

        std::set<fs::path> toRemove;

        {
            std::error_code ec;
            if ( !std::filesystem::is_directory( rootFolderPath, ec ))
            {
                return;
            }
        }

        try
        {
            for ( const auto& entry : std::filesystem::directory_iterator( rootFolderPath ))
            {
                if ( entry.is_directory())
                {
                    const auto entryName = entry.path().filename().string();

                    auto driveKey = stringToByteArray<Key>( entryName );

                    if ( !m_driveMap.contains( driveKey ))
                    {
                        {
                            toRemove.insert( entry.path());
                        }
                    }
                }
            }
        }
        catch ( ... )
        {
            _LOG_WARN( "Invalid Attempt To Iterate " << rootFolderPath );
        }

        for ( const auto& p: toRemove )
        {
            std::error_code ec;
            fs::remove_all( p, ec );
        }
    }

public:

    void initiateManualModifications( const DriveKey& driveKey, const InitiateModificationsRequest& request ) override
    {
        _FUNC_ENTRY

        if (m_dbgAllowCreateNonExistingDrives) {
            asyncDbgAddVirtualDrive(driveKey);
        }

        boost::asio::post( m_session->lt_session().get_context(), [=, this]() mutable
        {
            DBG_MAIN_THREAD

            if ( m_isDestructing )
            {
                return;
            }

            auto driveIt = m_driveMap.find( driveKey );

            if ( driveIt == m_driveMap.end())
            {
                request.m_callback( {} );
                return;
            }

            driveIt->second->initiateManualModifications( std::make_unique<InitiateModificationsRequest>(request) );

        } );
    }

    void initiateManualSandboxModifications( const DriveKey& driveKey,
                                             const InitiateSandboxModificationsRequest& request ) override
    {
        _FUNC_ENTRY

        boost::asio::post( m_session->lt_session().get_context(), [=, this]() mutable
        {
            DBG_MAIN_THREAD

            if ( m_isDestructing )
            {
                return;
            }

            auto driveIt = m_driveMap.find( driveKey );

            if ( driveIt == m_driveMap.end())
            {
                request.m_callback( {} );
                return;
            }

            driveIt->second->initiateManualSandboxModifications( std::make_unique<InitiateSandboxModificationsRequest>(request) );

        } );
    }

    void openFile( const DriveKey& driveKey, const OpenFileRequest& request ) override
    {
        _FUNC_ENTRY

        boost::asio::post( m_session->lt_session().get_context(), [=, this]() mutable
        {
            DBG_MAIN_THREAD

            if ( m_isDestructing )
            {
                return;
            }

            auto driveIt = m_driveMap.find( driveKey );

            if ( driveIt == m_driveMap.end())
            {
                request.m_callback( {} );
                return;
            }

            driveIt->second->openFile( std::make_unique<OpenFileRequest>(request) );

        } );
    }

    void writeFile( const DriveKey& driveKey, const WriteFileRequest& request ) override
    {
        _FUNC_ENTRY

        boost::asio::post( m_session->lt_session().get_context(), [=, this]() mutable
        {
            DBG_MAIN_THREAD

            if ( m_isDestructing )
            {
                return;
            }

            auto driveIt = m_driveMap.find( driveKey );

            if ( driveIt == m_driveMap.end())
            {
                request.m_callback( {} );
                return;
            }

            driveIt->second->writeFile( std::make_unique<WriteFileRequest>(request) );

        } );
    }

    void readFile( const DriveKey& driveKey, const ReadFileRequest& request ) override
    {
        _FUNC_ENTRY

        boost::asio::post( m_session->lt_session().get_context(), [=, this]() mutable
        {
            DBG_MAIN_THREAD

            if ( m_isDestructing )
            {
                return;
            }

            auto driveIt = m_driveMap.find( driveKey );

            if ( driveIt == m_driveMap.end())
            {
                request.m_callback( {} );
                return;
            }

            driveIt->second->readFile( std::make_unique<ReadFileRequest>(request) );

        } );
    }

    void flush( const DriveKey& driveKey, const FlushRequest& request ) override
    {
        _FUNC_ENTRY

        boost::asio::post( m_session->lt_session().get_context(), [=, this]() mutable
        {
            DBG_MAIN_THREAD

            if ( m_isDestructing )
            {
                return;
            }

            auto driveIt = m_driveMap.find( driveKey );

            if ( driveIt == m_driveMap.end())
            {
                request.m_callback( {} );
                return;
            }

            driveIt->second->flush( std::make_unique<FlushRequest>(request) );

        } );
    }

    void closeFile( const DriveKey& driveKey, const CloseFileRequest& request ) override
    {
        _FUNC_ENTRY

        boost::asio::post( m_session->lt_session().get_context(), [=, this]() mutable
        {
            DBG_MAIN_THREAD

            if ( m_isDestructing )
            {
                return;
            }

            auto driveIt = m_driveMap.find( driveKey );

            if ( driveIt == m_driveMap.end())
            {
                request.m_callback( {} );
                return;
            }

            driveIt->second->closeFile( std::make_unique<CloseFileRequest>(request) );

        } );
    }

    void removeFsTreeEntry( const DriveKey& driveKey, const RemoveFilesystemEntryRequest& request ) override
    {
        _FUNC_ENTRY

        boost::asio::post( m_session->lt_session().get_context(), [=, this]() mutable
        {
            DBG_MAIN_THREAD

            if ( m_isDestructing )
            {
                return;
            }

            auto driveIt = m_driveMap.find( driveKey );

            if ( driveIt == m_driveMap.end())
            {
                request.m_callback( {} );
                return;
            }

            driveIt->second->removeFsTreeEntry( std::make_unique<RemoveFilesystemEntryRequest>(request) );

        } );
    }

    void pathExist( const DriveKey& driveKey, const PathExistRequest& request ) override {
        _FUNC_ENTRY

        boost::asio::post( m_session->lt_session().get_context(), [=, this]() mutable
        {
            DBG_MAIN_THREAD

            if ( m_isDestructing )
            {
                return;
            }

            auto driveIt = m_driveMap.find( driveKey );

            if ( driveIt == m_driveMap.end())
            {
                request.m_callback( {} );
                return;
            }

            driveIt->second->pathExist( std::make_unique<PathExistRequest>(request) );

        } );
    }

    void pathIsFile( const DriveKey& driveKey, const PathIsFileRequest& request ) override {
        _FUNC_ENTRY

        boost::asio::post( m_session->lt_session().get_context(), [=, this]() mutable
        {
            DBG_MAIN_THREAD

            if ( m_isDestructing )
            {
                return;
            }

            auto driveIt = m_driveMap.find( driveKey );

            if ( driveIt == m_driveMap.end())
            {
                request.m_callback( {} );
                return;
            }

            driveIt->second->pathIsFile( std::make_unique<PathIsFileRequest>(request) );

        } );
    }

    void fileSize( const DriveKey& driveKey, const FileSizeRequest& request ) override
    {
        _FUNC_ENTRY

        boost::asio::post( m_session->lt_session().get_context(), [=, this]() mutable
        {
            DBG_MAIN_THREAD

            if ( m_isDestructing )
            {
                return;
            }

            auto driveIt = m_driveMap.find( driveKey );

            if ( driveIt == m_driveMap.end())
            {
                request.m_callback( {} );
                return;
            }

            driveIt->second->fileSize( std::make_unique<FileSizeRequest>(request) );

        } );
    }

    void createDirectories( const DriveKey& driveKey, const CreateDirectoriesRequest& request ) override
    {
        _FUNC_ENTRY

        boost::asio::post( m_session->lt_session().get_context(), [=, this]() mutable
        {
            DBG_MAIN_THREAD

            if ( m_isDestructing )
            {
                return;
            }

            auto driveIt = m_driveMap.find( driveKey );

            if ( driveIt == m_driveMap.end())
            {
                request.m_callback( {} );
                return;
            }

            driveIt->second->createDirectories( std::make_unique<CreateDirectoriesRequest>(request) );

        } );
    }

    void folderIteratorCreate( const DriveKey& driveKey, const FolderIteratorCreateRequest& request ) override
    {
        _FUNC_ENTRY

        boost::asio::post( m_session->lt_session().get_context(), [=, this]() mutable
        {
            DBG_MAIN_THREAD

            if ( m_isDestructing )
            {
                return;
            }

            auto driveIt = m_driveMap.find( driveKey );

            if ( driveIt == m_driveMap.end())
            {
                request.m_callback( {} );
                return;
            }

            driveIt->second->folderIteratorCreate( std::make_unique<FolderIteratorCreateRequest>(request) );

        } );
    }

    void folderIteratorDestroy( const DriveKey& driveKey, const FolderIteratorDestroyRequest& request ) override
    {
        _FUNC_ENTRY

        boost::asio::post( m_session->lt_session().get_context(), [=, this]() mutable
        {
            DBG_MAIN_THREAD

            if ( m_isDestructing )
            {
                return;
            }

            auto driveIt = m_driveMap.find( driveKey );

            if ( driveIt == m_driveMap.end())
            {
                request.m_callback( {} );
                return;
            }

            driveIt->second->folderIteratorDestroy( std::make_unique<FolderIteratorDestroyRequest>(request) );

        } );
    }

    void folderIteratorHasNext( const DriveKey& driveKey, const FolderIteratorHasNextRequest& request ) override
    {
        _FUNC_ENTRY

        boost::asio::post( m_session->lt_session().get_context(), [=, this]() mutable
        {
            DBG_MAIN_THREAD

            if ( m_isDestructing )
            {
                return;
            }

            auto driveIt = m_driveMap.find( driveKey );

            if ( driveIt == m_driveMap.end())
            {
                request.m_callback( {} );
                return;
            }

            driveIt->second->folderIteratorHasNext( std::make_unique<FolderIteratorHasNextRequest>(request) );

        } );
    }

    void folderIteratorNext( const DriveKey& driveKey, const FolderIteratorNextRequest& request ) override
    {
        _FUNC_ENTRY

        boost::asio::post( m_session->lt_session().get_context(), [=, this]() mutable
        {
            DBG_MAIN_THREAD

            if ( m_isDestructing )
            {
                return;
            }

            auto driveIt = m_driveMap.find( driveKey );

            if ( driveIt == m_driveMap.end())
            {
                request.m_callback( {} );
                return;
            }

            driveIt->second->folderIteratorNext( std::make_unique<FolderIteratorNextRequest>(request) );

        } );
    }

    void moveFsTreeEntry( const DriveKey& driveKey, const MoveFilesystemEntryRequest& request ) override
    {
        _FUNC_ENTRY

        boost::asio::post( m_session->lt_session().get_context(), [=, this]() mutable
        {
            DBG_MAIN_THREAD

            if ( m_isDestructing )
            {
                return;
            }

            auto driveIt = m_driveMap.find( driveKey );

            if ( driveIt == m_driveMap.end())
            {
                request.m_callback( {} );
                return;
            }

            driveIt->second->moveFsTreeEntry( std::make_unique<MoveFilesystemEntryRequest>(request) );

        } );
    }

    void applySandboxManualModifications( const DriveKey& driveKey,
                                          const ApplySandboxModificationsRequest& request ) override
    {
        _FUNC_ENTRY

        boost::asio::post( m_session->lt_session().get_context(), [=, this]() mutable
        {
            DBG_MAIN_THREAD

            if ( m_isDestructing )
            {
                return;
            }

            auto driveIt = m_driveMap.find( driveKey );

            if ( driveIt == m_driveMap.end())
            {
                request.m_callback( {} );
                return;
            }

            driveIt->second->applySandboxManualModifications( std::make_unique<ApplySandboxModificationsRequest>(request) );

        } );
    }

    void evaluateStorageHash( const DriveKey& driveKey, const EvaluateStorageHashRequest& request ) override
    {
        _FUNC_ENTRY

        boost::asio::post( m_session->lt_session().get_context(), [=, this]() mutable
        {
            DBG_MAIN_THREAD

            if ( m_isDestructing )
            {
                return;
            }

            auto driveIt = m_driveMap.find( driveKey );

            if ( driveIt == m_driveMap.end())
            {
                request.m_callback( {} );
                return;
            }

            driveIt->second->evaluateStorageHash( std::make_unique<EvaluateStorageHashRequest>(request) );

        } );
    }

    void applyStorageManualModifications( const DriveKey& driveKey,
                                          const ApplyStorageModificationsRequest& request ) override
    {
        _FUNC_ENTRY

        boost::asio::post( m_session->lt_session().get_context(), [=, this]() mutable
        {
            DBG_MAIN_THREAD

            if ( m_isDestructing )
            {
                return;
            }

            auto driveIt = m_driveMap.find( driveKey );

            if ( driveIt == m_driveMap.end())
            {
                request.m_callback( {} );
                return;
            }

            driveIt->second->applyStorageManualModifications( std::make_unique<ApplyStorageModificationsRequest>(request) );

        } );
    }

    void manualSynchronize( const DriveKey& driveKey, const SynchronizationRequest& request ) override
    {
        _FUNC_ENTRY

        boost::asio::post( m_session->lt_session().get_context(), [=, this]() mutable
        {
            DBG_MAIN_THREAD

            if ( m_isDestructing )
            {
                return;
            }

            auto driveIt = m_driveMap.find( driveKey );

            if ( driveIt == m_driveMap.end())
            {
                request.m_callback( {} );
                return;
            }

            driveIt->second->manualSynchronize( std::make_unique<SynchronizationRequest>(request) );

        } );
    }

    void getFileInfo( const DriveKey& driveKey, const FileInfoRequest& request ) override
    {
        _FUNC_ENTRY

        boost::asio::post( m_session->lt_session().get_context(), [=, this]() mutable
        {
            DBG_MAIN_THREAD

            if ( m_isDestructing )
            {
                return;
            }

            auto driveIt = m_driveMap.find( driveKey );

            if ( driveIt == m_driveMap.end())
            {
                request.m_callback( {} );
                return;
            }

            driveIt->second->getFileInfo( std::make_unique<FileInfoRequest>(request) );

        } );
    }

    void getActualModificationId( const DriveKey& driveKey, const ActualModificationIdRequest& request ) override
    {
        _FUNC_ENTRY

        boost::asio::post( m_session->lt_session().get_context(), [=, this]() mutable
        {
            DBG_MAIN_THREAD

            if ( m_isDestructing )
            {
                return;
            }

            auto driveIt = m_driveMap.find( driveKey );

            if ( driveIt == m_driveMap.end())
            {
                request.m_callback( {} );
                return;
            }

            driveIt->second->getActualModificationId( std::make_unique<ActualModificationIdRequest>(request) );

        } );
    }

    void getFilesystem( const DriveKey& driveKey, const FilesystemRequest& request ) override
    {
        _FUNC_ENTRY

        boost::asio::post( m_session->lt_session().get_context(), [=, this]() mutable
        {
            DBG_MAIN_THREAD

            if ( m_isDestructing )
            {
                return;
            }

            auto driveIt = m_driveMap.find( driveKey );

            if ( driveIt == m_driveMap.end())
            {
                request.m_callback( {} );
                return;
            }

            driveIt->second->getFilesystem( request );

        } );
    }

#ifndef SKIP_GRPC
    void setServiceAddress( const std::string& address ) override {
        m_serviceServerAddress = address;
        _LOG( "Listen RPC Services On" << address )
    }

    void enableSupercontractServer() override {
        auto service = std::make_shared<contract::StorageServer>( weak_from_this() );
        m_services.emplace_back(std::move(service));
    }

    void enableMessengerServer() override {
        auto service = messenger::MessengerServerBuilder().build(weak_from_this());
        m_services.emplace_back(std::move(service));
    }

    void sendMessage( const messenger::OutputMessage& message ) override {

        DBG_MAIN_THREAD

        _LOG( "Message Sending Is Requested " << message.m_tag )

        sendMessage(message.m_tag, message.m_receiver, message.m_data);
    }

    void subscribe( const std::string& tag, std::shared_ptr<messenger::MessageSubscriber> subscriber ) override {

        DBG_MAIN_THREAD
        m_messageSubscribers[tag] = std::move(subscriber);
        _LOG( "Subscription To " << tag << " Is Requested" )
    }
#endif //#ifndef SKIP_GRPC
    
    virtual void addReplicatorKeyToKademlia( const Key& key ) override
    {
        m_session->addReplicatorKeyToKademlia(key);
    }
    
    virtual void addReplicatorKeysToKademlia( const std::vector<Key>& keys ) override
    {
        m_session->addReplicatorKeysToKademlia(keys);
    }
    
    virtual void removeReplicatorKeyFromKademlia( const Key& keys ) override
    {
        m_session->removeReplicatorKeyFromKademlia(keys);
    }

    virtual void dbgTestKademlia( KademliaDbgFunc dbgFunc ) override
    {
        m_session->dbgTestKademlia(dbgFunc);
    }

    virtual void dbgTestKademlia2( ReplicatorList& outReplicatorList ) override
    {
        boost::asio::post( m_session->lt_session().get_context(), [outReplicatorList=outReplicatorList,this]() mutable {
            for( auto& [key,drive] : m_driveMap )
            {
                drive->dbgTestKademlia2( outReplicatorList );
            }
            int counter = 0;
            for( auto& key : outReplicatorList )
            {
                int port = -1;
                if ( ! dbgGetEndpoint(key,port).has_value() )
                {
                    ___LOG( m_port << " ????????????????? dbgTestKademlia2: " << port << " " << key );
                    counter++;
                }
            }
            ___LOG( m_port << " =========================== dbgTestKademlia2: " << counter << " of: " << outReplicatorList.size() );
        } );
    }

    OptionalEndpoint dbgGetEndpoint( const Key& key, int& port )
    {
        if ( auto ep = m_session->getEndpoint(key); ep )
        {
            port = ep->port();
            return ep;
        }
//        if ( auto info = m_session->getPeerInfo(key); info != nullptr )
//        {
//            return info->endpoint();
//        }
        return {};
    }

//    virtual OptionalEndpoint dbgGetEndpoint( const Key& key, int& port )
//    {
//        auto* info = m_session->getPeerInfo(key);
//        if ( info != nullptr )
//        {
//            return info->endpoint();
//        }
//        if ( auto ep = m_session->getEndpoint(key); ep )
//        {
//            port = ep->port();
//        }
//        return {};
//    }

};

std::shared_ptr<Replicator> createDefaultReplicator(
        const crypto::KeyPair& keyPair,
        std::string address,
        std::string port,
        std::string storageDirectory,
        //std::string&& sandboxDirectory,
        const std::vector<ReplicatorInfo>& bootstraps,
        bool useTcpSocket,
        ReplicatorEventHandler& handler,
        DbgReplicatorEventHandler* dbgEventHandler,
        const std::string& dbgReplicatorName,
        std::string  logOptions )
{
    return std::make_shared<DefaultReplicator>(
            keyPair,
            address,
            port,
            storageDirectory,
            useTcpSocket,
            handler,
            dbgEventHandler,
            bootstraps,
            dbgReplicatorName,
            logOptions );
}

}<|MERGE_RESOLUTION|>--- conflicted
+++ resolved
@@ -71,15 +71,8 @@
     int m_verificationShareTimerDelay = 60 * 1000;
     uint64_t m_minReplicatorsNumber = 4;
 
-<<<<<<< HEAD
-    bool m_useTcpSocket;
-
     ReplicatorEventHandler&             m_eventHandler;
     DbgReplicatorEventHandler*          m_dbgEventHandler;
-=======
-    ReplicatorEventHandler& m_eventHandler;
-    DbgReplicatorEventHandler* m_dbgEventHandler;
->>>>>>> ac5e9f31
 
     std::vector<ReplicatorInfo>         m_bootstraps;
     RcptSyncronizer                     m_dnOpinionSyncronizer;
@@ -121,8 +114,8 @@
         m_storageDirectory( storageDirectory ),
         m_eventHandler( handler ),
         m_dbgEventHandler( dbgEventHandler ),
-        m_dnOpinionSyncronizer( *this, m_dbgOurPeerName ),
-        m_bootstraps(bootstraps)
+        m_bootstraps(bootstraps),
+        m_dnOpinionSyncronizer( *this, m_dbgOurPeerName )
     {
         _LOG("Replicator Public Key: " << m_keyPair.publicKey())
     }
