/*
*** Copyright 2021 ProximaX Limited. All rights reserved.
*** Use of this source code is governed by the Apache 2.0
*** license that can be found in the LICENSE file.
*/

#include "types.h"
#include "drive/log.h"
#include "drive/FlatDrive.h"
#include "drive/ModificationsExecutor.h"
#include "drive/Utils.h"
#include "drive/Session.h"
#include "DownloadLimiter.h"
#include "drive/EndpointsManager.h"
#include "RcptSyncronizer.h"
#include "BackgroundExecutor.h"
#include <drive/RPCService.h>

#include <supercontract-server/StorageServer.h>

#include <messenger-server/Messenger.h>
#include <messenger-server/MessengerServerBuilder.h>

#include <cereal/types/vector.hpp>
#include <cereal/types/array.hpp>
#include <cereal/types/map.hpp>
#include <cereal/archives/portable_binary.hpp>

#include <libtorrent/alert_types.hpp>

#include <filesystem>
#include <mutex>
#include <future>

#include <drive/Utils.h>

#undef DBG_MAIN_THREAD
#define DBG_MAIN_THREAD { assert( m_dbgThreadId == std::this_thread::get_id() ); }

namespace sirius::drive
{

//
// DefaultReplicator
//
class DefaultReplicator
        : public DownloadLimiter,
          public messenger::Messenger,
          public std::enable_shared_from_this<DefaultReplicator>    // Replicator
{
private:
    boost::asio::io_context m_replicatorContext;
    std::thread m_libtorrentThread;

    // Session listen interface
    std::string m_address;
    std::string m_port;

    // Folders for drives and sandboxes
    std::string m_storageDirectory;
    std::string m_sandboxDirectory;

    int m_downloadApprovalTransactionTimerDelayMs = 10 * 1000;
    int m_modifyApprovalTransactionTimerDelayMs = 10 * 1000;
    int m_verifyCodeTimerDelayMs = 5 * 60 * 1000;
    int m_verifyApprovalTransactionTimerDelayMs = 10 * 1000;
    int m_shareMyDownloadOpinionTimerDelayMs = 60 * 1000;
    int m_verificationShareTimerDelay = 60 * 1000;
    uint64_t m_minReplicatorsNumber = 4;

    bool m_replicatorIsDestructing = false;

    bool m_useTcpSocket;

    ReplicatorEventHandler& m_eventHandler;
    DbgReplicatorEventHandler* m_dbgEventHandler;

    EndpointsManager m_endpointsManager;
    RcptSyncronizer m_dnOpinionSyncronizer;

    // key is verify tx
    std::map<std::array<uint8_t, 32>, VerifyOpinion> m_verifyApprovalMap;

    std::future<void> m_bootstrapFuture;

    BackgroundExecutor m_backgroundExecutor;

    std::optional<std::string> m_serviceServerAddress;
    std::vector<std::shared_ptr<RPCService>> m_services;
    std::unique_ptr<grpc::Server> m_serviceServer;

    std::map<std::string, std::shared_ptr<messenger::MessageSubscriber>> m_messageSubscribers;

    bool m_dbgAllowCreateNonExistingDrives = false;

public:
    DefaultReplicator(
            const crypto::KeyPair& keyPair,
            std::string&& address,
            std::string&& port,
            std::string&& storageDirectory,
            std::string&& sandboxDirectory,
            bool useTcpSocket,
            ReplicatorEventHandler& handler,
            DbgReplicatorEventHandler* dbgEventHandler,
            const std::vector<ReplicatorInfo>& bootstraps,
               const std::string&   dbgReplicatorName ) : DownloadLimiter( keyPair, dbgReplicatorName ),

        m_address( std::move(address) ),
        m_port( std::move(port) ),
        m_storageDirectory( std::move(storageDirectory) ),
        m_sandboxDirectory( std::move(sandboxDirectory) ),
        m_useTcpSocket( useTcpSocket ),
        m_eventHandler( handler ),
        m_dbgEventHandler( dbgEventHandler ),
        m_endpointsManager( m_keyPair, bootstraps, m_dbgOurPeerName ),
        m_dnOpinionSyncronizer( *this, m_dbgOurPeerName )
    {
        _LOG("Replicator Public Key: " << m_keyPair.publicKey())
    }

    bool isStopped() override
    {
        DBG_MAIN_THREAD


        return m_replicatorIsDestructing;
    }

    void executeOnBackgroundThread( const std::function<void()>& task ) override
    {
        DBG_MAIN_THREAD

        m_backgroundExecutor.execute( [=]
                                      { task(); } );
    }

    void stop()
    {
        DBG_MAIN_THREAD

        m_replicatorIsDestructing = true;

        if (m_serviceServer) {
            m_serviceServer->Shutdown();
        }
        m_services.clear();

        m_session->endSession();

        m_dnOpinionSyncronizer.stop();

        for ( auto&[key, drive]: m_driveMap )
        {
            drive->terminate();
        }

        for ( auto&[channelId, value]: m_dnChannelMap )
        {
            for ( auto&[event, opinion]: value.m_downloadOpinionMap )
            {
                opinion.m_timer.cancel();
                opinion.m_opinionShareTimer.cancel();
            }
        }

        m_endpointsManager.stop();
    }

    ~DefaultReplicator() override
    {

#ifdef DEBUG_OFF_CATAPULT
        _LOG( "~DefaultReplicator() " )
#endif

        std::promise<void> barrier;
        boost::asio::post( m_session->lt_session().get_context(), [&barrier, this]() mutable
        {
            DBG_MAIN_THREAD
            stop();
            barrier.set_value();
        } );
        barrier.get_future().wait();

        m_backgroundExecutor.stop();

        auto blockedDestructor = m_session->lt_session().abort();
        m_session.reset();

        if ( m_libtorrentThread.joinable())
        {
            _LOG( "m_libtorrentThread joined" )
            m_libtorrentThread.join();
        }

        //(???+++)
        saveDownloadChannelMap();
    }

    void start() override
    {
        endpoint_list bootstrapEndpoints;
        for ( const auto& info: m_endpointsManager.getBootstraps())
        {
            bootstrapEndpoints.push_back( info.m_endpoint );
        }

        std::promise<void> bootstrapBarrier;
        m_bootstrapFuture = bootstrapBarrier.get_future();

        loadDownloadChannelMap();

        m_session = createDefaultSession( m_replicatorContext, m_address + ":" + m_port,
                                          [port = m_port, this]( const lt::alert* pAlert )
                                          {
                                              if ( pAlert->type() == lt::listen_failed_alert::alert_type )
                                              {
                                                  _LOG_WARN( "Replicator session alert: " << pAlert->message());
                                                  _LOG_WARN( "Port is busy?: " << port );
                                                  m_eventHandler.onLibtorrentSessionError( pAlert->message());
                                              }
                                          },
                                          weak_from_this(),
                                          weak_from_this(),
                                          bootstrapEndpoints,
                                          std::move( bootstrapBarrier ));

        m_session->lt_session().m_dbgOurPeerName = m_dbgOurPeerName;

        m_libtorrentThread = std::thread( [this]
                                          {
                                              //m_sesion->setDbgThreadId();
                                              m_dbgThreadId = std::this_thread::get_id();

                                              m_replicatorContext.run();
#ifdef DEBUG_OFF_CATAPULT
                                              _LOG( "libtorrentThread ended" );
#endif
                                          } );
        m_dbgThreadId = m_libtorrentThread.get_id();
        _LOG( "m_dbgThreadId = " << m_dbgThreadId )

        boost::asio::post( m_session->lt_session().get_context(), [=, this]() mutable
        {

            DBG_MAIN_THREAD

            m_endpointsManager.start( m_session );

            if ( !m_services.empty() )
            {
                _ASSERT(m_serviceServerAddress)
                grpc::ServerBuilder builder;
                builder.AddListeningPort( *m_serviceServerAddress, grpc::InsecureServerCredentials());
                for (const auto& service: m_services) {
                    service->registerService(builder);
                }
                m_serviceServer = builder.BuildAndStart();
                for (const auto& service: m_services) {
                    service->run(m_session);
                }
            }
        } );

        m_dnOpinionSyncronizer.start( m_session );
    }

    Hash256 dbgGetRootHash( const DriveKey& driveKey ) override
    {
        std::promise<Hash256> thePromise;
        auto future = thePromise.get_future();

        boost::asio::post( m_session->lt_session().get_context(), [=, &thePromise, this]()
        {
            DBG_MAIN_THREAD

            const auto drive = getDrive( driveKey );
            _ASSERT( drive );
            auto rootHash = drive->rootHash();
            thePromise.set_value( rootHash );
        } );

        return future.get();
    }

    void dbgPrintDriveStatus( const Key& driveKey ) override
    {
        boost::asio::post( m_session->lt_session().get_context(), [=, this]()
        {
            DBG_MAIN_THREAD

            if ( const auto drive = getDrive( driveKey ); drive )
            {
                return drive->dbgPrintDriveStatus();
            }

            _LOG_ERR( "unknown drive: " << driveKey );
            throw std::runtime_error( std::string( "unknown dive: " ) + toString( driveKey.array()));
        } );

    }

    void asyncInitializationFinished() override
    {
        _FUNC_ENTRY()

        boost::asio::post( m_session->lt_session().get_context(), [this]
        {
            removeUnusedDrives( m_storageDirectory );
            removeUnusedDrives( m_sandboxDirectory );
        } );
    }

    void asyncAddDrive( Key driveKey, mobj<AddDriveRequest>&& driveRequest ) override
    {
        _FUNC_ENTRY()

<<<<<<< HEAD
        boost::asio::post( m_session->lt_session().get_context(), [=, this]() mutable
        {

=======
        boost::asio::post(m_session->lt_session().get_context(), [=,driveRequest=std::move(driveRequest),this]() mutable {
        
>>>>>>> 6385c0c5
            DBG_MAIN_THREAD

            if ( m_replicatorIsDestructing )
            {
                return;
            }

            _LOG( "adding drive " << driveKey );

            if ( m_driveMap.find( driveKey ) != m_driveMap.end())
            {
                _LOG_ERR( "drive already added" );
                return;
            }

            // Exclude itself from replicator list
            for ( auto it = driveRequest->m_fullReplicatorList.begin();
                  it != driveRequest->m_fullReplicatorList.end(); it++ )
            {
                if ( *it == publicKey())
                {
                    driveRequest->m_fullReplicatorList.erase( it );
                    break;
                }
            }

            auto drive = sirius::drive::createDefaultFlatDrive(
                    session(),
                    m_storageDirectory,
                    m_sandboxDirectory,
                    driveKey,
                    driveRequest->m_client,
                    driveRequest->m_driveSize,
                    driveRequest->m_expectedCumulativeDownloadSize,
                    std::move( driveRequest->m_completedModifications ),
                    m_eventHandler,
                    *this,
                    driveRequest->m_fullReplicatorList,
                    driveRequest->m_modifyDonatorShard,
                    driveRequest->m_modifyRecipientShard,
                    m_dbgEventHandler );

            m_driveMap[driveKey] = drive;

            m_endpointsManager.addEndpointsEntries( driveRequest->m_fullReplicatorList );
            m_endpointsManager.addEndpointEntry( driveRequest->m_client, false );

            // Notify
            if ( m_dbgEventHandler )
            {
                m_dbgEventHandler->driveAdded( drive->drivePublicKey());
            }
        } );//post
    }

    void asyncRemoveDrive( Key driveKey ) override
    {
        _FUNC_ENTRY()

        boost::asio::post( m_session->lt_session().get_context(), [=, this]() mutable
        {
            DBG_MAIN_THREAD

            //(???) What will happen after restart?
            if ( m_replicatorIsDestructing )
            {
                return;
            }

            if ( auto drive = getDrive( driveKey ); drive )
            {
<<<<<<< HEAD
                drive->startDriveClosing( DriveClosureRequest());
            } else
=======
                drive->startDriveClosing(  std::make_unique<DriveClosureRequest>() );
            }
            else
>>>>>>> 6385c0c5
            {
                _LOG_ERR( "drive not found: " << driveKey );
                return;
            }
        } );
    }

    void asyncSetReplicators( Key driveKey, mobj<ReplicatorList>&& replicatorKeys ) override
    {
<<<<<<< HEAD
        _FUNC_ENTRY()

        boost::asio::post( m_session->lt_session().get_context(), [=, this]() mutable
        {
            DBG_MAIN_THREAD

            if ( auto drive = getDrive( driveKey ); drive )
            {
                for ( auto it = replicatorKeys->begin(); it != replicatorKeys->end(); it++ )
                {
                    if ( *it == publicKey())
                    {
                        replicatorKeys->erase( it );
                        break;
                    }
                }
                m_endpointsManager.addEndpointsEntries( *replicatorKeys );
                drive->setReplicators( std::move( replicatorKeys ));
            } else
            {
                _LOG_ERR( "drive not found: " << driveKey );
                return;
            }
        } );
    }

    // It notifies about changes in modification shards
    void asyncSetShardDonator( Key driveKey, mobj<ReplicatorList>&& replicatorKeys ) override
    {
        _FUNC_ENTRY()

        boost::asio::post( m_session->lt_session().get_context(), [=, this]() mutable
        {
            DBG_MAIN_THREAD

            if ( auto drive = getDrive( driveKey ); drive )
            {
                drive->setShardDonator( std::move( replicatorKeys ));
            } else
            {
                _LOG_ERR( "drive not found: " << driveKey );
                return;
            }
        } );
    }

    void asyncSetShardRecipient( Key driveKey, mobj<ReplicatorList>&& replicatorKeys ) override
    {
        _FUNC_ENTRY()

        boost::asio::post( m_session->lt_session().get_context(), [=, this]() mutable
        {
            DBG_MAIN_THREAD

            if ( auto drive = getDrive( driveKey ); drive )
            {
                drive->setShardRecipient( std::move( replicatorKeys ));
            } else
            {
                _LOG_ERR( "drive not found: " << driveKey );
                return;
            }
        } );
    }

    virtual void asyncSetChanelShard( mobj<Hash256>&& channelId, mobj<ReplicatorList>&& replicatorKeys ) override
    {
        boost::asio::post( m_session->lt_session().get_context(), [=, this]() mutable
        {
            DBG_MAIN_THREAD

            if ( auto channelInfoIt = m_dnChannelMap.find( channelId->array()); channelInfoIt != m_dnChannelMap.end())
            {
                channelInfoIt->second.m_dnReplicatorShard = *replicatorKeys;
            } else
            {
                _LOG_ERR( "Unknown channel hash: " << *channelId );
                return;
            }
        } );
    }
=======
    	_FUNC_ENTRY()

    	boost::asio::post(m_session->lt_session().get_context(), [=,replicatorKeys=std::move(replicatorKeys),this]() mutable
    	{
    		DBG_MAIN_THREAD

    		if ( auto drive = getDrive(driveKey); drive )
    		{
    			for( auto it = replicatorKeys->begin();  it != replicatorKeys->end(); it++ )
    			{
    				if ( *it == publicKey() )
    				{
    					replicatorKeys->erase( it );
    					break;
    				}
    			}
    			m_endpointsManager.addEndpointsEntries( *replicatorKeys );
    			drive->setReplicators( std::move(replicatorKeys) );
    		}
    		else
    		{
    			_LOG_ERR( "drive not found: " << driveKey );
    			return;
    		}
    	});
	}

    // It notifies about changes in modification shards
    void asyncSetShardDonator( Key driveKey, mobj<ReplicatorList>&& replicatorKeys ) override
	{
    	_FUNC_ENTRY()

    	boost::asio::post(m_session->lt_session().get_context(), [=,replicatorKeys=std::move(replicatorKeys),this]() mutable
    	{
    		DBG_MAIN_THREAD

    		if ( auto drive = getDrive(driveKey); drive )
    		{
    			drive->setShardDonator( std::move(replicatorKeys) );
    		}
    		else
    		{
    			_LOG_ERR( "drive not found: " << driveKey );
    			return;
    		}
    	});
	}

	void asyncSetShardRecipient( Key driveKey, mobj<ReplicatorList>&& replicatorKeys ) override
	{
    	_FUNC_ENTRY()

    	boost::asio::post(m_session->lt_session().get_context(), [=,replicatorKeys=std::move(replicatorKeys),this]() mutable
    	{
    		DBG_MAIN_THREAD

    		if ( auto drive = getDrive(driveKey); drive )
    		{
    			drive->setShardRecipient( std::move(replicatorKeys) );
    		}
    		else
    		{
    			_LOG_ERR( "drive not found: " << driveKey );
    			return;
    		}
    	});
	}

	virtual void asyncSetChanelShard( mobj<Hash256>&& channelId, mobj<ReplicatorList>&& replicatorKeys ) override {
    	boost::asio::post(m_session->lt_session().get_context(), [channelId=std::move(channelId),replicatorKeys=std::move(replicatorKeys),this]() mutable
    	{
    		DBG_MAIN_THREAD

    		if ( auto channelInfoIt = m_dnChannelMap.find( channelId->array() ); channelInfoIt != m_dnChannelMap.end() )
    		{
    			channelInfoIt->second.m_dnReplicatorShard = *replicatorKeys;
    		}
    		else
    		{
    			_LOG_ERR( "Unknown channel hash: " << *channelId );
    			return;
    		}
    	});
	}
>>>>>>> 6385c0c5

    void asyncCloseDrive( Key driveKey, Hash256 transactionHash ) override
    {
        _FUNC_ENTRY()

        boost::asio::post( m_session->lt_session().get_context(), [=, this]() mutable
        {

            DBG_MAIN_THREAD

            if ( m_replicatorIsDestructing )
            {
                return;
            }

            if ( auto drive = getDrive( driveKey ); drive )
            {
<<<<<<< HEAD
                drive->startDriveClosing( {transactionHash} );
            } else
=======
                drive->startDriveClosing( std::make_unique<DriveClosureRequest>(transactionHash) );
            }
            else
>>>>>>> 6385c0c5
            {
                _LOG_ERR( "removeDrive: drive not found: " << driveKey );
                return;
            }
        } );//post
    }

    void asyncModify( Key driveKey, mobj<ModificationRequest>&& modifyRequest ) override
    {
        _FUNC_ENTRY()

        _LOG( "+++ ex startModifyDrive: " << modifyRequest->m_clientDataInfoHash )

<<<<<<< HEAD
        boost::asio::post( m_session->lt_session().get_context(), [=, this]() mutable
        {

=======
        boost::asio::post(m_session->lt_session().get_context(), [=,modifyRequest=std::move(modifyRequest),this]() mutable {
        
>>>>>>> 6385c0c5
            DBG_MAIN_THREAD

            if ( m_replicatorIsDestructing )
            {
                return;
            }

            std::shared_ptr<sirius::drive::FlatDrive> pDrive;
            {
                if ( auto drive = getDrive( driveKey ); drive )
                {
                    pDrive = drive;
                } else
                {
                    _LOG( "asyncModify(): drive not found: " << driveKey );
                    return;
                }
            }

            for ( auto it = modifyRequest->m_replicatorList.begin(); it != modifyRequest->m_replicatorList.end(); it++ )
            {
                if ( *it == publicKey())
                {
                    modifyRequest->m_replicatorList.erase( it );
                    break;
                }
            }

            pDrive->startModifyDrive( std::move( modifyRequest ));
        } );//post
    }

    void asyncCancelModify( Key driveKey, Hash256 transactionHash ) override
    {
        _FUNC_ENTRY()

        boost::asio::post( m_session->lt_session().get_context(), [=, this]() mutable
        {

            DBG_MAIN_THREAD

            if ( m_replicatorIsDestructing )
            {
                return;
            }

            if ( const auto drive = getDrive( driveKey ); drive )
            {
                drive->cancelModifyDrive( std::make_unique<ModificationCancelRequest>(transactionHash) );
                return;
            }

            _LOG( "asyncCancelModify: unknown drive: " << driveKey );
        } );//post
    }

    void asyncStartDriveVerification( Key driveKey, mobj<VerificationRequest>&& request ) override
    {
        _FUNC_ENTRY()

<<<<<<< HEAD
        boost::asio::post( m_session->lt_session().get_context(), [=, this]() mutable
        {

=======
        boost::asio::post(m_session->lt_session().get_context(), [=,request=std::move(request),this]() mutable {
        
>>>>>>> 6385c0c5
            DBG_MAIN_THREAD

            _LOG( "started verification" );

            if ( m_replicatorIsDestructing )
            {
                return;
            }

            if ( const auto drive = getDrive( driveKey ); drive )
            {
                drive->startVerification( std::move( request ));
                return;
            }

            _LOG( "asyncStartDriveVerification: unknown drive: " << driveKey );
        } );//post
    }

    void asyncCancelDriveVerification( Key driveKey ) override
    {
        _FUNC_ENTRY()

        //TODO
        boost::asio::post( m_session->lt_session().get_context(), [=, this]() mutable
        {

            DBG_MAIN_THREAD

            if ( m_replicatorIsDestructing )
            {
                return;
            }

            if ( const auto drive = getDrive( driveKey ); drive )
            {
                drive->cancelVerification();
                return;
            }

            _LOG( "asyncCancelDriveVerification: unknown drive: " << driveKey );
        } );//post
    }

    void asyncStartStream( Key driveKey, mobj<StreamRequest>&& request ) override
    {
        _FUNC_ENTRY()

<<<<<<< HEAD
        boost::asio::post( m_session->lt_session().get_context(), [=, this]() mutable
        {

=======
        boost::asio::post(m_session->lt_session().get_context(), [=,request=std::move(request),this]() mutable {
        
>>>>>>> 6385c0c5
            DBG_MAIN_THREAD

            if ( m_replicatorIsDestructing )
            {
                return;
            }

            std::shared_ptr<sirius::drive::FlatDrive> pDrive;
            {
                if ( auto drive = getDrive( driveKey ); drive )
                {
                    pDrive = drive;
                } else
                {
                    _LOG( "asyncModify(): drive not found: " << driveKey );
                    return;
                }
            }

//            for( auto it = modifyRequest->m_replicatorList.begin();  it != modifyRequest->m_replicatorList.end(); it++ )
//            {
//                if ( *it == publicKey() )
//                {
//                    modifyRequest->m_replicatorList.erase( it );
//                    break;
//                }
//            }

            if ( const auto drive = getDrive( driveKey ); drive )
            {
                drive->startStream( std::move( request ));
                return;
            }

            _LOG( "unknown drive: " << driveKey );
        } );//post
    }

    void asyncIncreaseStream( Key driveKey, mobj<StreamIncreaseRequest>&& ) override
    {
        _FUNC_ENTRY()

        boost::asio::post( m_session->lt_session().get_context(), [=, this]() mutable
        {

            DBG_MAIN_THREAD

            if ( m_replicatorIsDestructing )
            {
                return;
            }

            if ( const auto drive = getDrive( driveKey ); drive )
            {
                //drive->increaseStream( std::move(request) );
                return;
            }

            _LOG( "unknown drive: " << driveKey );
        } );//post
    }

    void asyncFinishStreamTxPublished( Key driveKey, mobj<StreamFinishRequest>&& finishInfo ) override
    {
        _FUNC_ENTRY()

<<<<<<< HEAD
        boost::asio::post( m_session->lt_session().get_context(), [=, this]() mutable
        {

=======
        boost::asio::post(m_session->lt_session().get_context(), [=,finishInfo=std::move(finishInfo),this]() mutable {
        
>>>>>>> 6385c0c5
            DBG_MAIN_THREAD

            if ( m_replicatorIsDestructing )
            {
                return;
            }

            if ( auto driveIt = m_driveMap.find( driveKey ); driveIt != m_driveMap.end())
            {
                driveIt->second->acceptFinishStreamTx( std::move( finishInfo ));
            } else
            {
                _LOG_WARN( "Unknown drive: " << Key( driveKey ))
            }

        } );//post
    }

    void asyncAddDownloadChannelInfo( Key driveKey, mobj<DownloadRequest>&& request, bool mustBeSyncronized ) override
    {
        _FUNC_ENTRY()

<<<<<<< HEAD
        boost::asio::post( m_session->lt_session().get_context(), [=, this]() mutable
        {

=======
        boost::asio::post(m_session->lt_session().get_context(), [=,request=std::move(request),this]() mutable {
        
>>>>>>> 6385c0c5
            DBG_MAIN_THREAD

            if ( m_replicatorIsDestructing )
            {
                return;
            }

            std::vector<std::array<uint8_t, 32>> clientList;
            for ( const auto& it : request->m_clients )
                clientList.push_back( it.array());

            addChannelInfo( request->m_channelKey.array(),
                            request->m_prepaidDownloadSize,
                            driveKey,
                            request->m_replicators,
                            clientList,
                            mustBeSyncronized );

            if ( mustBeSyncronized )
            {
                if ( std::shared_ptr<sirius::drive::FlatDrive> drive = getDrive( driveKey ); drive )
                {
                    auto replicators = drive->getAllReplicators();
                    size_t consensusThreshould = std::min((replicators.size() * 3) / 2, size_t( 4 ));

                    m_dnOpinionSyncronizer.startSync( request->m_channelKey.array(), drive, consensusThreshould );
                } else
                {
                    _LOG_WARN( "unknown drive:" << driveKey );
                }
            }
        } );//post
    }

    virtual void asyncIncreaseDownloadChannelSize( ChannelId channelId, uint64_t size ) override
    {
        boost::asio::post( m_session->lt_session().get_context(), [=, this]() mutable
        {
            DBG_MAIN_THREAD

            increaseChannelSize( channelId.array(), size );
        } );//post
    }

    virtual DownloadChannelInfo* getDownloadChannelInfo( const std::array<uint8_t, 32>& driveKey,
                                                         const std::array<uint8_t, 32>& downloadChannelHash ) override
    {
        DBG_MAIN_THREAD

        if ( auto infoIt = m_dnChannelMap.find( downloadChannelHash ); infoIt != m_dnChannelMap.end())
        {
            if ( infoIt->second.m_driveKey != driveKey )
            {
                _LOG_ERR( "Invalid driveKey: " << Key( driveKey ) << " vs: " << Key( infoIt->second.m_driveKey ));
                return nullptr;
            }
            return &infoIt->second;
        }

        return nullptr;
    }


    void asyncRemoveDownloadChannelInfo( ChannelId channelId ) override
    {
        _FUNC_ENTRY()

        boost::asio::post( m_session->lt_session().get_context(), [=, this]() mutable
        {

            DBG_MAIN_THREAD

            removeChannelInfo( channelId );
        } );
    }

    // It sends received receipt from 'client' to other replicators
    virtual void sendReceiptToOtherReplicators( const std::array<uint8_t, 32>& downloadChannelId,
                                                const std::array<uint8_t, 32>& clientPublicKey,
                                                uint64_t downloadedSize,
                                                const std::array<uint8_t, 64>& signature ) override
    {
        DBG_MAIN_THREAD

        auto replicatorPublicKey = publicKey();

//        std::vector<uint8_t> message;
//        message.insert( message.end(), downloadChannelId.begin(),   downloadChannelId.end() );
//        message.insert( message.end(), clientPublicKey.begin(),     clientPublicKey.end() );
//        message.insert( message.end(), replicatorPublicKey.begin(), replicatorPublicKey.end() );
//        message.insert( message.end(), (uint8_t*)&downloadedSize,   ((uint8_t*)&downloadedSize)+8 );
//        message.insert( message.end(), signature.begin(),           signature.end() );

        RcptMessage msg( downloadChannelId, clientPublicKey, replicatorPublicKey, downloadedSize, signature );

        if ( auto it = m_dnChannelMap.find( downloadChannelId ); it != m_dnChannelMap.end())
        {
            // go throw replictor list
            for ( auto replicatorIt = it->second.m_dnReplicatorShard.begin();
                  replicatorIt != it->second.m_dnReplicatorShard.end(); replicatorIt++ )
            {
                if ( *replicatorIt != replicatorPublicKey )
                {
                    sendMessage( "rcpt", replicatorIt->array(), msg );
                }
            }
        }
    }

    void onEndpointDiscovered( const std::array<uint8_t, 32>& key,
                               const std::optional<boost::asio::ip::tcp::endpoint>& endpoint ) override
    {
        DBG_MAIN_THREAD

        m_endpointsManager.updateEndpoint( key, endpoint );
    }

    void processHandshake( const DhtHandshake& info, const boost::asio::ip::tcp::endpoint& endpoint )
    {
        if ( info.m_toPublicKey != m_keyPair.publicKey().array())
        {
            return;
        }

        if ( !info.Verify())
        {
            return;
        }

        auto receivedEndpoint = *reinterpret_cast<const boost::asio::ip::tcp::endpoint*>(&info.m_endpoint);

        _LOG ( "Received Handshake from " << int(info.m_fromPublicKey[0]) << " at " << endpoint.address().to_string() << ": " << receivedEndpoint.address() << ":" << receivedEndpoint.port() );

        onEndpointDiscovered(info.m_fromPublicKey, receivedEndpoint);
    }

    void
    processEndpointRequest( const ExternalEndpointRequest& request, const boost::asio::ip::tcp::endpoint& endpoint )
    {
        if ( m_keyPair.publicKey() == request.m_requestTo )
        {
            ExternalEndpointResponse response;
            response.m_requestTo = request.m_requestTo;
            response.m_challenge = request.m_challenge;
            response.m_endpoint = *reinterpret_cast<const std::array<uint8_t, sizeof( boost::asio::ip::tcp::endpoint )>*>(&endpoint);
            response.Sign( m_keyPair );

            std::ostringstream os( std::ios::binary );
            cereal::PortableBinaryOutputArchive archive( os );
            archive( response );

            m_session->sendMessage( "endpoint_response", {endpoint.address(), endpoint.port()}, os.str());
        }
    }

    std::optional<boost::asio::ip::tcp::endpoint> getEndpoint( const std::array<uint8_t, 32>& key ) override
    {
        return m_endpointsManager.getEndpoint( key );
    }

    virtual void asyncOnDownloadOpinionReceived( mobj<DownloadApprovalTransactionInfo>&& anOpinion ) override
    {
        _FUNC_ENTRY()
<<<<<<< HEAD

        boost::asio::post( m_session->lt_session().get_context(), [=, this]() mutable
        {
=======
        
        boost::asio::post(m_session->lt_session().get_context(), [=,anOpinion=std::move(anOpinion),this]() mutable {
>>>>>>> 6385c0c5

            DBG_MAIN_THREAD

            if ( m_replicatorIsDestructing )
            {
                return;
            }

            if ( anOpinion->m_opinions.size() != 1 )
            {
                _LOG_ERR( "onDownloadOpinionReceived: invalid opinion format: anOpinion.m_opinions.size() != 1" )
                return;
            }

            addOpinion( std::move( anOpinion ));
        } );
    }

    void processDownloadOpinion( const DownloadApprovalTransactionInfo& anOpinion ) override
    {
        DBG_MAIN_THREAD

        m_eventHandler.downloadOpinionHasBeenReceived( *this, anOpinion );
    }

    DownloadOpinion createMyOpinion( const DownloadChannelInfo& info )
    {
        DBG_MAIN_THREAD

        DownloadOpinion myOpinion( publicKey());

        for ( const auto& replicatorIt : info.m_dnReplicatorShard )
        {
            if ( auto downloadedIt = info.m_replicatorUploadRequestMap.find( replicatorIt.array());
                 downloadedIt != info.m_replicatorUploadRequestMap.end() )
            {
                myOpinion.m_downloadLayout.push_back( {downloadedIt->first.array(), downloadedIt->second.totalAcceptedReceiptSize() } );
            }
            else
            {
                myOpinion.m_downloadLayout.push_back( {replicatorIt.array(), 0} );
            }
        }

        return myOpinion;
    }

    bool createSyncRcpts( const DriveKey& driveKey,
                          const ChannelId& channelId,
                          std::ostringstream& outOs,
                          Signature& outSignature ) override
    {
        DBG_MAIN_THREAD

        if ( auto drive = getDrive( driveKey ); drive )
        {
            if ( auto channelInfoIt = m_dnChannelMap.find( channelId ); channelInfoIt != m_dnChannelMap.end())
            {
                cereal::PortableBinaryOutputArchive archive( outOs );
                ReplicatorKey replicatorKey = m_keyPair.publicKey();
                archive( replicatorKey );
                archive( channelId );

                // parse and accept receipts
                //
                for ( auto&[clientKey, clientRcptMap] : channelInfoIt->second.m_clientReceiptMap )
                {
                    for ( auto&[key, msg] : clientRcptMap )
                    {
                        archive( msg );
                    }
                }

                auto str = outOs.str();
                crypto::Sign( m_keyPair, {utils::RawBuffer{(const uint8_t*) str.c_str(), str.size()}}, outSignature );
            }

            return true;
        }

        _LOG_WARN( "drive not found" );
        cereal::PortableBinaryOutputArchive archive( outOs );
        ReplicatorKey replicatorKey = m_keyPair.publicKey();
        archive( replicatorKey );
        archive( channelId );
        return false;
    }

    bool createChannelStatus( const DriveKey&       driveKey,
                              const ChannelId&      channelId,
                              std::ostringstream&   outOs,
                              Signature&            outSignature )
    {
        DBG_MAIN_THREAD

        if ( auto channelInfoIt = m_dnChannelMap.find(channelId); channelInfoIt != m_dnChannelMap.end() )
        {
            cereal::PortableBinaryOutputArchive archive( outOs );
            ReplicatorKey replicatorKey = m_keyPair.publicKey();
            archive( replicatorKey );
            archive( channelId );
            archive( channelInfoIt->second );

            auto str = outOs.str();
            crypto::Sign( m_keyPair, { utils::RawBuffer{ (const uint8_t*)str.c_str(), str.size() } }, outSignature);
            return true;
        }

        _LOG_WARN( "channel not found" );
        cereal::PortableBinaryOutputArchive archive( outOs );
        ReplicatorKey replicatorKey = m_keyPair.publicKey();
        archive( replicatorKey );
        archive( channelId );
        return false;
    }

    bool createModificationStatus( const DriveKey&       driveKey,
                                   const Hash256&        modificationHash,
                                   std::ostringstream&   outOs,
                                   Signature&            outSignature,
                                   bool&                 outIsModificationFinished )
    {
        DBG_MAIN_THREAD

        cereal::PortableBinaryOutputArchive archive( outOs );
        ReplicatorKey replicatorKey = m_keyPair.publicKey();
        archive( replicatorKey );
        archive( modificationHash );

        bool isFound = false;
        outIsModificationFinished = false;

        if ( auto driveIt = m_driveMap.find(driveKey.array()); driveIt != m_driveMap.end() )
        {
            auto* info = driveIt->second->findModifyInfo( modificationHash, outIsModificationFinished );
            if ( info != nullptr )
            {
                isFound = true;
                archive( *info );
            }
        }

        auto str = outOs.str();
        crypto::Sign( m_keyPair, { utils::RawBuffer{ (const uint8_t*)str.c_str(), str.size() } }, outSignature);
        return isFound;
    }

    void addOpinion( mobj<DownloadApprovalTransactionInfo>&& opinion )
    {
        DBG_MAIN_THREAD

        //
        // remove outdated entries (by m_creationTime)
        //
        auto now = boost::posix_time::microsec_clock::universal_time();

        for ( auto &[downloadChannelId, downloadChannel]: m_dnChannelMap )
        {
            //TODO Potential performance bottleneck
            std::erase_if( downloadChannel.m_downloadOpinionMap, [&now]( const auto& item )
            {
                const auto&[key, value] = item;
                return (now - value.m_creationTime).total_seconds() > 60 * 60;
            } );
        }

        //
        // add opinion
        //
        auto channelIt = m_dnChannelMap.find( opinion->m_downloadChannelId );

        if ( channelIt == m_dnChannelMap.end())
        {
            _LOG_WARN( "Attempt to add opinion for a non-existing channel" );
            return;
        }

        auto& channel = channelIt->second;
        auto blockHash = opinion->m_blockHash;

        if ( channel.m_downloadOpinionMap.find( opinion->m_blockHash ) == channel.m_downloadOpinionMap.end())
        {
            channel.m_downloadOpinionMap.emplace( std::make_pair( blockHash, DownloadOpinionMapValue
                    (
                            opinion->m_blockHash,
                            opinion->m_downloadChannelId,
                            {}
                    )));
        }

        auto& opinionInfo = channel.m_downloadOpinionMap[blockHash];
        auto& opinions = opinionInfo.m_opinions;
        opinions[opinion->m_opinions[0].m_replicatorKey] = opinion->m_opinions[0];

        // check opinion number
        //_LOG( "///// " << opinionInfo.m_opinions.size() << " " <<  (opinionInfo.m_replicatorNumber*2)/3 );
#ifndef MINI_SIGNATURE
        auto replicatorNumber = (std::max((std::size_t)getMinReplicatorsNumber(), channel.m_dnReplicatorShard.size()) * 2) / 3 + 1;
#else
        auto replicatorNumber = (channel.m_dnReplicatorShard.size() * 2) / 3;
#endif
        if ( opinions.size() >= replicatorNumber )
        {
            // start timer if it is not started
            if ( !opinionInfo.m_timer )
            {
                //todo check
                opinionInfo.m_timer = m_session->startTimer( m_downloadApprovalTransactionTimerDelayMs,
                                                             [this, channelId = opinion->m_downloadChannelId, blockHash = blockHash]()
                                                             {
                                                                 onDownloadApprovalTimeExpired(
                                                                         ChannelId( channelId ), Hash256( blockHash ));
                                                             } );
            }
        }
    }

    void onDownloadApprovalTimeExpired( const ChannelId& channelId, const Hash256& blockHash )
    {
        DBG_MAIN_THREAD

        auto channelIt = m_dnChannelMap.find( channelId );

        _ASSERT( channelIt != m_dnChannelMap.end())

        auto& downloadMapValue = channelIt->second.m_downloadOpinionMap.find( blockHash.array())->second;

        if ( downloadMapValue.m_modifyApproveTransactionSent || downloadMapValue.m_approveTransactionReceived )
        {
            return;
        }

        // notify
        std::vector<DownloadOpinion> opinions;
        for ( const auto&[replicatorId, opinion]: downloadMapValue.m_opinions )
        {
            opinions.push_back( opinion );
        }
        auto transactionInfo = DownloadApprovalTransactionInfo{downloadMapValue.m_eventHash,
                                                               downloadMapValue.m_downloadChannelId,
                                                               std::move( opinions )};
        m_eventHandler.downloadApprovalTransactionIsReady( *this, transactionInfo );
        downloadMapValue.m_modifyApproveTransactionSent = true;
    }

    virtual void asyncInitiateDownloadApprovalTransactionInfo( Hash256 blockHash, Hash256 channelId ) override
    {
        //todo make queue for several simultaneous requests of the same channelId

        _FUNC_ENTRY()

        boost::asio::post( m_session->lt_session().get_context(), [=, this]() mutable
        {

            DBG_MAIN_THREAD

            if ( m_replicatorIsDestructing )
            {
                return;
            }

            doInitiateDownloadApprovalTransactionInfo( blockHash, channelId );
        } );//post
    }

    void doInitiateDownloadApprovalTransactionInfo( const Hash256& blockHash, const Hash256& channelId )
    {
        DBG_MAIN_THREAD

        //todo make queue for several simultaneous requests of the same channelId

        if ( auto it = m_dnChannelMap.find( channelId.array()); it != m_dnChannelMap.end())
        {
            //
            // Create my opinion
            //
<<<<<<< HEAD

            auto myOpinion = createMyOpinion( it->second );

            myOpinion.Sign( keyPair(), blockHash.array(), channelId.array());

            DownloadApprovalTransactionInfo transactionInfo{blockHash.array(),
                                                            channelId.array(),
                                                            {myOpinion}};

            addOpinion( std::move( transactionInfo ));
=======
            
            auto myOpinion = createMyOpinion(it->second);
            
            myOpinion.Sign( keyPair(), blockHash.array(), channelId.array() );
            
            auto transactionInfo = std::make_unique<DownloadApprovalTransactionInfo>( blockHash.array(),
                                                                                      channelId.array(),
                                                                                     std::vector<DownloadOpinion>{ myOpinion } );
            
            addOpinion( std::move(transactionInfo) );
>>>>>>> 6385c0c5
            shareDownloadOpinion( channelId, blockHash );
        } else
        {
            _LOG_ERR( "channelId not found" );
        }
    }

    void shareDownloadOpinion( const Hash256& downloadChannel, const Hash256& eventHash )
    {
        DBG_MAIN_THREAD

        auto it = m_dnChannelMap.find( downloadChannel.array());
        _ASSERT( it != m_dnChannelMap.end());

        auto eventIt = it->second.m_downloadOpinionMap.find( eventHash.array());
        _ASSERT( eventIt != it->second.m_downloadOpinionMap.end())

        auto myOpinion = eventIt->second.m_opinions.find( publicKey());
        _ASSERT( myOpinion != eventIt->second.m_opinions.end());

        DownloadApprovalTransactionInfo opinionToShare = {eventHash.array(), downloadChannel.array(),
                                                          {myOpinion->second}};

        // send opinion to other Replicators
        std::ostringstream os( std::ios::binary );
        cereal::PortableBinaryOutputArchive archive( os );
        archive( opinionToShare );

        for ( const auto& replicatorIt : it->second.m_dnReplicatorShard )
        {
            if ( replicatorIt != publicKey())
            {
                //_LOG( "replicatorIt.m_endpoint: " << replicatorIt.m_endpoint << " " << os.str().length() << " " << dbgReplicatorName() );
                sendMessage( "dn_opinion", replicatorIt.array(), os.str());
            }
        }

        // Repeat opinion sharing
        eventIt->second.m_opinionShareTimer = m_session->startTimer( m_shareMyDownloadOpinionTimerDelayMs, [=, this]
        {
            shareDownloadOpinion( downloadChannel, eventHash );
        } );
    };

    // It is called when drive is closing
    void closeDriveChannels( const mobj<Hash256>& blockHash, const Key& driveKey ) override
    {
        DBG_MAIN_THREAD

        _ASSERT( blockHash )
        for ( auto&[channelId, channelInfo] : m_dnChannelMap )
        {
            if ( channelInfo.m_driveKey == driveKey.array())
            {
                doInitiateDownloadApprovalTransactionInfo( *blockHash, channelId );
            }
        }
    }

    void asyncDownloadApprovalTransactionHasFailedInvalidOpinions( Hash256 eventHash, Hash256 channelId ) override
    {
        _FUNC_ENTRY()

        boost::asio::post( m_session->lt_session().get_context(), [=, this]() mutable
        {

            DBG_MAIN_THREAD

            if ( m_replicatorIsDestructing )
            {
                return;
            }

            if ( auto channelIt = m_dnChannelMap.find( channelId.array()); channelIt != m_dnChannelMap.end())
            {
                if ( channelIt->second.m_isClosed )
                {
                    return;
                }

                auto& opinions = channelIt->second.m_downloadOpinionMap;
                if ( auto opinionInfoIt = opinions.find( eventHash.array()); opinionInfoIt != opinions.end())
                {
                    auto& opinionInfo = opinionInfoIt->second;
                    if ( opinionInfo.m_approveTransactionReceived )
                    {
                        return;
                    }
                    if ( opinionInfo.m_timer )
                    {
                        opinionInfo.m_timer.cancel();
                    }
                    auto receivedOpinions = opinionInfo.m_opinions;
                    opinionInfo.m_opinions.clear();
                    opinionInfo.m_modifyApproveTransactionSent = false;
                    for ( const auto&[key, opinion]: receivedOpinions )
                    {
                        processDownloadOpinion( DownloadApprovalTransactionInfo
                                                        {
                                                                opinionInfo.m_eventHash,
                                                                opinionInfo.m_downloadChannelId,
                                                                {opinion}
                                                        } );
                    }
                } else
                {
                    _LOG_ERR( "eventHash not found" );
                }
            } else
            {
                _LOG_ERR( "channelId not found" );
            }
        } );//post
    }

    virtual void asyncDownloadApprovalTransactionHasBeenPublished( Hash256 eventHash, Hash256 channelId,
                                                                   bool channelMustBeClosed ) override
    {
        _FUNC_ENTRY()

        boost::asio::post( m_session->lt_session().get_context(), [=, this]() mutable
        {

            DBG_MAIN_THREAD

            if ( m_replicatorIsDestructing )
            {
                return;
            }

            // clear opinion map
            if ( auto channelIt = m_dnChannelMap.find( channelId.array()); channelIt != m_dnChannelMap.end())
            {
                auto& opinions = channelIt->second.m_downloadOpinionMap;
                if ( channelMustBeClosed )
                {
                    m_dnChannelMap.erase( channelIt );
                    return;
                } else if ( auto it = opinions.find( eventHash.array()); it != opinions.end())
                {
                    // TODO maybe remove the entry?
                    it->second.m_timer.cancel();
                    it->second.m_opinionShareTimer.cancel();
                    it->second.m_approveTransactionReceived = true;
                }
            } else
            {
                _LOG_ERR( "channelId not found" );
            }
        } );//post
    }

    void finishDriveClosure( const Key& driveKey ) override
    {
        DBG_MAIN_THREAD

        auto it = m_driveMap.find( driveKey );

        _ASSERT( it != m_driveMap.end())

        m_driveMap.erase( it );
    }

    virtual void asyncOnOpinionReceived( ApprovalTransactionInfo anOpinion ) override
    {
        _FUNC_ENTRY()

        boost::asio::post( m_session->lt_session().get_context(), [=, this]() mutable
        {

            DBG_MAIN_THREAD

            if ( m_replicatorIsDestructing )
            {
                return;
            }

            if ( auto drive = getDrive( anOpinion.m_driveKey ); drive )
            {
<<<<<<< HEAD
                drive->onOpinionReceived( anOpinion );
            } else
=======
                drive->onOpinionReceived( std::make_unique<ApprovalTransactionInfo>(anOpinion) );
            }
            else
>>>>>>> 6385c0c5
            {
                _LOG_ERR( "drive not found" );
            }
        } );
    }


    void processOpinion( const ApprovalTransactionInfo& anOpinion ) override
    {
        DBG_MAIN_THREAD

        m_eventHandler.opinionHasBeenReceived( *this, anOpinion );
    }

    virtual void asyncApprovalTransactionHasBeenPublished(
            mobj<PublishedModificationApprovalTransactionInfo>&& transaction ) override
    {
        _FUNC_ENTRY()
<<<<<<< HEAD

        _LOG( "asyncApprovalTransactionHasBeenPublished, m_rootHash:" << Key( transaction->m_rootHash ))

        boost::asio::post( m_session->lt_session().get_context(), [=, this]() mutable
        {
=======
        
        _LOG( "asyncApprovalTransactionHasBeenPublished, m_rootHash:" << Key(transaction->m_rootHash) )
        
        boost::asio::post(m_session->lt_session().get_context(), [transaction=std::move(transaction),this]() mutable {
>>>>>>> 6385c0c5

            DBG_MAIN_THREAD

            if ( m_replicatorIsDestructing )
            {
                return;
            }

            if ( auto drive = getDrive( transaction->m_driveKey ); drive )
            {
                drive->onApprovalTransactionHasBeenPublished( *transaction );
            } else
            {
                _LOG_ERR( "drive not found" );
            }
        } );//post
    }

    void asyncApprovalTransactionHasFailedInvalidOpinions( Key driveKey, Hash256 transactionHash ) override
    {
        _FUNC_ENTRY()

        boost::asio::post( m_session->lt_session().get_context(), [=, this]() mutable
        {

            DBG_MAIN_THREAD

            if ( m_replicatorIsDestructing )
            {
                return;
            }

            if ( auto drive = getDrive( driveKey ); drive )
            {
                drive->onApprovalTransactionHasFailedInvalidOpinions( transactionHash );
            } else
            {
                _LOG_ERR( "drive not found" );
            }
        } );//post
    }

    virtual void asyncSingleApprovalTransactionHasBeenPublished(
            mobj<PublishedModificationSingleApprovalTransactionInfo>&& transaction ) override
    {
        _FUNC_ENTRY()
<<<<<<< HEAD

        boost::asio::post( m_session->lt_session().get_context(), [=, this]() mutable
        {

=======
       
        boost::asio::post(m_session->lt_session().get_context(), [transaction=std::move(transaction),this]() mutable {
        
>>>>>>> 6385c0c5
            DBG_MAIN_THREAD

            if ( m_replicatorIsDestructing )
            {
                return;
            }

            if ( auto drive = getDrive( transaction->m_driveKey ); drive )
            {
                drive->onSingleApprovalTransactionHasBeenPublished( *transaction );
            } else
            {
                _LOG_ERR( "drive not found" );
            }
        } );//post
    }

    virtual void
    asyncVerifyApprovalTransactionHasBeenPublished( PublishedVerificationApprovalTransactionInfo info ) override
    {
        _FUNC_ENTRY()

        boost::asio::post( m_session->lt_session().get_context(), [=, this]() mutable
        {

            DBG_MAIN_THREAD

            if ( m_replicatorIsDestructing )
            {
                return;
            }

            if ( auto drive = getDrive( info.m_driveKey ); drive )
            {
                drive->onVerifyApprovalTransactionHasBeenPublished( info );
            } else
            {
                _LOG_ERR( "drive not found" );
            }
        } );//post
    }

    void asyncVerifyApprovalTransactionHasFailedInvalidOpinions( Key driveKey, Hash256 verificationId ) override
    {}

    virtual void sendMessage( const std::string& query,
                              const ReplicatorKey& replicatorKey,
                              const std::string& message ) override
    {
        DBG_MAIN_THREAD

        if ( m_replicatorIsDestructing )
        {
            return;
        }

        auto endpointTo = m_endpointsManager.getEndpoint( replicatorKey );
        if ( endpointTo )
        {
            m_session->sendMessage( query, {endpointTo->address(), endpointTo->port()}, message );
            _LOG( "sendMessage '" << query << "' to " << Key(replicatorKey) << " at " << endpointTo->address() << ":" << std::dec << endpointTo->port());
        }
        else
        {
            _LOG( "WARN!!! Failed to send '" << query << "' to " << int( replicatorKey[0] ));
        }
    }

    virtual void sendMessage( const std::string& query,
                              const ReplicatorKey& replicatorKey,
                              const std::vector<uint8_t>& message ) override
    {
        DBG_MAIN_THREAD

        if ( m_replicatorIsDestructing )
        {
            return;
        }

        auto endpointTo = m_endpointsManager.getEndpoint( replicatorKey );
        if ( endpointTo )
        {
            //__LOG( "*** sendMessage: " << query << " to: " << *endpointTo << " " << int(replicatorKey[0]) );
            m_session->sendMessage( query, {endpointTo->address(), endpointTo->port()}, message );
        } else
        {
            __LOG( "sendMessage: absent endpoint: " << int( replicatorKey[0] ));
        }
    }

    virtual void sendSignedMessage( const std::string& query,
                                    const ReplicatorKey& replicatorKey,
                                    const std::vector<uint8_t>& message ) override
    {
        DBG_MAIN_THREAD

        if ( m_replicatorIsDestructing )
        {
            return;
        }

        auto endpointTo = m_endpointsManager.getEndpoint( replicatorKey );
        if ( endpointTo )
        {
            Signature signature;
            crypto::Sign( m_keyPair, {utils::RawBuffer{message}}, signature );

            m_session->sendMessage( query, {endpointTo->address(), endpointTo->port()}, message, &signature );
        } else
        {
            __LOG( "sendMessage: absent endpoint: " << int( replicatorKey[0] ));
        }
    }

    virtual void onMessageReceived( const std::string& query,
                                    const std::string& message,
                                    const boost::asio::ip::udp::endpoint& source ) override
    {
        try
        {

            DBG_MAIN_THREAD

            //_LOG( "query: " << query )

            if ( query == "opinion" )
            {
                try
                {
                    std::istringstream is( message, std::ios::binary );
                    cereal::PortableBinaryInputArchive iarchive( is );
                    ApprovalTransactionInfo info;
                    iarchive( info );

                    processOpinion( info );
                }
                catch ( ... )
                {}

                return;
            } else if ( query == "dn_opinion" )
            {
                try
                {
                    std::istringstream is( message, std::ios::binary );
                    cereal::PortableBinaryInputArchive iarchive( is );
                    DownloadApprovalTransactionInfo info;
                    iarchive( info );
                    processDownloadOpinion( info );
                }
                catch ( ... )
                {_LOG_WARN( "execption occured" )}

                return;
            } else if ( query == "code_verify" )
            {
<<<<<<< HEAD
                try
                {
                    std::istringstream is( message, std::ios::binary );
                    cereal::PortableBinaryInputArchive iarchive( is );
=======
                std::istringstream is( message, std::ios::binary );
                cereal::PortableBinaryInputArchive iarchive(is);

                auto info = std::make_unique<VerificationCodeInfo>();
                iarchive( *info );
                processVerificationCode( std::move(info) );
            }
            catch(...){ _LOG_WARN( "execption occured" ) }
>>>>>>> 6385c0c5

                    mobj<VerificationCodeInfo> info{VerificationCodeInfo{}};
                    iarchive( *info );
                    processVerificationCode( std::move( info ));
                }
                catch ( ... )
                {_LOG_WARN( "execption occured" )}

                return;
            } else if ( query == "verify_opinion" )
            {
<<<<<<< HEAD
                try
                {
                    std::istringstream is( message, std::ios::binary );
                    cereal::PortableBinaryInputArchive iarchive( is );
=======
                std::istringstream is( message, std::ios::binary );
                cereal::PortableBinaryInputArchive iarchive(is);
                
                auto info = std::make_unique<VerifyApprovalTxInfo>();
                iarchive( *info );
                processVerificationOpinion( std::move(info) );
            }
            catch(...){ _LOG_WARN( "execption occured" ) }
>>>>>>> 6385c0c5

                    mobj<VerifyApprovalTxInfo> info{VerifyApprovalTxInfo{}};
                    iarchive( *info );
                    processVerificationOpinion( std::move( info ));
                }
                catch ( ... )
                {_LOG_WARN( "execption occured" )}

                return;
            } else if ( query == "handshake" )
            {
                try
                {
                    std::istringstream is( message, std::ios::binary );
                    cereal::PortableBinaryInputArchive iarchive( is );
                    DhtHandshake handshake;
                    iarchive( handshake );

                    processHandshake( handshake, {source.address(), source.port()} );
                }
                catch ( ... )
                {_LOG_WARN( "execption occured" )}

                return;
            } else if ( query == "endpoint_request" )
            {
                try
                {
                    std::istringstream is( message, std::ios::binary );
                    cereal::PortableBinaryInputArchive iarchive( is );
                    ExternalEndpointRequest request;
                    iarchive( request );

                    processEndpointRequest( request, {source.address(), source.port()} );
                }
                catch ( ... )
                {_LOG_WARN( "execption occured" )}

                return;
            } else if ( query == "endpoint_response" )
            {
                try
                {
<<<<<<< HEAD
                    std::istringstream is( message, std::ios::binary );
                    cereal::PortableBinaryInputArchive iarchive( is );
                    ExternalEndpointResponse response;
                    iarchive( response );

                    m_endpointsManager.updateExternalEndpoint( response );
=======
                    auto chunkInfo = std::make_unique<ChunkInfo>();
                    iarchive( *chunkInfo );
                    _ASSERT( chunkInfo )
                    
                    driveIt->second->acceptChunkInfoMessage( std::move(chunkInfo), source );
>>>>>>> 6385c0c5
                }
                catch ( ... )
                {_LOG_WARN( "execption occured" )}

                return;
            } else if ( query == "chunk-info" )
            {
                try
                {
                    std::istringstream is( message, std::ios::binary );
                    cereal::PortableBinaryInputArchive iarchive( is );
                    std::array<uint8_t, 32> driveKey;
                    iarchive( driveKey );

                    if ( auto driveIt = m_driveMap.find( driveKey ); driveIt != m_driveMap.end())
                    {
                        mobj<ChunkInfo> chunkInfo{ChunkInfo{}};
                        iarchive( *chunkInfo );
                        _ASSERT( chunkInfo )

                        driveIt->second->acceptChunkInfoMessage( std::move( chunkInfo ), source );
                    } else
                    {
                        _LOG_WARN( "Unknown drive: " << Key( driveKey ))
                    }
                }
                catch ( ... )
                {_LOG_WARN( "execption occured" )}

                return;
            }
            else if (m_messageSubscribers.contains(query)) {
                auto it = m_messageSubscribers.find(query);

                bool enqueued = it->second->onMessageReceived(messenger::InputMessage{query, message});

                if (!enqueued) {
                    m_messageSubscribers.erase(it);
                }

				return;
            }
//        else if ( query == "finish-stream" )
//        {
//            try
//            {
//                std::istringstream is( message, std::ios::binary );
//                cereal::PortableBinaryInputArchive iarchive(is);
//                std::array<uint8_t,32> driveKey;
//                iarchive( driveKey );
//
//                if ( auto driveIt = m_driveMap.find( driveKey ); driveIt != m_driveMap.end() )
//                {
//                    mobj<FinishStreamMsg> finishStream{FinishStreamMsg{}};
//                    iarchive( *finishStream );
//                    _ASSERT( finishStream )
//
//                    driveIt->second->acceptFinishStreamTx( std::move(finishStream), source );
//                }
//                else
//                {
//                    _LOG_WARN( "Unknown drive: " << Key(driveKey) )
//                }
//            }
//            catch(...){
//                _LOG_WARN( "bad 'finish-stream' message" )
//            }
//
//            return;
//        }

            _LOG_WARN( "Unknown query: " << query );

        } catch ( ... )
        {
            _LOG_ERR( "onMessageReceived: invalid message format: query=" << query );
        }
    }

    void onSyncRcptReceived( const lt::string_view& response, const lt::string_view& sign ) override
    {
        try
        {
            std::istringstream is( std::string( response.begin(), response.end()), std::ios::binary );
            cereal::PortableBinaryInputArchive iarchive( is );

            ReplicatorKey otherReplicatorKey;
            ChannelId channelId;
            iarchive( otherReplicatorKey );
            iarchive( channelId );

            // Verify sign
            //
            Signature signature;
            if ( sign.size() != signature.size())
            {
                __LOG_WARN( "invalid sign size" )
                return;
            }
            memcpy( signature.data(), sign.data(), signature.size());

            if ( !crypto::Verify( otherReplicatorKey,
                                  {utils::RawBuffer{(const uint8_t*) response.begin(), response.size()}}, signature ))
            {
                _LOG_WARN( "invalid sign" )
                return;
            }

            m_dnOpinionSyncronizer.accpeptOpinion( channelId, otherReplicatorKey );

            // parse and accept receipts
            //
            for ( ;; )
            {
                RcptMessage msg;
                try
                {
                    iarchive( msg );
                } catch ( ... )
                {
                    return;
                }

                if ( !msg.isValidSize())
                {
                    _LOG_WARN( "invalid rcpt size" )
                    return;
                }

                acceptReceiptFromAnotherReplicator( msg );
            }
        }
        catch ( ... )
        {
            _LOG_WARN( "invalid 'get_dn_rcpts' response" )
            return;
        }
    }

    void processVerificationCode( mobj<VerificationCodeInfo>&& info )
    {
        DBG_MAIN_THREAD

        if ( !info->Verify())
        {
            _LOG_WARN( "processVerificationCode: bad sign: " << Hash256( info->m_tx ))
            return;
        }

        if ( auto driveIt = m_driveMap.find( info->m_driveKey ); driveIt != m_driveMap.end())
        {
            driveIt->second->onVerificationCodeReceived( std::move( info ));
            return;
        }

        _LOG_WARN( "processVerificationCode: unknown drive: " << Key( info->m_driveKey ));
    }

    void processVerificationOpinion( mobj<VerifyApprovalTxInfo>&& info )
    {
        DBG_MAIN_THREAD

        if ( info->m_opinions.size() != 1 )
        {
            _LOG_WARN( "processVerificationOpinion: invalid opinion size: " << info->m_opinions.size())
            return;
        }

        if ( !info->m_opinions[0].Verify( info->m_tx, info->m_driveKey, info->m_shardId ))
        {
            _LOG_WARN( "processVerificationOpinion: bad sign: " << Key( info->m_opinions[0].m_publicKey ))
            return;
        }

        if ( auto driveIt = m_driveMap.find( info->m_driveKey ); driveIt != m_driveMap.end())
        {
            driveIt->second->onVerificationOpinionReceived( std::move( info ));
            return;
        }

        _LOG_WARN( "processVerificationCode: unknown drive: " << Key( info->m_driveKey ));
    }

    void setDownloadApprovalTransactionTimerDelay( int miliseconds ) override
    {
        m_downloadApprovalTransactionTimerDelayMs = miliseconds;
    }

    void setModifyApprovalTransactionTimerDelay( int miliseconds ) override
    {
        m_modifyApprovalTransactionTimerDelayMs = miliseconds;
    }

    int getModifyApprovalTransactionTimerDelay() override
    {
        return m_modifyApprovalTransactionTimerDelayMs;
    }

    void setVerifyCodeTimerDelay( int miliseconds ) override
    {
        m_verifyCodeTimerDelayMs = miliseconds;
    }

    int getVerifyCodeTimerDelay() override
    {
        return m_verifyCodeTimerDelayMs;
    }

    void setVerifyApprovalTransactionTimerDelay( int milliseconds ) override
    {
        m_verifyApprovalTransactionTimerDelayMs = milliseconds;
    }

    int getVerifyApprovalTransactionTimerDelay() override
    {
        return m_verifyApprovalTransactionTimerDelayMs;
    }

    void setVerificationShareTimerDelay( int milliseconds ) override
    {
        m_verificationShareTimerDelay = milliseconds;
    }

    int getVerificationShareTimerDelay() override
    {
        return m_verificationShareTimerDelay;
    }

    void setMinReplicatorsNumber( uint64_t number ) override
    {
        m_minReplicatorsNumber = number;
    }

    uint64_t getMinReplicatorsNumber() override
    {
        return m_minReplicatorsNumber;
    }

    void setSessionSettings( const lt::settings_pack& settings, bool localNodes ) override
    {
        m_session->lt_session().apply_settings( settings );
        if ( localNodes )
        {
            std::uint32_t const mask = 1 << lt::session::global_peer_class_id;
            lt::ip_filter f;
            f.add_rule( lt::make_address( "0.0.0.0" ), lt::make_address( "255.255.255.255" ), mask );
            m_session->lt_session().set_peer_class_filter( f );
        }
    }

    std::string dbgReplicatorName() const override
    { return m_dbgOurPeerName.c_str(); }

//    virtual std::shared_ptr<sirius::drive::FlatDrive> dbgGetDrive( const std::array<uint8_t,32>& driveKey ) override
//    {
//        if ( auto it = m_driveMap.find(driveKey); it != m_driveMap.end() )
//        {
//            return it->second;
//        }
//        assert(0);
//    }

    void saveDownloadChannelMap()
    {
        std::ostringstream os( std::ios::binary );
        cereal::PortableBinaryOutputArchive archive( os );
        archive( m_dnChannelMap );

        saveRestartData((fs::path( m_storageDirectory ) / "downloadChannelMap").string(), os.str());
    }

    bool loadDownloadChannelMap()
    {
        std::string data;

        if ( !loadRestartData((fs::path( m_storageDirectory ) / "downloadChannelMap").string(), data ))
        {
            return false;
        }

        try
        {
            std::istringstream is( data, std::ios::binary );
            cereal::PortableBinaryInputArchive iarchive( is );
            iarchive( m_dnChannelMapBackup );
        }
        catch ( ... )
        {
            return false;
        }

        try
        {
            std::istringstream is( data, std::ios::binary );
            cereal::PortableBinaryInputArchive iarchive( is );
            iarchive( m_dnChannelMapBackup );
        }
        catch ( ... )
        {
            return false;
        }

        return true;
    }

    virtual bool on_dht_request( lt::string_view query,
                                 boost::asio::ip::udp::endpoint const& source,
                                 lt::bdecode_node const& message,
                                 lt::entry& response ) override
    {
        if ( isStopped())
        {
            return false;
        }

        //_LOG( "query: " << query );

        const std::set<lt::string_view> supportedQueries =
                {"opinion", "dn_opinion", "code_verify", "verify_opinion", "handshake", "endpoint_request",
                 "endpoint_response",
                 "chunk-info" //, "finish-stream"
                };
        if ( supportedQueries.contains( query ) ||
			m_messageSubscribers.contains(std::string(query.begin(), query.end())))
        {
            auto str = message.dict_find_string_value( "x" );
            std::string packet((char*) str.data(), (char*) str.data() + str.size());

            onMessageReceived( std::string( query.begin(), query.end()), packet, source );

            response["r"]["q"] = std::string( query );
            response["r"]["ret"] = "ok";
            return true;
        } else if ( query == "get_dn_rcpts" )
        {
            // extract signature
            auto sign = message.dict_find_string_value( "sign" );
            Signature signature;
            if ( sign.size() != signature.size())
            {
                __LOG_WARN( "invalid sign size" )
                return true;
            }
            memcpy( signature.data(), sign.data(), signature.size());

            // extract message
            auto str = message.dict_find_string_value( "x" );

            // extract request fields
            //
            ReplicatorKey senderKey;
            DriveKey driveKey;
            ChannelId channelId;

            if ( str.size() != senderKey.size() + driveKey.size() + channelId.size() )
            {
                __LOG_WARN( "invalid respose size" )
                return true;
            }

            uint8_t* ptr = (uint8_t*) str.data();
            memcpy( senderKey.data(), ptr, senderKey.size());
            ptr += senderKey.size();
            memcpy( driveKey.data(), ptr, driveKey.size());
            ptr += driveKey.size();
            memcpy( channelId.data(), ptr, channelId.size());

            if ( !crypto::Verify( senderKey, {utils::RawBuffer{(const uint8_t*) str.data(), str.size()}}, signature ))
            {
                __LOG_WARN( "invalid respose size" )
                return true;
            }


            std::ostringstream os( std::ios::binary );
            Signature responseSignature;
            if ( createSyncRcpts( driveKey, channelId, os, responseSignature ))
            {
                //_LOG( "response[r][q]: " << query );
                response["r"]["q"] = std::string( query );
                response["r"]["ret"] = os.str();
                response["r"]["sign"] = std::string( responseSignature.begin(), responseSignature.end());
            }
            return true;
        } else if ( query == "rcpt" )
        {
            auto str = message.dict_find_string_value( "x" );

            RcptMessage msg( str.data(), str.size());

            if ( !msg.isValidSize())
            {
                __LOG( "WARNING!!!: invalid rcpt size" )
                return false;
            }

            acceptReceiptFromAnotherReplicator( msg );

            response["r"]["q"] = std::string( query );
            response["r"]["ret"] = "ok";
            return true;
        } else if ( query == "get-chunks-info" ) // message from 'viewer'
        {
            try
            {
                //std::string message( query.begin(), query.end() );
                auto str = message.dict_find_string_value( "x" );
                std::string packet((char*) str.data(), (char*) str.data() + str.size());

                std::istringstream is( packet, std::ios::binary );
                cereal::PortableBinaryInputArchive iarchive( is );
                std::array<uint8_t, 32> driveKey;
                iarchive( driveKey );

                if ( auto driveIt = m_driveMap.find( driveKey ); driveIt != m_driveMap.end())
                {
                    std::array<uint8_t, 32> streamId;
                    iarchive( streamId );
                    uint32_t chunkIndex;
                    iarchive( chunkIndex );

                    std::string result = driveIt->second->acceptGetChunksInfoMessage( streamId, chunkIndex, source );
                    if ( !result.empty())
                    {
                        response["r"]["q"] = std::string( query );
                        response["r"]["ret"] = result;
                    }
                    return true;
                } else
                {
                    _LOG_WARN( "Unknown drive: " << Key( driveKey ))
                }
            }
            catch ( ... )
            {_LOG_WARN( "execption occured" )}

            return true;
        } else if ( query == "get-playlist-hash" ) // message from 'viewer'
        {
            try
            {
                //std::string message( query.begin(), query.end() );
                auto str = message.dict_find_string_value( "x" );
                std::string packet((char*) str.data(), (char*) str.data() + str.size());

                std::istringstream is( packet, std::ios::binary );
                cereal::PortableBinaryInputArchive iarchive( is );
                std::array<uint8_t, 32> driveKey;
                iarchive( driveKey );

                if ( auto driveIt = m_driveMap.find( driveKey ); driveIt != m_driveMap.end())
                {
                    std::array<uint8_t, 32> streamId;
                    iarchive( streamId );

                    std::string result = driveIt->second->acceptGetPlaylistHashRequest( streamId );
                    if ( !result.empty())
                    {
                        response["r"]["q"] = std::string( query );
                        response["r"]["ret"] = result;
                    }
                    return true;
                } else
                {
                    _LOG_WARN( "Unknown drive: " << Key( driveKey ))
                }
            }
            catch ( ... )
            {_LOG_WARN( "execption occured" )}

            return true;
        }

        else if ( query == "get_channel_status" )
        {
            // extract signature
            auto sign = message.dict_find_string_value("sign");
            Signature signature;
            if ( sign.size() != signature.size() )
            {
                __LOG_WARN( "invalid sign size" )
                return true;
            }
            memcpy( signature.data(), sign.data(), signature.size() );

            // extract message
            auto str = message.dict_find_string_value("x");

            // extract request fields
            //
            ClientKey senderKey;
            DriveKey  driveKey;
            ChannelId channelId;

            if ( str.size() != senderKey.size() + driveKey.size() + channelId.size() )
            {
                __LOG_WARN( "invalid respose size" )
                return true;
            }

            uint8_t* ptr = (uint8_t*)str.data();
            memcpy( senderKey.data(), ptr, senderKey.size() );
            ptr += senderKey.size();
            memcpy( driveKey.data(), ptr, driveKey.size() );
            ptr += driveKey.size();
            memcpy( channelId.data(), ptr, channelId.size() );

            if ( ! crypto::Verify( senderKey, { utils::RawBuffer{(const uint8_t*) str.data(), str.size()} }, signature ) )
            {
                __LOG_WARN( "invalid signature" )
                return true;
            }

            std::ostringstream os( std::ios::binary );
            Signature responseSignature;
            if ( ! createChannelStatus( driveKey, channelId, os, responseSignature ) )
            {
                response["r"]["not_found"] = "yes";
            }
            response["r"]["q"] = std::string(query);
            response["r"]["ret"] = os.str();
            response["r"]["sign"] = std::string( responseSignature.begin(), responseSignature.end() );

            return true;
        }

        else if ( query == "get_modification_status" )
        {
            // extract signature
            auto sign = message.dict_find_string_value("sign");
            Signature signature;
            if ( sign.size() != signature.size() )
            {
                __LOG_WARN( "invalid sign size" )
                return true;
            }
            memcpy( signature.data(), sign.data(), signature.size() );

            // extract message
            auto str = message.dict_find_string_value("x");

            // extract request fields
            //
            ClientKey senderKey;
            DriveKey  driveKey;
            Hash256   modifyTx;

            if ( str.size() != senderKey.size() + driveKey.size() + modifyTx.size() )
            {
                __LOG_WARN( "invalid respose size" )
                return true;
            }

            uint8_t* ptr = (uint8_t*)str.data();
            memcpy( senderKey.data(), ptr, senderKey.size() );
            ptr += senderKey.size();
            memcpy( driveKey.data(), ptr, driveKey.size() );
            ptr += driveKey.size();
            memcpy( modifyTx.data(), ptr, modifyTx.size() );

            if ( ! crypto::Verify( senderKey, { utils::RawBuffer{(const uint8_t*) str.data(), str.size()} }, signature ) )
            {
                __LOG_WARN( "invalid signature" )
                return true;
            }

            auto drive = getDrive( driveKey );
            if ( drive )
            {
                bool isModificationQueued = false;
                auto currentTask = drive->getDriveStatus( modifyTx.array(), isModificationQueued );
                if ( currentTask )
                {
                    response["r"]["currentTask"] = driveTaskTypeToString(*currentTask);
                }
                if ( isModificationQueued )
                {
                    response["r"]["taskIsQueued"] = "yes";
                }
            }

            std::ostringstream os( std::ios::binary );
            Signature responseSignature;
            bool isModificationFinished = false;
            if ( ! createModificationStatus( driveKey, modifyTx, os, responseSignature, isModificationFinished ) )
            {
                response["r"]["not_found"] = "yes";
            }

            response["r"]["q"] = std::string(query);
            response["r"]["ret"] = os.str();
            response["r"]["sign"] = std::string( responseSignature.begin(), responseSignature.end() );

            if ( isModificationFinished )
            {
                response["r"]["taskIsFinished"] = "yes";
            }
            return true;
        }

        else if ( query == "get_stream_status" )
        {
            //std::string message( query.begin(), query.end() );
            auto str = message.dict_find_string_value("x");
            std::string packet( (char*)str.data(), (char*)str.data()+str.size() );

            std::istringstream is( packet, std::ios::binary );
            cereal::PortableBinaryInputArchive iarchive(is);
            std::array<uint8_t,32> driveKey;
            iarchive( driveKey );

            if ( auto driveIt = m_driveMap.find( driveKey ); driveIt != m_driveMap.end() )
            {
                std::string status = driveIt->second->getStreamStatus();
                response["r"]["q"] = std::string(query);
                response["r"]["ret"] = status;
                return true;
            }
            else
            {
                _LOG_WARN( "Unknown drive: " << Key(driveKey) )
            }
            return true;
        }

        return false;
    }

    void handleDhtResponse( lt::bdecode_node response, boost::asio::ip::udp::endpoint /*endpoint*/ ) override
    {
        try
        {
            auto rDict = response.dict_find_dict( "r" );
            auto query = rDict.dict_find_string_value( "q" );
            if ( query == "get_dn_rcpts" )
            {
                lt::string_view response = rDict.dict_find_string_value( "ret" );
                lt::string_view sign = rDict.dict_find_string_value( "sign" );
                onSyncRcptReceived( response, sign );
            }
        }
        catch ( ... )
        {
        }
    }

    void dbgSetLogMode( uint8_t mode ) override
    {
        _FUNC_ENTRY()

        boost::asio::post(m_session->lt_session().get_context(), [=,this]() mutable
        {
            DBG_MAIN_THREAD

            if ( m_replicatorIsDestructing )
            {
                return;
            }

            m_session->setLogMode( static_cast<LogMode>(mode) );
        });
    }

    void dbgAllowCreateNonExistingDrives() override
    {
        m_dbgAllowCreateNonExistingDrives = true;
    }

    void asyncDbgAddVirtualDrive( Key driveKey )
    {
        _FUNC_ENTRY()

        boost::asio::post( m_session->lt_session().get_context(), [=, this]() mutable
        {

            DBG_MAIN_THREAD

            if ( m_replicatorIsDestructing )
            {
                return;
            }
            if ( m_driveMap.find( driveKey ) != m_driveMap.end())
            {
                return;
            }

            AddDriveRequest driveRequest;
            driveRequest.m_client = randomByteArray<Key>();
            driveRequest.m_driveSize = 10ULL * 1024ULL * 1024ULL * 1024ULL;
            driveRequest.m_expectedCumulativeDownloadSize = 0;

            auto drive = sirius::drive::createDefaultFlatDrive(
                    session(),
                    m_storageDirectory,
                    m_sandboxDirectory,
                    driveKey,
                    driveRequest.m_client,
                    driveRequest.m_driveSize,
                    driveRequest.m_expectedCumulativeDownloadSize,
                    std::move( driveRequest.m_completedModifications ),
                    m_eventHandler,
                    *this,
                    driveRequest.m_fullReplicatorList,
                    driveRequest.m_modifyDonatorShard,
                    driveRequest.m_modifyRecipientShard,
                    m_dbgEventHandler );

            m_driveMap[driveKey] = drive;

            m_endpointsManager.addEndpointsEntries( driveRequest.m_fullReplicatorList );
            m_endpointsManager.addEndpointEntry( driveRequest.m_client, false );

            std::cout << "added virtualDrive " << driveKey;
        } );//post
    }

private:
    std::shared_ptr<sirius::drive::Session> session()
    {
        return m_session;
    }

    void removeUnusedDrives( const std::string& path )
    {
        DBG_MAIN_THREAD

        // Despite the fact we work on the main thread,
        // it is ok to work with fs since it is done once during the Replicator initialization

        auto rootFolderPath = fs::path( path );

        std::set<fs::path> toRemove;

        {
            std::error_code ec;
            if ( !std::filesystem::is_directory( rootFolderPath, ec ))
            {
                return;
            }
        }

        try
        {
            for ( const auto& entry : std::filesystem::directory_iterator( rootFolderPath ))
            {
                if ( entry.is_directory())
                {
                    const auto entryName = entry.path().filename().string();

                    auto driveKey = stringToByteArray<Key>( entryName );

                    if ( !m_driveMap.contains( driveKey ))
                    {
                        {
                            toRemove.insert( entry.path());
                        }
                    }
                }
            }
        }
        catch ( ... )
        {
            _LOG_WARN( "Invalid Attempt To Iterate " << rootFolderPath );
        }

        for ( const auto& p: toRemove )
        {
            std::error_code ec;
            fs::remove_all( p, ec );
        }
    }

public:

    void initiateManualModifications( const DriveKey& driveKey, const InitiateModificationsRequest& request ) override
    {
        _FUNC_ENTRY()

        if (m_dbgAllowCreateNonExistingDrives) {
            asyncDbgAddVirtualDrive(driveKey);
        }

        boost::asio::post( m_session->lt_session().get_context(), [=, this]() mutable
        {
            DBG_MAIN_THREAD

            if ( m_replicatorIsDestructing )
            {
                return;
            }

            auto driveIt = m_driveMap.find( driveKey );

            if ( driveIt == m_driveMap.end())
            {
                request.m_callback( {} );
                return;
            }

            driveIt->second->initiateManualModifications( request );

        } );
    }

    void initiateManualSandboxModifications( const DriveKey& driveKey,
                                             const InitiateSandboxModificationsRequest& request ) override
    {
        _FUNC_ENTRY()

        boost::asio::post( m_session->lt_session().get_context(), [=, this]() mutable
        {
            DBG_MAIN_THREAD

            if ( m_replicatorIsDestructing )
            {
                return;
            }

            auto driveIt = m_driveMap.find( driveKey );

            if ( driveIt == m_driveMap.end())
            {
                request.m_callback( {} );
                return;
            }

            driveIt->second->initiateManualSandboxModifications( request );

        } );
    }

    void openFile( const DriveKey& driveKey, const OpenFileRequest& request ) override
    {
        _FUNC_ENTRY()

        boost::asio::post( m_session->lt_session().get_context(), [=, this]() mutable
        {
            DBG_MAIN_THREAD

            if ( m_replicatorIsDestructing )
            {
                return;
            }

            auto driveIt = m_driveMap.find( driveKey );

            if ( driveIt == m_driveMap.end())
            {
                request.m_callback( {} );
                return;
            }

            driveIt->second->openFile( request );

        } );
    }

    void writeFile( const DriveKey& driveKey, const WriteFileRequest& request ) override
    {
        _FUNC_ENTRY()

        boost::asio::post( m_session->lt_session().get_context(), [=, this]() mutable
        {
            DBG_MAIN_THREAD

            if ( m_replicatorIsDestructing )
            {
                return;
            }

            auto driveIt = m_driveMap.find( driveKey );

            if ( driveIt == m_driveMap.end())
            {
                request.m_callback( {} );
                return;
            }

            driveIt->second->writeFile( request );

        } );
    }

    void readFile( const DriveKey& driveKey, const ReadFileRequest& request ) override
    {
        _FUNC_ENTRY()

        boost::asio::post( m_session->lt_session().get_context(), [=, this]() mutable
        {
            DBG_MAIN_THREAD

            if ( m_replicatorIsDestructing )
            {
                return;
            }

            auto driveIt = m_driveMap.find( driveKey );

            if ( driveIt == m_driveMap.end())
            {
                request.m_callback( {} );
                return;
            }

            driveIt->second->readFile( request );

        } );
    }

    void flush( const DriveKey& driveKey, const FlushRequest& request ) override
    {
        _FUNC_ENTRY()

        boost::asio::post( m_session->lt_session().get_context(), [=, this]() mutable
        {
            DBG_MAIN_THREAD

            if ( m_replicatorIsDestructing )
            {
                return;
            }

            auto driveIt = m_driveMap.find( driveKey );

            if ( driveIt == m_driveMap.end())
            {
                request.m_callback( {} );
                return;
            }

            driveIt->second->flush( request );

        } );
    }

    void closeFile( const DriveKey& driveKey, const CloseFileRequest& request ) override
    {
        _FUNC_ENTRY()

        boost::asio::post( m_session->lt_session().get_context(), [=, this]() mutable
        {
            DBG_MAIN_THREAD

            if ( m_replicatorIsDestructing )
            {
                return;
            }

            auto driveIt = m_driveMap.find( driveKey );

            if ( driveIt == m_driveMap.end())
            {
                request.m_callback( {} );
                return;
            }

            driveIt->second->closeFile( request );

        } );
    }

    void removeFsTreeEntry( const DriveKey& driveKey, const RemoveFilesystemEntryRequest& request ) override
    {
        _FUNC_ENTRY()

        boost::asio::post( m_session->lt_session().get_context(), [=, this]() mutable
        {
            DBG_MAIN_THREAD

            if ( m_replicatorIsDestructing )
            {
                return;
            }

            auto driveIt = m_driveMap.find( driveKey );

            if ( driveIt == m_driveMap.end())
            {
                request.m_callback( {} );
                return;
            }

            driveIt->second->removeFsTreeEntry( request );

        } );
    }

    void pathExist( const DriveKey& driveKey, const PathExistRequest& request ) override {
        _FUNC_ENTRY()

        boost::asio::post( m_session->lt_session().get_context(), [=, this]() mutable
        {
            DBG_MAIN_THREAD

            if ( m_replicatorIsDestructing )
            {
                return;
            }

            auto driveIt = m_driveMap.find( driveKey );

            if ( driveIt == m_driveMap.end())
            {
                request.m_callback( {} );
                return;
            }

            driveIt->second->pathExist( request );

        } );
    }

    void pathIsFile( const DriveKey& driveKey, const PathIsFileRequest& request ) override {
        _FUNC_ENTRY()

        boost::asio::post( m_session->lt_session().get_context(), [=, this]() mutable
        {
            DBG_MAIN_THREAD

            if ( m_replicatorIsDestructing )
            {
                return;
            }

            auto driveIt = m_driveMap.find( driveKey );

            if ( driveIt == m_driveMap.end())
            {
                request.m_callback( {} );
                return;
            }

            driveIt->second->pathIsFile( request );

        } );
    }

    void fileSize( const DriveKey& driveKey, const FileSizeRequest& request ) override
    {
        _FUNC_ENTRY()

        boost::asio::post( m_session->lt_session().get_context(), [=, this]() mutable
        {
            DBG_MAIN_THREAD

            if ( m_replicatorIsDestructing )
            {
                return;
            }

            auto driveIt = m_driveMap.find( driveKey );

            if ( driveIt == m_driveMap.end())
            {
                request.m_callback( {} );
                return;
            }

            driveIt->second->fileSize( request );

        } );
    }

    void createDirectories( const DriveKey& driveKey, const CreateDirectoriesRequest& request ) override
    {
        _FUNC_ENTRY()

        boost::asio::post( m_session->lt_session().get_context(), [=, this]() mutable
        {
            DBG_MAIN_THREAD

            if ( m_replicatorIsDestructing )
            {
                return;
            }

            auto driveIt = m_driveMap.find( driveKey );

            if ( driveIt == m_driveMap.end())
            {
                request.m_callback( {} );
                return;
            }

            driveIt->second->createDirectories( request );

        } );
    }

    void folderIteratorCreate( const DriveKey& driveKey, const FolderIteratorCreateRequest& request ) override
    {
        _FUNC_ENTRY()

        boost::asio::post( m_session->lt_session().get_context(), [=, this]() mutable
        {
            DBG_MAIN_THREAD

            if ( m_replicatorIsDestructing )
            {
                return;
            }

            auto driveIt = m_driveMap.find( driveKey );

            if ( driveIt == m_driveMap.end())
            {
                request.m_callback( {} );
                return;
            }

            driveIt->second->folderIteratorCreate( request );

        } );
    }

    void folderIteratorDestroy( const DriveKey& driveKey, const FolderIteratorDestroyRequest& request ) override
    {
        _FUNC_ENTRY()

        boost::asio::post( m_session->lt_session().get_context(), [=, this]() mutable
        {
            DBG_MAIN_THREAD

            if ( m_replicatorIsDestructing )
            {
                return;
            }

            auto driveIt = m_driveMap.find( driveKey );

            if ( driveIt == m_driveMap.end())
            {
                request.m_callback( {} );
                return;
            }

            driveIt->second->folderIteratorDestroy( request );

        } );
    }

    void folderIteratorHasNext( const DriveKey& driveKey, const FolderIteratorHasNextRequest& request ) override
    {
        _FUNC_ENTRY()

        boost::asio::post( m_session->lt_session().get_context(), [=, this]() mutable
        {
            DBG_MAIN_THREAD

            if ( m_replicatorIsDestructing )
            {
                return;
            }

            auto driveIt = m_driveMap.find( driveKey );

            if ( driveIt == m_driveMap.end())
            {
                request.m_callback( {} );
                return;
            }

            driveIt->second->folderIteratorHasNext( request );

        } );
    }

    void folderIteratorNext( const DriveKey& driveKey, const FolderIteratorNextRequest& request ) override
    {
        _FUNC_ENTRY()

        boost::asio::post( m_session->lt_session().get_context(), [=, this]() mutable
        {
            DBG_MAIN_THREAD

            if ( m_replicatorIsDestructing )
            {
                return;
            }

            auto driveIt = m_driveMap.find( driveKey );

            if ( driveIt == m_driveMap.end())
            {
                request.m_callback( {} );
                return;
            }

            driveIt->second->folderIteratorNext( request );

        } );
    }

    void moveFsTreeEntry( const DriveKey& driveKey, const MoveFilesystemEntryRequest& request ) override
    {
        _FUNC_ENTRY()

        boost::asio::post( m_session->lt_session().get_context(), [=, this]() mutable
        {
            DBG_MAIN_THREAD

            if ( m_replicatorIsDestructing )
            {
                return;
            }

            auto driveIt = m_driveMap.find( driveKey );

            if ( driveIt == m_driveMap.end())
            {
                request.m_callback( {} );
                return;
            }

            driveIt->second->moveFsTreeEntry( request );

        } );
    }

    void applySandboxManualModifications( const DriveKey& driveKey,
                                          const ApplySandboxModificationsRequest& request ) override
    {
        _FUNC_ENTRY()

        boost::asio::post( m_session->lt_session().get_context(), [=, this]() mutable
        {
            DBG_MAIN_THREAD

            if ( m_replicatorIsDestructing )
            {
                return;
            }

            auto driveIt = m_driveMap.find( driveKey );

            if ( driveIt == m_driveMap.end())
            {
                request.m_callback( {} );
                return;
            }

            driveIt->second->applySandboxManualModifications( request );

        } );
    }

    void evaluateStorageHash( const DriveKey& driveKey, const EvaluateStorageHashRequest& request ) override
    {
        _FUNC_ENTRY()

        boost::asio::post( m_session->lt_session().get_context(), [=, this]() mutable
        {
            DBG_MAIN_THREAD

            if ( m_replicatorIsDestructing )
            {
                return;
            }

            auto driveIt = m_driveMap.find( driveKey );

            if ( driveIt == m_driveMap.end())
            {
                request.m_callback( {} );
                return;
            }

            driveIt->second->evaluateStorageHash( request );

        } );
    }

    void applyStorageManualModifications( const DriveKey& driveKey,
                                          const ApplyStorageModificationsRequest& request ) override
    {
        _FUNC_ENTRY()

        boost::asio::post( m_session->lt_session().get_context(), [=, this]() mutable
        {
            DBG_MAIN_THREAD

            if ( m_replicatorIsDestructing )
            {
                return;
            }

            auto driveIt = m_driveMap.find( driveKey );

            if ( driveIt == m_driveMap.end())
            {
                request.m_callback( {} );
                return;
            }

            driveIt->second->applyStorageManualModifications( request );

        } );
    }

    void manualSynchronize( const DriveKey& driveKey, const SynchronizationRequest& request ) override
    {
        _FUNC_ENTRY()

        boost::asio::post( m_session->lt_session().get_context(), [=, this]() mutable
        {
            DBG_MAIN_THREAD

            if ( m_replicatorIsDestructing )
            {
                return;
            }

            auto driveIt = m_driveMap.find( driveKey );

            if ( driveIt == m_driveMap.end())
            {
                request.m_callback( {} );
                return;
            }

            driveIt->second->manualSynchronize( request );

        } );
    }

    void getFileInfo( const DriveKey& driveKey, const FileInfoRequest& request ) override
    {
        _FUNC_ENTRY()

        boost::asio::post( m_session->lt_session().get_context(), [=, this]() mutable
        {
            DBG_MAIN_THREAD

            if ( m_replicatorIsDestructing )
            {
                return;
            }

            auto driveIt = m_driveMap.find( driveKey );

            if ( driveIt == m_driveMap.end())
            {
                request.m_callback( {} );
                return;
            }

            driveIt->second->getFileInfo( request );

        } );
    }

    void getActualModificationId( const DriveKey& driveKey, const ActualModificationIdRequest& request ) override
    {
        _FUNC_ENTRY()

        boost::asio::post( m_session->lt_session().get_context(), [=, this]() mutable
        {
            DBG_MAIN_THREAD

            if ( m_replicatorIsDestructing )
            {
                return;
            }

            auto driveIt = m_driveMap.find( driveKey );

            if ( driveIt == m_driveMap.end())
            {
                request.m_callback( {} );
                return;
            }

            driveIt->second->getActualModificationId( request );

        } );
    }

    void getFilesystem( const DriveKey& driveKey, const FilesystemRequest& request ) override
    {
        _FUNC_ENTRY()

        boost::asio::post( m_session->lt_session().get_context(), [=, this]() mutable
        {
            DBG_MAIN_THREAD

            if ( m_replicatorIsDestructing )
            {
                return;
            }

            auto driveIt = m_driveMap.find( driveKey );

            if ( driveIt == m_driveMap.end())
            {
                request.m_callback( {} );
                return;
            }

            driveIt->second->getFilesystem( request );

        } );
    }

    void setServiceAddress( const std::string& address ) override {
        m_serviceServerAddress = address;
        _LOG( "Listen RPC Services On" << address )
    }

    void enableSupercontractServer() override {
        auto service = std::make_shared<contract::StorageServer>( weak_from_this() );
        m_services.emplace_back(std::move(service));
    }

    void enableMessengerServer() override {
        auto service = messenger::MessengerServerBuilder().build(weak_from_this());
        m_services.emplace_back(std::move(service));
    }

    void sendMessage( const messenger::OutputMessage& message ) override {

        DBG_MAIN_THREAD

        _LOG( "Message Sending Is Requested " << message.m_tag )

        sendMessage(message.m_tag, message.m_receiver, message.m_data);
    }

    void subscribe( const std::string& tag, std::shared_ptr<messenger::MessageSubscriber> subscriber ) override {

        DBG_MAIN_THREAD
        m_messageSubscribers[tag] = std::move(subscriber);
        _LOG( "Subscription To " << tag << " Is Requested" )
    }

};

std::shared_ptr<Replicator> createDefaultReplicator(
        const crypto::KeyPair& keyPair,
        std::string&& address,
        std::string&& port,
        std::string&& storageDirectory,
        std::string&& sandboxDirectory,
        const std::vector<ReplicatorInfo>& bootstraps,
        bool useTcpSocket,
        ReplicatorEventHandler& handler,
        DbgReplicatorEventHandler* dbgEventHandler,
        const std::string& dbgReplicatorName )
{
    return std::make_shared<DefaultReplicator>(
            keyPair,
            std::move( address ),
            std::move( port ),
            std::move( storageDirectory ),
            std::move( sandboxDirectory ),
            useTcpSocket,
            handler,
            dbgEventHandler,
            bootstraps,
            dbgReplicatorName );
}

}<|MERGE_RESOLUTION|>--- conflicted
+++ resolved
@@ -316,14 +316,8 @@
     {
         _FUNC_ENTRY()
 
-<<<<<<< HEAD
-        boost::asio::post( m_session->lt_session().get_context(), [=, this]() mutable
-        {
-
-=======
         boost::asio::post(m_session->lt_session().get_context(), [=,driveRequest=std::move(driveRequest),this]() mutable {
-        
->>>>>>> 6385c0c5
+
             DBG_MAIN_THREAD
 
             if ( m_replicatorIsDestructing )
@@ -395,14 +389,9 @@
 
             if ( auto drive = getDrive( driveKey ); drive )
             {
-<<<<<<< HEAD
-                drive->startDriveClosing( DriveClosureRequest());
-            } else
-=======
                 drive->startDriveClosing(  std::make_unique<DriveClosureRequest>() );
             }
             else
->>>>>>> 6385c0c5
             {
                 _LOG_ERR( "drive not found: " << driveKey );
                 return;
@@ -412,10 +401,9 @@
 
     void asyncSetReplicators( Key driveKey, mobj<ReplicatorList>&& replicatorKeys ) override
     {
-<<<<<<< HEAD
-        _FUNC_ENTRY()
-
-        boost::asio::post( m_session->lt_session().get_context(), [=, this]() mutable
+        _FUNC_ENTRY()
+
+    	boost::asio::post(m_session->lt_session().get_context(), [=,replicatorKeys=std::move(replicatorKeys),this]() mutable
         {
             DBG_MAIN_THREAD
 
@@ -444,7 +432,7 @@
     {
         _FUNC_ENTRY()
 
-        boost::asio::post( m_session->lt_session().get_context(), [=, this]() mutable
+    	boost::asio::post(m_session->lt_session().get_context(), [=,replicatorKeys=std::move(replicatorKeys),this]() mutable
         {
             DBG_MAIN_THREAD
 
@@ -463,7 +451,7 @@
     {
         _FUNC_ENTRY()
 
-        boost::asio::post( m_session->lt_session().get_context(), [=, this]() mutable
+    	boost::asio::post(m_session->lt_session().get_context(), [=,replicatorKeys=std::move(replicatorKeys),this]() mutable
         {
             DBG_MAIN_THREAD
 
@@ -478,9 +466,8 @@
         } );
     }
 
-    virtual void asyncSetChanelShard( mobj<Hash256>&& channelId, mobj<ReplicatorList>&& replicatorKeys ) override
-    {
-        boost::asio::post( m_session->lt_session().get_context(), [=, this]() mutable
+	virtual void asyncSetChanelShard( mobj<Hash256>&& channelId, mobj<ReplicatorList>&& replicatorKeys ) override {
+    	boost::asio::post(m_session->lt_session().get_context(), [channelId=std::move(channelId),replicatorKeys=std::move(replicatorKeys),this]() mutable
         {
             DBG_MAIN_THREAD
 
@@ -494,92 +481,6 @@
             }
         } );
     }
-=======
-    	_FUNC_ENTRY()
-
-    	boost::asio::post(m_session->lt_session().get_context(), [=,replicatorKeys=std::move(replicatorKeys),this]() mutable
-    	{
-    		DBG_MAIN_THREAD
-
-    		if ( auto drive = getDrive(driveKey); drive )
-    		{
-    			for( auto it = replicatorKeys->begin();  it != replicatorKeys->end(); it++ )
-    			{
-    				if ( *it == publicKey() )
-    				{
-    					replicatorKeys->erase( it );
-    					break;
-    				}
-    			}
-    			m_endpointsManager.addEndpointsEntries( *replicatorKeys );
-    			drive->setReplicators( std::move(replicatorKeys) );
-    		}
-    		else
-    		{
-    			_LOG_ERR( "drive not found: " << driveKey );
-    			return;
-    		}
-    	});
-	}
-
-    // It notifies about changes in modification shards
-    void asyncSetShardDonator( Key driveKey, mobj<ReplicatorList>&& replicatorKeys ) override
-	{
-    	_FUNC_ENTRY()
-
-    	boost::asio::post(m_session->lt_session().get_context(), [=,replicatorKeys=std::move(replicatorKeys),this]() mutable
-    	{
-    		DBG_MAIN_THREAD
-
-    		if ( auto drive = getDrive(driveKey); drive )
-    		{
-    			drive->setShardDonator( std::move(replicatorKeys) );
-    		}
-    		else
-    		{
-    			_LOG_ERR( "drive not found: " << driveKey );
-    			return;
-    		}
-    	});
-	}
-
-	void asyncSetShardRecipient( Key driveKey, mobj<ReplicatorList>&& replicatorKeys ) override
-	{
-    	_FUNC_ENTRY()
-
-    	boost::asio::post(m_session->lt_session().get_context(), [=,replicatorKeys=std::move(replicatorKeys),this]() mutable
-    	{
-    		DBG_MAIN_THREAD
-
-    		if ( auto drive = getDrive(driveKey); drive )
-    		{
-    			drive->setShardRecipient( std::move(replicatorKeys) );
-    		}
-    		else
-    		{
-    			_LOG_ERR( "drive not found: " << driveKey );
-    			return;
-    		}
-    	});
-	}
-
-	virtual void asyncSetChanelShard( mobj<Hash256>&& channelId, mobj<ReplicatorList>&& replicatorKeys ) override {
-    	boost::asio::post(m_session->lt_session().get_context(), [channelId=std::move(channelId),replicatorKeys=std::move(replicatorKeys),this]() mutable
-    	{
-    		DBG_MAIN_THREAD
-
-    		if ( auto channelInfoIt = m_dnChannelMap.find( channelId->array() ); channelInfoIt != m_dnChannelMap.end() )
-    		{
-    			channelInfoIt->second.m_dnReplicatorShard = *replicatorKeys;
-    		}
-    		else
-    		{
-    			_LOG_ERR( "Unknown channel hash: " << *channelId );
-    			return;
-    		}
-    	});
-	}
->>>>>>> 6385c0c5
 
     void asyncCloseDrive( Key driveKey, Hash256 transactionHash ) override
     {
@@ -597,14 +498,9 @@
 
             if ( auto drive = getDrive( driveKey ); drive )
             {
-<<<<<<< HEAD
-                drive->startDriveClosing( {transactionHash} );
-            } else
-=======
                 drive->startDriveClosing( std::make_unique<DriveClosureRequest>(transactionHash) );
             }
             else
->>>>>>> 6385c0c5
             {
                 _LOG_ERR( "removeDrive: drive not found: " << driveKey );
                 return;
@@ -618,14 +514,8 @@
 
         _LOG( "+++ ex startModifyDrive: " << modifyRequest->m_clientDataInfoHash )
 
-<<<<<<< HEAD
-        boost::asio::post( m_session->lt_session().get_context(), [=, this]() mutable
-        {
-
-=======
         boost::asio::post(m_session->lt_session().get_context(), [=,modifyRequest=std::move(modifyRequest),this]() mutable {
-        
->>>>>>> 6385c0c5
+
             DBG_MAIN_THREAD
 
             if ( m_replicatorIsDestructing )
@@ -686,14 +576,8 @@
     {
         _FUNC_ENTRY()
 
-<<<<<<< HEAD
-        boost::asio::post( m_session->lt_session().get_context(), [=, this]() mutable
-        {
-
-=======
         boost::asio::post(m_session->lt_session().get_context(), [=,request=std::move(request),this]() mutable {
-        
->>>>>>> 6385c0c5
+
             DBG_MAIN_THREAD
 
             _LOG( "started verification" );
@@ -742,14 +626,8 @@
     {
         _FUNC_ENTRY()
 
-<<<<<<< HEAD
-        boost::asio::post( m_session->lt_session().get_context(), [=, this]() mutable
-        {
-
-=======
         boost::asio::post(m_session->lt_session().get_context(), [=,request=std::move(request),this]() mutable {
-        
->>>>>>> 6385c0c5
+
             DBG_MAIN_THREAD
 
             if ( m_replicatorIsDestructing )
@@ -816,14 +694,8 @@
     {
         _FUNC_ENTRY()
 
-<<<<<<< HEAD
-        boost::asio::post( m_session->lt_session().get_context(), [=, this]() mutable
-        {
-
-=======
         boost::asio::post(m_session->lt_session().get_context(), [=,finishInfo=std::move(finishInfo),this]() mutable {
-        
->>>>>>> 6385c0c5
+
             DBG_MAIN_THREAD
 
             if ( m_replicatorIsDestructing )
@@ -846,14 +718,8 @@
     {
         _FUNC_ENTRY()
 
-<<<<<<< HEAD
-        boost::asio::post( m_session->lt_session().get_context(), [=, this]() mutable
-        {
-
-=======
         boost::asio::post(m_session->lt_session().get_context(), [=,request=std::move(request),this]() mutable {
-        
->>>>>>> 6385c0c5
+
             DBG_MAIN_THREAD
 
             if ( m_replicatorIsDestructing )
@@ -1017,14 +883,8 @@
     virtual void asyncOnDownloadOpinionReceived( mobj<DownloadApprovalTransactionInfo>&& anOpinion ) override
     {
         _FUNC_ENTRY()
-<<<<<<< HEAD
-
-        boost::asio::post( m_session->lt_session().get_context(), [=, this]() mutable
-        {
-=======
-        
+
         boost::asio::post(m_session->lt_session().get_context(), [=,anOpinion=std::move(anOpinion),this]() mutable {
->>>>>>> 6385c0c5
 
             DBG_MAIN_THREAD
 
@@ -1301,29 +1161,16 @@
             //
             // Create my opinion
             //
-<<<<<<< HEAD
 
             auto myOpinion = createMyOpinion( it->second );
 
             myOpinion.Sign( keyPair(), blockHash.array(), channelId.array());
 
-            DownloadApprovalTransactionInfo transactionInfo{blockHash.array(),
-                                                            channelId.array(),
-                                                            {myOpinion}};
-
-            addOpinion( std::move( transactionInfo ));
-=======
-            
-            auto myOpinion = createMyOpinion(it->second);
-            
-            myOpinion.Sign( keyPair(), blockHash.array(), channelId.array() );
-            
             auto transactionInfo = std::make_unique<DownloadApprovalTransactionInfo>( blockHash.array(),
                                                                                       channelId.array(),
                                                                                      std::vector<DownloadOpinion>{ myOpinion } );
-            
-            addOpinion( std::move(transactionInfo) );
->>>>>>> 6385c0c5
+
+            addOpinion( std::move( transactionInfo ));
             shareDownloadOpinion( channelId, blockHash );
         } else
         {
@@ -1503,14 +1350,9 @@
 
             if ( auto drive = getDrive( anOpinion.m_driveKey ); drive )
             {
-<<<<<<< HEAD
-                drive->onOpinionReceived( anOpinion );
-            } else
-=======
                 drive->onOpinionReceived( std::make_unique<ApprovalTransactionInfo>(anOpinion) );
             }
             else
->>>>>>> 6385c0c5
             {
                 _LOG_ERR( "drive not found" );
             }
@@ -1529,18 +1371,10 @@
             mobj<PublishedModificationApprovalTransactionInfo>&& transaction ) override
     {
         _FUNC_ENTRY()
-<<<<<<< HEAD
 
         _LOG( "asyncApprovalTransactionHasBeenPublished, m_rootHash:" << Key( transaction->m_rootHash ))
 
-        boost::asio::post( m_session->lt_session().get_context(), [=, this]() mutable
-        {
-=======
-        
-        _LOG( "asyncApprovalTransactionHasBeenPublished, m_rootHash:" << Key(transaction->m_rootHash) )
-        
         boost::asio::post(m_session->lt_session().get_context(), [transaction=std::move(transaction),this]() mutable {
->>>>>>> 6385c0c5
 
             DBG_MAIN_THREAD
 
@@ -1587,16 +1421,9 @@
             mobj<PublishedModificationSingleApprovalTransactionInfo>&& transaction ) override
     {
         _FUNC_ENTRY()
-<<<<<<< HEAD
-
-        boost::asio::post( m_session->lt_session().get_context(), [=, this]() mutable
-        {
-
-=======
-       
+
         boost::asio::post(m_session->lt_session().get_context(), [transaction=std::move(transaction),this]() mutable {
-        
->>>>>>> 6385c0c5
+
             DBG_MAIN_THREAD
 
             if ( m_replicatorIsDestructing )
@@ -1753,23 +1580,12 @@
                 return;
             } else if ( query == "code_verify" )
             {
-<<<<<<< HEAD
                 try
                 {
                     std::istringstream is( message, std::ios::binary );
                     cereal::PortableBinaryInputArchive iarchive( is );
-=======
-                std::istringstream is( message, std::ios::binary );
-                cereal::PortableBinaryInputArchive iarchive(is);
 
                 auto info = std::make_unique<VerificationCodeInfo>();
-                iarchive( *info );
-                processVerificationCode( std::move(info) );
-            }
-            catch(...){ _LOG_WARN( "execption occured" ) }
->>>>>>> 6385c0c5
-
-                    mobj<VerificationCodeInfo> info{VerificationCodeInfo{}};
                     iarchive( *info );
                     processVerificationCode( std::move( info ));
                 }
@@ -1779,23 +1595,12 @@
                 return;
             } else if ( query == "verify_opinion" )
             {
-<<<<<<< HEAD
                 try
                 {
                     std::istringstream is( message, std::ios::binary );
                     cereal::PortableBinaryInputArchive iarchive( is );
-=======
-                std::istringstream is( message, std::ios::binary );
-                cereal::PortableBinaryInputArchive iarchive(is);
-                
+
                 auto info = std::make_unique<VerifyApprovalTxInfo>();
-                iarchive( *info );
-                processVerificationOpinion( std::move(info) );
-            }
-            catch(...){ _LOG_WARN( "execption occured" ) }
->>>>>>> 6385c0c5
-
-                    mobj<VerifyApprovalTxInfo> info{VerifyApprovalTxInfo{}};
                     iarchive( *info );
                     processVerificationOpinion( std::move( info ));
                 }
@@ -1837,20 +1642,12 @@
             {
                 try
                 {
-<<<<<<< HEAD
                     std::istringstream is( message, std::ios::binary );
                     cereal::PortableBinaryInputArchive iarchive( is );
                     ExternalEndpointResponse response;
                     iarchive( response );
 
                     m_endpointsManager.updateExternalEndpoint( response );
-=======
-                    auto chunkInfo = std::make_unique<ChunkInfo>();
-                    iarchive( *chunkInfo );
-                    _ASSERT( chunkInfo )
-                    
-                    driveIt->second->acceptChunkInfoMessage( std::move(chunkInfo), source );
->>>>>>> 6385c0c5
                 }
                 catch ( ... )
                 {_LOG_WARN( "execption occured" )}
@@ -1867,7 +1664,7 @@
 
                     if ( auto driveIt = m_driveMap.find( driveKey ); driveIt != m_driveMap.end())
                     {
-                        mobj<ChunkInfo> chunkInfo{ChunkInfo{}};
+                    auto chunkInfo = std::make_unique<ChunkInfo>();
                         iarchive( *chunkInfo );
                         _ASSERT( chunkInfo )
 
