/*
*** Copyright 2021 ProximaX Limited. All rights reserved.
*** Use of this source code is governed by the Apache 2.0
*** license that can be found in the LICENSE file.
*/

#include "types.h"
#include "drive/log.h"
#include "drive/FlatDrive.h"
#include "drive/Utils.h"
#include "drive/Session.h"
#include "drive/DownloadLimiter.h"

#include <libtorrent/alert_types.hpp>
#include <filesystem>

#include <mutex>

namespace sirius { namespace drive {

//
// DefaultReplicator
//
class DefaultReplicator : public DownloadLimiter // Replicator
{
    std::shared_ptr<Session> m_session;

    // Drives
    std::map<Key, std::shared_ptr<sirius::drive::FlatDrive>> m_drives;
    std::mutex  m_mutex;

    // Replicator's keys
    crypto::KeyPair m_keyPair;

    // Session listen interface
    std::string m_address;
    std::string m_port;

    // Folders for drives and sandboxes
    std::string m_storageDirectory;
    std::string m_sandboxDirectory;

    bool        m_useTcpSocket;

    const char* m_dbgReplicatorName;

public:
    DefaultReplicator (
               crypto::KeyPair&& keyPair,
               std::string&& address,
               std::string&& port,
               std::string&& storageDirectory,
               std::string&& sandboxDirectory,
               bool          useTcpSocket,
               const char*   dbgReplicatorName ) : DownloadLimiter( m_keyPair, dbgReplicatorName ),

        m_keyPair( std::move(keyPair) ),
        m_address( std::move(address) ),
        m_port( std::move(port) ),
        m_storageDirectory( std::move(storageDirectory) ),
        m_sandboxDirectory( std::move(sandboxDirectory) ),
        m_useTcpSocket( useTcpSocket ),
        m_dbgReplicatorName( dbgReplicatorName )
    {
    }

    void start() override
    {
        m_session = createDefaultSession( m_address + ":" + m_port, [port=m_port] (const lt::alert* pAlert)
            {
                if ( pAlert->type() == lt::listen_failed_alert::alert_type ) {
                    LOG( "Replicator session alert: " << pAlert->message() );
                    LOG( "Port is busy?: " << port );
                }
            },
            weak_from_this(),
            m_useTcpSocket );
        m_session->lt_session().m_dbgOurPeerName = m_dbgReplicatorName;
    }

    Hash256 getRootHash( const Key& driveKey ) override
    {
        std::unique_lock<std::mutex> lock(m_mutex);
        if ( const auto driveIt = m_drives.find(driveKey); driveIt != m_drives.end() )
        {
            auto rootHash = driveIt->second->rootDriveHash();
            LOG( "getRootHash of: " << driveKey << " -> " << rootHash );
            return rootHash;
        }

        LOG_ERR( "unknown drive: " << driveKey );
        throw std::runtime_error( std::string("unknown dive: ") + toString(driveKey.array()) );

        return Hash256();
    }

    void printDriveStatus( const Key& driveKey ) override
    {
        std::unique_lock<std::mutex> lock(m_mutex);
        if ( const auto driveIt = m_drives.find(driveKey); driveIt != m_drives.end() )
        {
            return driveIt->second->printDriveStatus();
        }

        LOG_ERR( "unknown dive: " << driveKey );
        throw std::runtime_error( std::string("unknown dive: ") + toString(driveKey.array()) );

    }


    std::string addDrive(const Key& driveKey, size_t driveSize) override
    {
        LOG( "adding drive " << driveKey );

        std::unique_lock<std::mutex> lock(m_mutex);

        if (m_drives.find(driveKey) != m_drives.end()) {
            return "drive already added";
        }

        m_drives[driveKey] = sirius::drive::createDefaultFlatDrive(
                session(),
                m_storageDirectory,
                m_sandboxDirectory,
                arrayToString(driveKey),
                driveSize);

        return "";
    }

    std::string removeDrive(const Key& driveKey)
    {
        LOG( "removing drive " << driveKey );

        std::unique_lock<std::mutex> lock(m_mutex);

        if (m_drives.find(driveKey) == m_drives.end())
            return "drive not found";

        m_drives.erase(driveKey);
        return "";
    }


<<<<<<< HEAD
    std::string modify( const Key&       driveKey,
                        const InfoHash&  infoHash,
                        const Hash256&   transactionHash,
                        uint64_t 		 maxDataSize,
                        const DriveModifyHandler& handler ) override
=======
    std::string modify( const Key&              driveKey,
                        const Key&              clientPublicKey,
                        const InfoHash&         infoHash,
                        const Hash256&          transactionHash,
                        const ReplicatorList&   replicatorList,
                        uint64_t                maxDataSize,
                        const DriveModifyHandler&   handler ) override
>>>>>>> 00c5b15a
    {
        LOG( "drive modification:\ndrive: " << driveKey << "\n info hash: " << infoHash );

        std::shared_ptr<sirius::drive::FlatDrive> pDrive;
        {
            const std::unique_lock<std::mutex> lock(m_mutex);
            if ( auto driveIt = m_drives.find(driveKey); driveIt != m_drives.end() )
            {
                pDrive = driveIt->second;
            }
            else {
                return "drive not found";
            }
        }

        addModifyDriveInfo( transactionHash.array(), maxDataSize, clientPublicKey, replicatorList );
        pDrive->startModifyDrive( infoHash, transactionHash, maxDataSize, handler );
        return "";
    }

    std::string loadTorrent( const Key& driveKey, const InfoHash& infoHash )
    {
        LOG( "loadTorrent:\ndrive: " << driveKey << "\n info hash: " << infoHash );

        std::shared_ptr<sirius::drive::FlatDrive> pDrive;
        {
            const std::unique_lock<std::mutex> lock(m_mutex);
            if ( auto driveIt = m_drives.find(driveKey); driveIt != m_drives.end() )
            {
                pDrive = driveIt->second;
            }
            else {
                return "drive not found";
            }
        }

        pDrive->loadTorrent( infoHash );
        return "";
    }

    void addDownloadChannelInfo( const std::array<uint8_t,32>&   channelKey,
                                 size_t                          prepaidDownloadSize,
                                 const ReplicatorList&           replicatorsList,
                                 std::vector<Key>&&              clients ) override
    {
        addChannelInfo( channelKey, prepaidDownloadSize, replicatorsList, std::move(clients) );
    }

    virtual void sendReceiptToOtherReplicators( const std::array<uint8_t,32>&  downloadChannelId,
                                                const std::array<uint8_t,32>&  clientPublicKey,
                                                uint64_t                       downloadedSize,
                                                const std::array<uint8_t,64>&  signature ) override
    {
        // verify receipt
        if ( !DownloadLimiter::verifyReceipt(  downloadChannelId,
                                               clientPublicKey,
                                               publicKey(),
                                               downloadedSize,
                                               signature ) )
        {
            //todo log error?
            std::cerr << "ERROR! Invalid receipt" << std::endl << std::flush;
            assert(0);
            return;
        }
        
        // todo
        std::vector<uint8_t> message;
        message.insert( message.end(), downloadChannelId.begin(), downloadChannelId.end() );
        message.insert( message.end(), clientPublicKey.begin(),   clientPublicKey.end() );
        message.insert( message.end(), (uint8_t*)&downloadedSize, ((uint8_t*)&downloadedSize)+8 );
        message.insert( message.end(), signature.begin(),         signature.end() );

        //todo mutex
        if ( auto it = m_channelMap.find(downloadChannelId); it != m_channelMap.end() )
        {
            for( auto replicatorIt = it->second.m_replicatorsList.begin(); replicatorIt != it->second.m_replicatorsList.end(); replicatorIt++ )
            {
                m_session->sendMessage( "rcpt", { replicatorIt->m_endpoint.address(), replicatorIt->m_endpoint.port() }, message );
            }
        }
    }


private:
    std::shared_ptr<sirius::drive::Session> session() {
        return m_session;
    }
};

std::shared_ptr<Replicator> createDefaultReplicator(
                                        crypto::KeyPair&&   keyPair,
                                        std::string&&       address,
                                        std::string&&       port,
                                        std::string&&       storageDirectory,
                                        std::string&&       sandboxDirectory,
                                        bool                useTcpSocket,
                                        const char*         dbgReplicatorName )
{
    return std::make_shared<DefaultReplicator>(
                                               std::move(keyPair),
                                               std::move(address),
                                               std::move(port),
                                               std::move(storageDirectory),
                                               std::move(sandboxDirectory),
                                               useTcpSocket,
                                               dbgReplicatorName );
}

}}<|MERGE_RESOLUTION|>--- conflicted
+++ resolved
@@ -142,13 +142,6 @@
     }
 
 
-<<<<<<< HEAD
-    std::string modify( const Key&       driveKey,
-                        const InfoHash&  infoHash,
-                        const Hash256&   transactionHash,
-                        uint64_t 		 maxDataSize,
-                        const DriveModifyHandler& handler ) override
-=======
     std::string modify( const Key&              driveKey,
                         const Key&              clientPublicKey,
                         const InfoHash&         infoHash,
@@ -156,7 +149,6 @@
                         const ReplicatorList&   replicatorList,
                         uint64_t                maxDataSize,
                         const DriveModifyHandler&   handler ) override
->>>>>>> 00c5b15a
     {
         LOG( "drive modification:\ndrive: " << driveKey << "\n info hash: " << infoHash );
 
