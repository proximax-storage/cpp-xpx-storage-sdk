--- conflicted
+++ resolved
@@ -157,7 +157,6 @@
         return "";
     }
 
-<<<<<<< HEAD
     std::shared_ptr<sirius::drive::FlatDrive> getDrive( const Key& driveKey ) override {
         LOG( "getDrive " << driveKey );
 
@@ -172,8 +171,6 @@
         return m_drives[driveKey];
     }
 
-=======
->>>>>>> 97500839
     std::string modify( const Key& driveKey, ModifyRequest&& modifyRequest ) override
     {
         LOG( "drive modification:\ndrive: " << driveKey << "\n info hash: " << infoHash );
