--- conflicted
+++ resolved
@@ -145,7 +145,7 @@
     std::string modify( const Key&       driveKey,
                         const InfoHash&  infoHash,
                         const Hash256&   transactionHash,
-                        uint64_t maxDataSize,
+                        uint64_t 		 maxDataSize,
                         const DriveModifyHandler& handler ) override
     {
         LOG( "drive modification:\ndrive: " << driveKey << "\n info hash: " << infoHash );
@@ -188,13 +188,8 @@
 
     void addDownloadChannelInfo( const std::array<uint8_t,32>&  channelKey,
                                 size_t                          prepaidDownloadSize,
-<<<<<<< HEAD
                                 const endpoint_list&            replicatorsList,
                                 std::vector<Key>&&              clients ) override
-=======
-                                const ReplicatorList&           replicatorsList,
-                                std::vector<const Key>&&        clients ) override
->>>>>>> a94eac37
     {
         addChannelInfo( channelKey, prepaidDownloadSize, replicatorsList, std::move(clients) );
     }
