/*
*** Copyright 2021 ProximaX Limited. All rights reserved.
*** Use of this source code is governed by the Apache 2.0
*** license that can be found in the LICENSE file.
*/

#include "types.h"
#include "drive/log.h"
#include "drive/FlatDrive.h"
#include "drive/ModificationsExecutor.h"
#include "drive/Utils.h"
#include "drive/Session.h"
#include "DownloadLimiter.h"
#include "drive/EndpointsManager.h"
#include "RcptSyncronizer.h"
#include "BackgroundExecutor.h"
#include <drive/RPCService.h>

#include <supercontract-server/StorageServer.h>

#include <messenger-server/Messenger.h>
#include <messenger-server/MessengerServerBuilder.h>

#include <cereal/types/vector.hpp>
#include <cereal/types/array.hpp>
#include <cereal/types/map.hpp>
#include <cereal/archives/portable_binary.hpp>

#include <libtorrent/alert_types.hpp>

#include <filesystem>
#include <mutex>
#include <future>

#undef DBG_MAIN_THREAD
#define DBG_MAIN_THREAD { assert( m_dbgThreadId == std::this_thread::get_id() ); }

namespace sirius::drive
{

//
// DefaultReplicator
//
class DefaultReplicator
        : public DownloadLimiter,
          public messenger::Messenger,
          public std::enable_shared_from_this<DefaultReplicator>    // Replicator
{
private:
    boost::asio::io_context m_replicatorContext;
    std::thread m_libtorrentThread;

    // Session listen interface
    std::string m_address;
    std::string m_port;

    // Folders for drives and sandboxes
    std::string m_storageDirectory;
    std::string m_sandboxDirectory;

    int m_downloadApprovalTransactionTimerDelayMs = 10 * 1000;
    int m_modifyApprovalTransactionTimerDelayMs = 10 * 1000;
    int m_verifyCodeTimerDelayMs = 5 * 60 * 1000;
    int m_verifyApprovalTransactionTimerDelayMs = 10 * 1000;
    int m_shareMyDownloadOpinionTimerDelayMs = 60 * 1000;
    int m_verificationShareTimerDelay = 60 * 1000;
    uint64_t m_minReplicatorsNumber = 4;

    bool m_replicatorIsDestructing = false;

    bool m_useTcpSocket;

    ReplicatorEventHandler& m_eventHandler;
    DbgReplicatorEventHandler* m_dbgEventHandler;

    EndpointsManager m_endpointsManager;
    RcptSyncronizer m_dnOpinionSyncronizer;

    // key is verify tx
    std::map<std::array<uint8_t, 32>, VerifyOpinion> m_verifyApprovalMap;

    std::future<void> m_bootstrapFuture;

    BackgroundExecutor m_backgroundExecutor;

    std::optional<std::string> m_serviceServerAddress;
    std::vector<std::shared_ptr<RPCService>> m_services;
    std::unique_ptr<grpc::Server> m_serviceServer;

    std::map<std::string, std::shared_ptr<messenger::MessageSubscriber>> m_messageSubscribers;

public:
    DefaultReplicator(
            const crypto::KeyPair& keyPair,
            std::string&& address,
            std::string&& port,
            std::string&& storageDirectory,
            std::string&& sandboxDirectory,
            bool useTcpSocket,
            ReplicatorEventHandler& handler,
            DbgReplicatorEventHandler* dbgEventHandler,
            const std::vector<ReplicatorInfo>& bootstraps,
               const std::string&   dbgReplicatorName ) : DownloadLimiter( keyPair, dbgReplicatorName ),

        m_address( std::move(address) ),
        m_port( std::move(port) ),
        m_storageDirectory( std::move(storageDirectory) ),
        m_sandboxDirectory( std::move(sandboxDirectory) ),
        m_useTcpSocket( useTcpSocket ),
        m_eventHandler( handler ),
        m_dbgEventHandler( dbgEventHandler ),
        m_endpointsManager( m_keyPair, bootstraps, m_dbgOurPeerName ),
        m_dnOpinionSyncronizer( *this, m_dbgOurPeerName )
    {
        _LOG("Replicator Public Key: " << m_keyPair.publicKey())
    }

    bool isStopped() override
    {
        DBG_MAIN_THREAD


        return m_replicatorIsDestructing;
    }

    void executeOnBackgroundThread( const std::function<void()>& task ) override
    {
        DBG_MAIN_THREAD

        m_backgroundExecutor.execute( [=]
                                      { task(); } );
    }

    void stop()
    {
        DBG_MAIN_THREAD

        m_replicatorIsDestructing = true;

        m_serviceServer->Shutdown();
        m_services.clear();

        m_session->endSession();

        m_dnOpinionSyncronizer.stop();

        for ( auto&[key, drive]: m_driveMap )
        {
            drive->terminate();
        }

        for ( auto&[channelId, value]: m_dnChannelMap )
        {
            for ( auto&[event, opinion]: value.m_downloadOpinionMap )
            {
                opinion.m_timer.cancel();
                opinion.m_opinionShareTimer.cancel();
            }
        }

        m_endpointsManager.stop();
    }

    ~DefaultReplicator() override
    {

#ifdef DEBUG_OFF_CATAPULT
        _LOG( "~DefaultReplicator() " )
#endif

        std::promise<void> barrier;
        boost::asio::post( m_session->lt_session().get_context(), [&barrier, this]() mutable
        {
            DBG_MAIN_THREAD
            stop();
            barrier.set_value();
        } );
        barrier.get_future().wait();

        m_backgroundExecutor.stop();

        auto blockedDestructor = m_session->lt_session().abort();
        m_session.reset();

        if ( m_libtorrentThread.joinable())
        {
            _LOG( "m_libtorrentThread joined" )
            m_libtorrentThread.join();
        }

        //(???+++)
        saveDownloadChannelMap();
    }

    void start() override
    {
        endpoint_list bootstrapEndpoints;
        for ( const auto& info: m_endpointsManager.getBootstraps())
        {
            bootstrapEndpoints.push_back( info.m_endpoint );
        }

        std::promise<void> bootstrapBarrier;
        m_bootstrapFuture = bootstrapBarrier.get_future();

        loadDownloadChannelMap();

        m_session = createDefaultSession( m_replicatorContext, m_address + ":" + m_port,
                                          [port = m_port, this]( const lt::alert* pAlert )
                                          {
                                              if ( pAlert->type() == lt::listen_failed_alert::alert_type )
                                              {
                                                  _LOG_WARN( "Replicator session alert: " << pAlert->message());
                                                  _LOG_WARN( "Port is busy?: " << port );
                                                  m_eventHandler.onLibtorrentSessionError( pAlert->message());
                                              }
                                          },
                                          weak_from_this(),
                                          weak_from_this(),
                                          bootstrapEndpoints,
                                          std::move( bootstrapBarrier ));

        m_session->lt_session().m_dbgOurPeerName = m_dbgOurPeerName;

        m_libtorrentThread = std::thread( [this]
                                          {
                                              //m_sesion->setDbgThreadId();
                                              m_dbgThreadId = std::this_thread::get_id();

                                              m_replicatorContext.run();
#ifdef DEBUG_OFF_CATAPULT
                                              _LOG( "libtorrentThread ended" );
#endif
                                          } );
        m_dbgThreadId = m_libtorrentThread.get_id();
        _LOG( "m_dbgThreadId = " << m_dbgThreadId )

        boost::asio::post( m_session->lt_session().get_context(), [=, this]() mutable
        {

            DBG_MAIN_THREAD

            m_endpointsManager.start( m_session );

            if ( !m_services.empty() )
            {
                _ASSERT(m_serviceServerAddress)
                grpc::ServerBuilder builder;
                builder.AddListeningPort( *m_serviceServerAddress, grpc::InsecureServerCredentials());
                for (const auto& service: m_services) {
                    service->registerService(builder);
                }
                m_serviceServer = builder.BuildAndStart();
                for (const auto& service: m_services) {
                    service->run(m_session);
                }
            }
        } );

        m_dnOpinionSyncronizer.start( m_session );
    }

    Hash256 dbgGetRootHash( const DriveKey& driveKey ) override
    {
        std::promise<Hash256> thePromise;
        auto future = thePromise.get_future();

        boost::asio::post( m_session->lt_session().get_context(), [=, &thePromise, this]()
        {
            DBG_MAIN_THREAD

            const auto drive = getDrive( driveKey );
            _ASSERT( drive );
            auto rootHash = drive->rootHash();
            thePromise.set_value( rootHash );
        } );

        return future.get();
    }

    void dbgPrintDriveStatus( const Key& driveKey ) override
    {
        boost::asio::post( m_session->lt_session().get_context(), [=, this]()
        {
            DBG_MAIN_THREAD

            if ( const auto drive = getDrive( driveKey ); drive )
            {
                return drive->dbgPrintDriveStatus();
            }

            _LOG_ERR( "unknown drive: " << driveKey );
            throw std::runtime_error( std::string( "unknown dive: " ) + toString( driveKey.array()));
        } );

    }

    void asyncInitializationFinished() override
    {
        _FUNC_ENTRY()

        boost::asio::post( m_session->lt_session().get_context(), [this]
        {
            removeUnusedDrives( m_storageDirectory );
            removeUnusedDrives( m_sandboxDirectory );
        } );
    }

    void asyncAddDrive( Key driveKey, mobj<AddDriveRequest>&& driveRequest ) override
    {
        _FUNC_ENTRY()

        boost::asio::post( m_session->lt_session().get_context(), [=, this]() mutable
        {

            DBG_MAIN_THREAD

            if ( m_replicatorIsDestructing )
            {
                return;
            }

            _LOG( "adding drive " << driveKey );

            if ( m_driveMap.find( driveKey ) != m_driveMap.end())
            {
                _LOG_ERR( "drive already added" );
                return;
            }

            // Exclude itself from replicator list
            for ( auto it = driveRequest->m_fullReplicatorList.begin();
                  it != driveRequest->m_fullReplicatorList.end(); it++ )
            {
                if ( *it == publicKey())
                {
                    driveRequest->m_fullReplicatorList.erase( it );
                    break;
                }
            }

            auto drive = sirius::drive::createDefaultFlatDrive(
                    session(),
                    m_storageDirectory,
                    m_sandboxDirectory,
                    driveKey,
                    driveRequest->m_client,
                    driveRequest->m_driveSize,
                    driveRequest->m_expectedCumulativeDownloadSize,
                    std::move( driveRequest->m_completedModifications ),
                    m_eventHandler,
                    *this,
                    driveRequest->m_fullReplicatorList,
                    driveRequest->m_modifyDonatorShard,
                    driveRequest->m_modifyRecipientShard,
                    m_dbgEventHandler );

            m_driveMap[driveKey] = drive;

            m_endpointsManager.addEndpointsEntries( driveRequest->m_fullReplicatorList );
            m_endpointsManager.addEndpointEntry( driveRequest->m_client, false );

            // Notify
            if ( m_dbgEventHandler )
            {
                m_dbgEventHandler->driveAdded( drive->drivePublicKey());
            }
        } );//post
    }

    void asyncRemoveDrive( Key driveKey ) override
    {
        _FUNC_ENTRY()

        boost::asio::post( m_session->lt_session().get_context(), [=, this]() mutable
        {
            DBG_MAIN_THREAD

            //(???) What will happen after restart?
            if ( m_replicatorIsDestructing )
            {
                return;
            }

            if ( auto drive = getDrive( driveKey ); drive )
            {
                drive->startDriveClosing( DriveClosureRequest());
            } else
            {
                _LOG_ERR( "drive not found: " << driveKey );
                return;
            }
        } );
    }

    void asyncSetReplicators( Key driveKey, mobj<ReplicatorList>&& replicatorKeys ) override
    {
        _FUNC_ENTRY()

        boost::asio::post( m_session->lt_session().get_context(), [=, this]() mutable
        {
            DBG_MAIN_THREAD

            if ( auto drive = getDrive( driveKey ); drive )
            {
                for ( auto it = replicatorKeys->begin(); it != replicatorKeys->end(); it++ )
                {
                    if ( *it == publicKey())
                    {
                        replicatorKeys->erase( it );
                        break;
                    }
                }
                m_endpointsManager.addEndpointsEntries( *replicatorKeys );
                drive->setReplicators( std::move( replicatorKeys ));
            } else
            {
                _LOG_ERR( "drive not found: " << driveKey );
                return;
            }
        } );
    }

    // It notifies about changes in modification shards
    void asyncSetShardDonator( Key driveKey, mobj<ReplicatorList>&& replicatorKeys ) override
    {
        _FUNC_ENTRY()

        boost::asio::post( m_session->lt_session().get_context(), [=, this]() mutable
        {
            DBG_MAIN_THREAD

            if ( auto drive = getDrive( driveKey ); drive )
            {
                drive->setShardDonator( std::move( replicatorKeys ));
            } else
            {
                _LOG_ERR( "drive not found: " << driveKey );
                return;
            }
        } );
    }

    void asyncSetShardRecipient( Key driveKey, mobj<ReplicatorList>&& replicatorKeys ) override
    {
        _FUNC_ENTRY()

        boost::asio::post( m_session->lt_session().get_context(), [=, this]() mutable
        {
            DBG_MAIN_THREAD

            if ( auto drive = getDrive( driveKey ); drive )
            {
                drive->setShardRecipient( std::move( replicatorKeys ));
            } else
            {
                _LOG_ERR( "drive not found: " << driveKey );
                return;
            }
        } );
    }

    virtual void asyncSetChanelShard( mobj<Hash256>&& channelId, mobj<ReplicatorList>&& replicatorKeys ) override
    {
        boost::asio::post( m_session->lt_session().get_context(), [=, this]() mutable
        {
            DBG_MAIN_THREAD

            if ( auto channelInfoIt = m_dnChannelMap.find( channelId->array()); channelInfoIt != m_dnChannelMap.end())
            {
                channelInfoIt->second.m_dnReplicatorShard = *replicatorKeys;
            } else
            {
                _LOG_ERR( "Unknown channel hash: " << *channelId );
                return;
            }
        } );
    }

    void asyncCloseDrive( Key driveKey, Hash256 transactionHash ) override
    {
        _FUNC_ENTRY()

        boost::asio::post( m_session->lt_session().get_context(), [=, this]() mutable
        {

            DBG_MAIN_THREAD

            if ( m_replicatorIsDestructing )
            {
                return;
            }

            if ( auto drive = getDrive( driveKey ); drive )
            {
                drive->startDriveClosing( {transactionHash} );
            } else
            {
                _LOG_ERR( "removeDrive: drive not found: " << driveKey );
                return;
            }
        } );//post
    }

    void asyncModify( Key driveKey, mobj<ModificationRequest>&& modifyRequest ) override
    {
        _FUNC_ENTRY()

        _LOG( "+++ ex startModifyDrive: " << modifyRequest->m_clientDataInfoHash )

        boost::asio::post( m_session->lt_session().get_context(), [=, this]() mutable
        {

            DBG_MAIN_THREAD

            if ( m_replicatorIsDestructing )
            {
                return;
            }

            std::shared_ptr<sirius::drive::FlatDrive> pDrive;
            {
                if ( auto drive = getDrive( driveKey ); drive )
                {
                    pDrive = drive;
                } else
                {
                    _LOG( "asyncModify(): drive not found: " << driveKey );
                    return;
                }
            }

<<<<<<< HEAD
            // Add ModifyTrafficInfo to DownloadLimiter
            bool added = addModifyTrafficInfo( modifyRequest->m_transactionHash.array(),
                                               driveKey,
                                               modifyRequest->m_maxDataSize,
                                               pDrive->driveOwner(),
                                               modifyRequest->m_replicatorList );

            if ( !added )
            {
                _LOG_ERR( "Internal Error: Modification Received after Approval or twice" )
            }

            for ( auto it = modifyRequest->m_replicatorList.begin(); it != modifyRequest->m_replicatorList.end(); it++ )
=======
            for( auto it = modifyRequest->m_replicatorList.begin();  it != modifyRequest->m_replicatorList.end(); it++ )
>>>>>>> bb13ffb8
            {
                if ( *it == publicKey())
                {
                    modifyRequest->m_replicatorList.erase( it );
                    break;
                }
            }

            pDrive->startModifyDrive( std::move( modifyRequest ));
        } );//post
    }

    void asyncCancelModify( Key driveKey, Hash256 transactionHash ) override
    {
        _FUNC_ENTRY()

        boost::asio::post( m_session->lt_session().get_context(), [=, this]() mutable
        {

            DBG_MAIN_THREAD

            if ( m_replicatorIsDestructing )
            {
                return;
            }

            if ( const auto drive = getDrive( driveKey ); drive )
            {
                drive->cancelModifyDrive( transactionHash );
                return;
            }

            _LOG( "asyncCancelModify: unknown drive: " << driveKey );
        } );//post
    }

    void asyncStartDriveVerification( Key driveKey, mobj<VerificationRequest>&& request ) override
    {
        _FUNC_ENTRY()

        boost::asio::post( m_session->lt_session().get_context(), [=, this]() mutable
        {

            DBG_MAIN_THREAD

            _LOG( "started verification" );

            if ( m_replicatorIsDestructing )
            {
                return;
            }

            if ( const auto drive = getDrive( driveKey ); drive )
            {
                drive->startVerification( std::move( request ));
                return;
            }

            _LOG( "asyncStartDriveVerification: unknown drive: " << driveKey );
        } );//post
    }

    void asyncCancelDriveVerification( Key driveKey ) override
    {
        _FUNC_ENTRY()

        //TODO
        boost::asio::post( m_session->lt_session().get_context(), [=, this]() mutable
        {

            DBG_MAIN_THREAD

            if ( m_replicatorIsDestructing )
            {
                return;
            }

            if ( const auto drive = getDrive( driveKey ); drive )
            {
                drive->cancelVerification();
                return;
            }

            _LOG( "asyncCancelDriveVerification: unknown drive: " << driveKey );
        } );//post
    }

    void asyncStartStream( Key driveKey, mobj<StreamRequest>&& request ) override
    {
        _FUNC_ENTRY()

        boost::asio::post( m_session->lt_session().get_context(), [=, this]() mutable
        {

            DBG_MAIN_THREAD

            if ( m_replicatorIsDestructing )
            {
                return;
            }

            std::shared_ptr<sirius::drive::FlatDrive> pDrive;
            {
                if ( auto drive = getDrive( driveKey ); drive )
                {
                    pDrive = drive;
                } else
                {
                    _LOG( "asyncModify(): drive not found: " << driveKey );
                    return;
                }
            }

<<<<<<< HEAD
            // Add ModifyTrafficInfo to DownloadLimiter
            bool added = addModifyTrafficInfo( request->m_streamId.array(),
                                               driveKey,
                                               request->m_maxSizeBytes,
                                               request->m_streamerKey,
                                               request->m_replicatorList );

            if ( !added )
            {
                _LOG_ERR( "Internal Error: added twice?" )
            }

=======
>>>>>>> bb13ffb8
//            for( auto it = modifyRequest->m_replicatorList.begin();  it != modifyRequest->m_replicatorList.end(); it++ )
//            {
//                if ( *it == publicKey() )
//                {
//                    modifyRequest->m_replicatorList.erase( it );
//                    break;
//                }
//            }

            if ( const auto drive = getDrive( driveKey ); drive )
            {
                drive->startStream( std::move( request ));
                return;
            }

            _LOG( "unknown drive: " << driveKey );
        } );//post
    }

    void asyncIncreaseStream( Key driveKey, mobj<StreamIncreaseRequest>&& ) override
    {
        _FUNC_ENTRY()

        boost::asio::post( m_session->lt_session().get_context(), [=, this]() mutable
        {

            DBG_MAIN_THREAD

            if ( m_replicatorIsDestructing )
            {
                return;
            }

            if ( const auto drive = getDrive( driveKey ); drive )
            {
                //drive->increaseStream( std::move(request) );
                return;
            }

            _LOG( "unknown drive: " << driveKey );
        } );//post
    }

    void asyncFinishStreamTxPublished( Key driveKey, mobj<StreamFinishRequest>&& finishInfo ) override
    {
        _FUNC_ENTRY()

        boost::asio::post( m_session->lt_session().get_context(), [=, this]() mutable
        {

            DBG_MAIN_THREAD

            if ( m_replicatorIsDestructing )
            {
                return;
            }

            if ( auto driveIt = m_driveMap.find( driveKey ); driveIt != m_driveMap.end())
            {
                driveIt->second->acceptFinishStreamTx( std::move( finishInfo ));
            } else
            {
                _LOG_WARN( "Unknown drive: " << Key( driveKey ))
            }

        } );//post
    }

    void asyncAddDownloadChannelInfo( Key driveKey, mobj<DownloadRequest>&& request, bool mustBeSyncronized ) override
    {
        _FUNC_ENTRY()

        boost::asio::post( m_session->lt_session().get_context(), [=, this]() mutable
        {

            DBG_MAIN_THREAD

            if ( m_replicatorIsDestructing )
            {
                return;
            }

            std::vector<std::array<uint8_t, 32>> clientList;
            for ( const auto& it : request->m_clients )
                clientList.push_back( it.array());

            addChannelInfo( request->m_channelKey.array(),
                            request->m_prepaidDownloadSize,
                            driveKey,
                            request->m_replicators,
                            clientList,
                            mustBeSyncronized );

            if ( mustBeSyncronized )
            {
                if ( std::shared_ptr<sirius::drive::FlatDrive> drive = getDrive( driveKey ); drive )
                {
                    auto replicators = drive->getAllReplicators();
                    size_t consensusThreshould = std::min((replicators.size() * 3) / 2, size_t( 4 ));

                    m_dnOpinionSyncronizer.startSync( request->m_channelKey.array(), drive, consensusThreshould );
                } else
                {
                    _LOG_WARN( "unknown drive:" << driveKey );
                }
            }
        } );//post
    }

    virtual void asyncIncreaseDownloadChannelSize( ChannelId channelId, uint64_t size ) override
    {
        boost::asio::post( m_session->lt_session().get_context(), [=, this]() mutable
        {
            DBG_MAIN_THREAD

            increaseChannelSize( channelId.array(), size );
        } );//post
    }

    virtual DownloadChannelInfo* getDownloadChannelInfo( const std::array<uint8_t, 32>& driveKey,
                                                         const std::array<uint8_t, 32>& downloadChannelHash ) override
    {
        DBG_MAIN_THREAD

        if ( auto infoIt = m_dnChannelMap.find( downloadChannelHash ); infoIt != m_dnChannelMap.end())
        {
            if ( infoIt->second.m_driveKey != driveKey )
            {
                _LOG_ERR( "Invalid driveKey: " << Key( driveKey ) << " vs: " << Key( infoIt->second.m_driveKey ));
                return nullptr;
            }
            return &infoIt->second;
        }

        return nullptr;
    }


    void asyncRemoveDownloadChannelInfo( ChannelId channelId ) override
    {
        _FUNC_ENTRY()

        boost::asio::post( m_session->lt_session().get_context(), [=, this]() mutable
        {

            DBG_MAIN_THREAD

            removeChannelInfo( channelId );
        } );
    }

    // It sends received receipt from 'client' to other replicators
    virtual void sendReceiptToOtherReplicators( const std::array<uint8_t, 32>& downloadChannelId,
                                                const std::array<uint8_t, 32>& clientPublicKey,
                                                uint64_t downloadedSize,
                                                const std::array<uint8_t, 64>& signature ) override
    {
        DBG_MAIN_THREAD

        auto replicatorPublicKey = publicKey();

//        std::vector<uint8_t> message;
//        message.insert( message.end(), downloadChannelId.begin(),   downloadChannelId.end() );
//        message.insert( message.end(), clientPublicKey.begin(),     clientPublicKey.end() );
//        message.insert( message.end(), replicatorPublicKey.begin(), replicatorPublicKey.end() );
//        message.insert( message.end(), (uint8_t*)&downloadedSize,   ((uint8_t*)&downloadedSize)+8 );
//        message.insert( message.end(), signature.begin(),           signature.end() );

        RcptMessage msg( downloadChannelId, clientPublicKey, replicatorPublicKey, downloadedSize, signature );

        if ( auto it = m_dnChannelMap.find( downloadChannelId ); it != m_dnChannelMap.end())
        {
            // go throw replictor list
            for ( auto replicatorIt = it->second.m_dnReplicatorShard.begin();
                  replicatorIt != it->second.m_dnReplicatorShard.end(); replicatorIt++ )
            {
                if ( *replicatorIt != replicatorPublicKey )
                {
                    sendMessage( "rcpt", replicatorIt->array(), msg );
                }
            }
        }
    }

    void onEndpointDiscovered( const std::array<uint8_t, 32>& key,
                               const std::optional<boost::asio::ip::tcp::endpoint>& endpoint ) override
    {
        DBG_MAIN_THREAD

        m_endpointsManager.updateEndpoint( key, endpoint );
    }

    void processHandshake( const DhtHandshake& info, const boost::asio::ip::tcp::endpoint& endpoint )
    {
        if ( info.m_toPublicKey != m_keyPair.publicKey().array())
        {
            return;
        }

        if ( !info.Verify())
        {
            return;
        }

        auto receivedEndpoint = *reinterpret_cast<const boost::asio::ip::tcp::endpoint*>(&info.m_endpoint);

        _LOG ( "Received Handshake from " << int(info.m_fromPublicKey[0]) << " at " << endpoint.address().to_string() << ": " << receivedEndpoint.address() << ":" << receivedEndpoint.port() );

        onEndpointDiscovered(info.m_fromPublicKey, receivedEndpoint);
    }

    void
    processEndpointRequest( const ExternalEndpointRequest& request, const boost::asio::ip::tcp::endpoint& endpoint )
    {
        if ( m_keyPair.publicKey() == request.m_requestTo )
        {
            ExternalEndpointResponse response;
            response.m_requestTo = request.m_requestTo;
            response.m_challenge = request.m_challenge;
            response.m_endpoint = *reinterpret_cast<const std::array<uint8_t, sizeof( boost::asio::ip::tcp::endpoint )>*>(&endpoint);
            response.Sign( m_keyPair );

            std::ostringstream os( std::ios::binary );
            cereal::PortableBinaryOutputArchive archive( os );
            archive( response );

            m_session->sendMessage( "endpoint_response", {endpoint.address(), endpoint.port()}, os.str());
        }
    }

    std::optional<boost::asio::ip::tcp::endpoint> getEndpoint( const std::array<uint8_t, 32>& key ) override
    {
        return m_endpointsManager.getEndpoint( key );
    }

    virtual void asyncOnDownloadOpinionReceived( mobj<DownloadApprovalTransactionInfo>&& anOpinion ) override
    {
        _FUNC_ENTRY()

        boost::asio::post( m_session->lt_session().get_context(), [=, this]() mutable
        {

            DBG_MAIN_THREAD

            if ( m_replicatorIsDestructing )
            {
                return;
            }

            if ( anOpinion->m_opinions.size() != 1 )
            {
                _LOG_ERR( "onDownloadOpinionReceived: invalid opinion format: anOpinion.m_opinions.size() != 1" )
                return;
            }

            addOpinion( std::move( anOpinion ));
        } );
    }

    void processDownloadOpinion( const DownloadApprovalTransactionInfo& anOpinion ) override
    {
        DBG_MAIN_THREAD

        m_eventHandler.downloadOpinionHasBeenReceived( *this, anOpinion );
    }

    DownloadOpinion createMyOpinion( const DownloadChannelInfo& info )
    {
        DBG_MAIN_THREAD

        DownloadOpinion myOpinion( publicKey());

        for ( const auto& replicatorIt : info.m_dnReplicatorShard )
        {
            if ( auto downloadedIt = info.m_replicatorUploadRequestMap.find( replicatorIt.array());
                 downloadedIt != info.m_replicatorUploadRequestMap.end() )
            {
                myOpinion.m_downloadLayout.push_back( {downloadedIt->first.array(), downloadedIt->second.totalAcceptedReceiptSize() } );
            }
            else
            {
                myOpinion.m_downloadLayout.push_back( {replicatorIt.array(), 0} );
            }
        }

        return myOpinion;
    }

    bool createSyncRcpts( const DriveKey& driveKey,
                          const ChannelId& channelId,
                          std::ostringstream& outOs,
                          Signature& outSignature ) override
    {
        DBG_MAIN_THREAD

        if ( auto drive = getDrive( driveKey ); drive )
        {
            if ( auto channelInfoIt = m_dnChannelMap.find( channelId ); channelInfoIt != m_dnChannelMap.end())
            {
                cereal::PortableBinaryOutputArchive archive( outOs );
                ReplicatorKey replicatorKey = m_keyPair.publicKey();
                archive( replicatorKey );
                archive( channelId );

                // parse and accept receipts
                //
                for ( auto&[clientKey, clientRcptMap] : channelInfoIt->second.m_clientReceiptMap )
                {
                    for ( auto&[key, msg] : clientRcptMap )
                    {
                        archive( msg );
                    }
                }

                auto str = outOs.str();
                crypto::Sign( m_keyPair, {utils::RawBuffer{(const uint8_t*) str.c_str(), str.size()}}, outSignature );
            }

            return true;
        }

        _LOG_WARN( "drive not found" );
        cereal::PortableBinaryOutputArchive archive( outOs );
        ReplicatorKey replicatorKey = m_keyPair.publicKey();
        archive( replicatorKey );
        archive( channelId );
        return false;
    }

    bool createChannelStatus( const DriveKey&       driveKey,
                              const ChannelId&      channelId,
                              std::ostringstream&   outOs,
                              Signature&            outSignature )
    {
        DBG_MAIN_THREAD

        if ( auto channelInfoIt = m_dnChannelMap.find(channelId); channelInfoIt != m_dnChannelMap.end() )
        {
            cereal::PortableBinaryOutputArchive archive( outOs );
            ReplicatorKey replicatorKey = m_keyPair.publicKey();
            archive( replicatorKey );
            archive( channelId );
            archive( channelInfoIt->second );

            auto str = outOs.str();
            crypto::Sign( m_keyPair, { utils::RawBuffer{ (const uint8_t*)str.c_str(), str.size() } }, outSignature);
            return true;
        }

        _LOG_WARN( "channel not found" );
        cereal::PortableBinaryOutputArchive archive( outOs );
        ReplicatorKey replicatorKey = m_keyPair.publicKey();
        archive( replicatorKey );
        archive( channelId );
        return false;
    }

    bool createModificationStatus( const DriveKey&       driveKey,
                                   const Hash256&        modificationHash,
                                   std::ostringstream&   outOs,
                                   Signature&            outSignature,
                                   bool&                 outIsModificationFinished )
    {
        DBG_MAIN_THREAD

        cereal::PortableBinaryOutputArchive archive( outOs );
        ReplicatorKey replicatorKey = m_keyPair.publicKey();
        archive( replicatorKey );
        archive( modificationHash );

        bool isFound = false;
        outIsModificationFinished = false;
        
        if ( auto driveIt = m_driveMap.find(driveKey.array()); driveIt != m_driveMap.end() )
        {
            auto* info = driveIt->second->findModifyInfo( modificationHash, outIsModificationFinished );
            if ( info != nullptr )
            {
                isFound = true;
                archive( *info );
            }
        }

        auto str = outOs.str();
        crypto::Sign( m_keyPair, { utils::RawBuffer{ (const uint8_t*)str.c_str(), str.size() } }, outSignature);
        return isFound;
    }

    void addOpinion( mobj<DownloadApprovalTransactionInfo>&& opinion )
    {
        DBG_MAIN_THREAD

        //
        // remove outdated entries (by m_creationTime)
        //
        auto now = boost::posix_time::microsec_clock::universal_time();

        for ( auto &[downloadChannelId, downloadChannel]: m_dnChannelMap )
        {
            //TODO Potential performance bottleneck
            std::erase_if( downloadChannel.m_downloadOpinionMap, [&now]( const auto& item )
            {
                const auto&[key, value] = item;
                return (now - value.m_creationTime).total_seconds() > 60 * 60;
            } );
        }

        //
        // add opinion
        //
        auto channelIt = m_dnChannelMap.find( opinion->m_downloadChannelId );

        if ( channelIt == m_dnChannelMap.end())
        {
            _LOG_WARN( "Attempt to add opinion for a non-existing channel" );
            return;
        }

        auto& channel = channelIt->second;
        auto blockHash = opinion->m_blockHash;

        if ( channel.m_downloadOpinionMap.find( opinion->m_blockHash ) == channel.m_downloadOpinionMap.end())
        {
            channel.m_downloadOpinionMap.emplace( std::make_pair( blockHash, DownloadOpinionMapValue
                    (
                            opinion->m_blockHash,
                            opinion->m_downloadChannelId,
                            {}
                    )));
        }

        auto& opinionInfo = channel.m_downloadOpinionMap[blockHash];
        auto& opinions = opinionInfo.m_opinions;
        opinions[opinion->m_opinions[0].m_replicatorKey] = opinion->m_opinions[0];

        // check opinion number
        //_LOG( "///// " << opinionInfo.m_opinions.size() << " " <<  (opinionInfo.m_replicatorNumber*2)/3 );
#ifndef MINI_SIGNATURE
        auto replicatorNumber = (std::max((std::size_t)getMinReplicatorsNumber(), channel.m_dnReplicatorShard.size()) * 2) / 3 + 1;
#else
        auto replicatorNumber = (channel.m_dnReplicatorShard.size() * 2) / 3;
#endif
        if ( opinions.size() >= replicatorNumber )
        {
            // start timer if it is not started
            if ( !opinionInfo.m_timer )
            {
                //todo check
                opinionInfo.m_timer = m_session->startTimer( m_downloadApprovalTransactionTimerDelayMs,
                                                             [this, channelId = opinion->m_downloadChannelId, blockHash = blockHash]()
                                                             {
                                                                 onDownloadApprovalTimeExpired(
                                                                         ChannelId( channelId ), Hash256( blockHash ));
                                                             } );
            }
        }
    }

    void onDownloadApprovalTimeExpired( const ChannelId& channelId, const Hash256& blockHash )
    {
        DBG_MAIN_THREAD

        auto channelIt = m_dnChannelMap.find( channelId );

        _ASSERT( channelIt != m_dnChannelMap.end())

        auto& downloadMapValue = channelIt->second.m_downloadOpinionMap.find( blockHash.array())->second;

        if ( downloadMapValue.m_modifyApproveTransactionSent || downloadMapValue.m_approveTransactionReceived )
        {
            return;
        }

        // notify
        std::vector<DownloadOpinion> opinions;
        for ( const auto&[replicatorId, opinion]: downloadMapValue.m_opinions )
        {
            opinions.push_back( opinion );
        }
        auto transactionInfo = DownloadApprovalTransactionInfo{downloadMapValue.m_eventHash,
                                                               downloadMapValue.m_downloadChannelId,
                                                               std::move( opinions )};
        m_eventHandler.downloadApprovalTransactionIsReady( *this, transactionInfo );
        downloadMapValue.m_modifyApproveTransactionSent = true;
    }

    virtual void asyncInitiateDownloadApprovalTransactionInfo( Hash256 blockHash, Hash256 channelId ) override
    {
        //todo make queue for several simultaneous requests of the same channelId

        _FUNC_ENTRY()

        boost::asio::post( m_session->lt_session().get_context(), [=, this]() mutable
        {

            DBG_MAIN_THREAD

            if ( m_replicatorIsDestructing )
            {
                return;
            }

            doInitiateDownloadApprovalTransactionInfo( blockHash, channelId );
        } );//post
    }

    void doInitiateDownloadApprovalTransactionInfo( const Hash256& blockHash, const Hash256& channelId )
    {
        DBG_MAIN_THREAD

        //todo make queue for several simultaneous requests of the same channelId

        if ( auto it = m_dnChannelMap.find( channelId.array()); it != m_dnChannelMap.end())
        {
            //
            // Create my opinion
            //

            auto myOpinion = createMyOpinion( it->second );

            myOpinion.Sign( keyPair(), blockHash.array(), channelId.array());

            DownloadApprovalTransactionInfo transactionInfo{blockHash.array(),
                                                            channelId.array(),
                                                            {myOpinion}};

            addOpinion( std::move( transactionInfo ));
            shareDownloadOpinion( channelId, blockHash );
        } else
        {
            _LOG_ERR( "channelId not found" );
        }
    }

    void shareDownloadOpinion( const Hash256& downloadChannel, const Hash256& eventHash )
    {
        DBG_MAIN_THREAD

        auto it = m_dnChannelMap.find( downloadChannel.array());
        _ASSERT( it != m_dnChannelMap.end());

        auto eventIt = it->second.m_downloadOpinionMap.find( eventHash.array());
        _ASSERT( eventIt != it->second.m_downloadOpinionMap.end())

        auto myOpinion = eventIt->second.m_opinions.find( publicKey());
        _ASSERT( myOpinion != eventIt->second.m_opinions.end());

        DownloadApprovalTransactionInfo opinionToShare = {eventHash.array(), downloadChannel.array(),
                                                          {myOpinion->second}};

        // send opinion to other Replicators
        std::ostringstream os( std::ios::binary );
        cereal::PortableBinaryOutputArchive archive( os );
        archive( opinionToShare );

        for ( const auto& replicatorIt : it->second.m_dnReplicatorShard )
        {
            if ( replicatorIt != publicKey())
            {
                //_LOG( "replicatorIt.m_endpoint: " << replicatorIt.m_endpoint << " " << os.str().length() << " " << dbgReplicatorName() );
                sendMessage( "dn_opinion", replicatorIt.array(), os.str());
            }
        }

        // Repeat opinion sharing
        eventIt->second.m_opinionShareTimer = m_session->startTimer( m_shareMyDownloadOpinionTimerDelayMs, [=, this]
        {
            shareDownloadOpinion( downloadChannel, eventHash );
        } );
    };

    // It is called when drive is closing
    void closeDriveChannels( const mobj<Hash256>& blockHash, const Key& driveKey ) override
    {
        DBG_MAIN_THREAD

        _ASSERT( blockHash )
        for ( auto&[channelId, channelInfo] : m_dnChannelMap )
        {
            if ( channelInfo.m_driveKey == driveKey.array())
            {
                doInitiateDownloadApprovalTransactionInfo( *blockHash, channelId );
            }
        }
<<<<<<< HEAD

        deleteDrive( driveKey.array());
=======
>>>>>>> bb13ffb8
    }

    void asyncDownloadApprovalTransactionHasFailedInvalidOpinions( Hash256 eventHash, Hash256 channelId ) override
    {
        _FUNC_ENTRY()

        boost::asio::post( m_session->lt_session().get_context(), [=, this]() mutable
        {

            DBG_MAIN_THREAD

            if ( m_replicatorIsDestructing )
            {
                return;
            }

            if ( auto channelIt = m_dnChannelMap.find( channelId.array()); channelIt != m_dnChannelMap.end())
            {
                if ( channelIt->second.m_isClosed )
                {
                    return;
                }

                auto& opinions = channelIt->second.m_downloadOpinionMap;
                if ( auto opinionInfoIt = opinions.find( eventHash.array()); opinionInfoIt != opinions.end())
                {
                    auto& opinionInfo = opinionInfoIt->second;
                    if ( opinionInfo.m_approveTransactionReceived )
                    {
                        return;
                    }
                    if ( opinionInfo.m_timer )
                    {
                        opinionInfo.m_timer.cancel();
                    }
                    auto receivedOpinions = opinionInfo.m_opinions;
                    opinionInfo.m_opinions.clear();
                    opinionInfo.m_modifyApproveTransactionSent = false;
                    for ( const auto&[key, opinion]: receivedOpinions )
                    {
                        processDownloadOpinion( DownloadApprovalTransactionInfo
                                                        {
                                                                opinionInfo.m_eventHash,
                                                                opinionInfo.m_downloadChannelId,
                                                                {opinion}
                                                        } );
                    }
                } else
                {
                    _LOG_ERR( "eventHash not found" );
                }
            } else
            {
                _LOG_ERR( "channelId not found" );
            }
        } );//post
    }

    virtual void asyncDownloadApprovalTransactionHasBeenPublished( Hash256 eventHash, Hash256 channelId,
                                                                   bool channelMustBeClosed ) override
    {
        _FUNC_ENTRY()

        boost::asio::post( m_session->lt_session().get_context(), [=, this]() mutable
        {

            DBG_MAIN_THREAD

            if ( m_replicatorIsDestructing )
            {
                return;
            }

            // clear opinion map
            if ( auto channelIt = m_dnChannelMap.find( channelId.array()); channelIt != m_dnChannelMap.end())
            {
                auto& opinions = channelIt->second.m_downloadOpinionMap;
                if ( channelMustBeClosed )
                {
                    m_dnChannelMap.erase( channelIt );
                    return;
                } else if ( auto it = opinions.find( eventHash.array()); it != opinions.end())
                {
                    // TODO maybe remove the entry?
                    it->second.m_timer.cancel();
                    it->second.m_opinionShareTimer.cancel();
                    it->second.m_approveTransactionReceived = true;
                }
            } else
            {
                _LOG_ERR( "channelId not found" );
            }
        } );//post
    }

<<<<<<< HEAD
    void deleteDrive( const std::array<uint8_t, 32>& driveKey )
    {
        DBG_MAIN_THREAD

        std::erase_if( m_modifyDriveMap, [&driveKey]( const auto& item )
        {
            return item.second.m_driveKey == driveKey;
        } );
    }

    void finishDriveClosure( const Key& driveKey ) override
=======
    void finishDriveClosure ( const Key& driveKey ) override
>>>>>>> bb13ffb8
    {
        DBG_MAIN_THREAD

        auto it = m_driveMap.find( driveKey );

        _ASSERT( it != m_driveMap.end())

        m_driveMap.erase( it );
    }

    virtual void asyncOnOpinionReceived( ApprovalTransactionInfo anOpinion ) override
    {
        _FUNC_ENTRY()

        boost::asio::post( m_session->lt_session().get_context(), [=, this]() mutable
        {

            DBG_MAIN_THREAD

            if ( m_replicatorIsDestructing )
            {
                return;
            }

            if ( auto drive = getDrive( anOpinion.m_driveKey ); drive )
            {
                drive->onOpinionReceived( anOpinion );
            } else
            {
                _LOG_ERR( "drive not found" );
            }
        } );
    }


    void processOpinion( const ApprovalTransactionInfo& anOpinion ) override
    {
        DBG_MAIN_THREAD

        m_eventHandler.opinionHasBeenReceived( *this, anOpinion );
    }

    virtual void asyncApprovalTransactionHasBeenPublished(
            mobj<PublishedModificationApprovalTransactionInfo>&& transaction ) override
    {
        _FUNC_ENTRY()

        _LOG( "asyncApprovalTransactionHasBeenPublished, m_rootHash:" << Key( transaction->m_rootHash ))

        boost::asio::post( m_session->lt_session().get_context(), [=, this]() mutable
        {

            DBG_MAIN_THREAD

            if ( m_replicatorIsDestructing )
            {
                return;
            }

            if ( auto drive = getDrive( transaction->m_driveKey ); drive )
            {
<<<<<<< HEAD
                //(???) remove replicator list from arguments
                addModifyTrafficInfo( transaction->m_modifyTransactionHash,
                                      transaction->m_driveKey,
                                      LONG_LONG_MAX,
                                      drive->driveOwner(),
                                      drive->getAllReplicators());

=======
>>>>>>> bb13ffb8
                drive->onApprovalTransactionHasBeenPublished( *transaction );
            } else
            {
                _LOG_ERR( "drive not found" );
            }
        } );//post
    }

    void asyncApprovalTransactionHasFailedInvalidOpinions( Key driveKey, Hash256 transactionHash ) override
    {
        _FUNC_ENTRY()

        boost::asio::post( m_session->lt_session().get_context(), [=, this]() mutable
        {

            DBG_MAIN_THREAD

            if ( m_replicatorIsDestructing )
            {
                return;
            }

            if ( auto drive = getDrive( driveKey ); drive )
            {
                drive->onApprovalTransactionHasFailedInvalidOpinions( transactionHash );
            } else
            {
                _LOG_ERR( "drive not found" );
            }
        } );//post
    }

    virtual void asyncSingleApprovalTransactionHasBeenPublished(
            mobj<PublishedModificationSingleApprovalTransactionInfo>&& transaction ) override
    {
        _FUNC_ENTRY()

        boost::asio::post( m_session->lt_session().get_context(), [=, this]() mutable
        {

            DBG_MAIN_THREAD

            if ( m_replicatorIsDestructing )
            {
                return;
            }

            if ( auto drive = getDrive( transaction->m_driveKey ); drive )
            {
                drive->onSingleApprovalTransactionHasBeenPublished( *transaction );
            } else
            {
                _LOG_ERR( "drive not found" );
            }
        } );//post
    }

    virtual void
    asyncVerifyApprovalTransactionHasBeenPublished( PublishedVerificationApprovalTransactionInfo info ) override
    {
        _FUNC_ENTRY()

        boost::asio::post( m_session->lt_session().get_context(), [=, this]() mutable
        {

            DBG_MAIN_THREAD

            if ( m_replicatorIsDestructing )
            {
                return;
            }

            if ( auto drive = getDrive( info.m_driveKey ); drive )
            {
                drive->onVerifyApprovalTransactionHasBeenPublished( info );
            } else
            {
                _LOG_ERR( "drive not found" );
            }
        } );//post
    }

    void asyncVerifyApprovalTransactionHasFailedInvalidOpinions( Key driveKey, Hash256 verificationId ) override
    {}

    virtual void sendMessage( const std::string& query,
                              const ReplicatorKey& replicatorKey,
                              const std::string& message ) override
    {
        DBG_MAIN_THREAD

        if ( m_replicatorIsDestructing )
        {
            return;
        }

        auto endpointTo = m_endpointsManager.getEndpoint( replicatorKey );
        if ( endpointTo )
        {
            m_session->sendMessage( query, {endpointTo->address(), endpointTo->port()}, message );
            _LOG( "sendMessage '" << query << "' to " << Key(replicatorKey) << " at " << endpointTo->address() << ":" << std::dec << endpointTo->port());
        }
        else
        {
            _LOG( "WARN!!! Failed to send '" << query << "' to " << int( replicatorKey[0] ));
        }
    }

    virtual void sendMessage( const std::string& query,
                              const ReplicatorKey& replicatorKey,
                              const std::vector<uint8_t>& message ) override
    {
        DBG_MAIN_THREAD

        if ( m_replicatorIsDestructing )
        {
            return;
        }

        auto endpointTo = m_endpointsManager.getEndpoint( replicatorKey );
        if ( endpointTo )
        {
            //__LOG( "*** sendMessage: " << query << " to: " << *endpointTo << " " << int(replicatorKey[0]) );
            m_session->sendMessage( query, {endpointTo->address(), endpointTo->port()}, message );
        } else
        {
            __LOG( "sendMessage: absent endpoint: " << int( replicatorKey[0] ));
        }
    }

    virtual void sendSignedMessage( const std::string& query,
                                    const ReplicatorKey& replicatorKey,
                                    const std::vector<uint8_t>& message ) override
    {
        DBG_MAIN_THREAD

        if ( m_replicatorIsDestructing )
        {
            return;
        }

        auto endpointTo = m_endpointsManager.getEndpoint( replicatorKey );
        if ( endpointTo )
        {
            Signature signature;
            crypto::Sign( m_keyPair, {utils::RawBuffer{message}}, signature );

            m_session->sendMessage( query, {endpointTo->address(), endpointTo->port()}, message, &signature );
        } else
        {
            __LOG( "sendMessage: absent endpoint: " << int( replicatorKey[0] ));
        }
    }

    virtual void onMessageReceived( const std::string& query,
                                    const std::string& message,
                                    const boost::asio::ip::udp::endpoint& source ) override
    {
        try
        {

            DBG_MAIN_THREAD

            //_LOG( "query: " << query )

            if ( query == "opinion" )
            {
                try
                {
                    std::istringstream is( message, std::ios::binary );
                    cereal::PortableBinaryInputArchive iarchive( is );
                    ApprovalTransactionInfo info;
                    iarchive( info );

                    processOpinion( info );
                }
                catch ( ... )
                {}

                return;
            } else if ( query == "dn_opinion" )
            {
                try
                {
                    std::istringstream is( message, std::ios::binary );
                    cereal::PortableBinaryInputArchive iarchive( is );
                    DownloadApprovalTransactionInfo info;
                    iarchive( info );
                    processDownloadOpinion( info );
                }
                catch ( ... )
                {_LOG_WARN( "execption occured" )}

                return;
            } else if ( query == "code_verify" )
            {
                try
                {
                    std::istringstream is( message, std::ios::binary );
                    cereal::PortableBinaryInputArchive iarchive( is );

                    mobj<VerificationCodeInfo> info{VerificationCodeInfo{}};
                    iarchive( *info );
                    processVerificationCode( std::move( info ));
                }
                catch ( ... )
                {_LOG_WARN( "execption occured" )}

                return;
            } else if ( query == "verify_opinion" )
            {
                try
                {
                    std::istringstream is( message, std::ios::binary );
                    cereal::PortableBinaryInputArchive iarchive( is );

                    mobj<VerifyApprovalTxInfo> info{VerifyApprovalTxInfo{}};
                    iarchive( *info );
                    processVerificationOpinion( std::move( info ));
                }
                catch ( ... )
                {_LOG_WARN( "execption occured" )}

                return;
            } else if ( query == "handshake" )
            {
                try
                {
                    std::istringstream is( message, std::ios::binary );
                    cereal::PortableBinaryInputArchive iarchive( is );
                    DhtHandshake handshake;
                    iarchive( handshake );

                    processHandshake( handshake, {source.address(), source.port()} );
                }
                catch ( ... )
                {_LOG_WARN( "execption occured" )}

                return;
            } else if ( query == "endpoint_request" )
            {
                try
                {
                    std::istringstream is( message, std::ios::binary );
                    cereal::PortableBinaryInputArchive iarchive( is );
                    ExternalEndpointRequest request;
                    iarchive( request );

                    processEndpointRequest( request, {source.address(), source.port()} );
                }
                catch ( ... )
                {_LOG_WARN( "execption occured" )}

                return;
            } else if ( query == "endpoint_response" )
            {
                try
                {
                    std::istringstream is( message, std::ios::binary );
                    cereal::PortableBinaryInputArchive iarchive( is );
                    ExternalEndpointResponse response;
                    iarchive( response );

                    m_endpointsManager.updateExternalEndpoint( response );
                }
                catch ( ... )
                {_LOG_WARN( "execption occured" )}

                return;
            } else if ( query == "chunk-info" )
            {
                try
                {
                    std::istringstream is( message, std::ios::binary );
                    cereal::PortableBinaryInputArchive iarchive( is );
                    std::array<uint8_t, 32> driveKey;
                    iarchive( driveKey );

                    if ( auto driveIt = m_driveMap.find( driveKey ); driveIt != m_driveMap.end())
                    {
                        mobj<ChunkInfo> chunkInfo{ChunkInfo{}};
                        iarchive( *chunkInfo );
                        _ASSERT( chunkInfo )

                        driveIt->second->acceptChunkInfoMessage( std::move( chunkInfo ), source );
                    } else
                    {
                        _LOG_WARN( "Unknown drive: " << Key( driveKey ))
                    }
                }
                catch ( ... )
                {_LOG_WARN( "execption occured" )}

                return;
            }
            else if (m_messageSubscribers.contains(query)) {
                auto it = m_messageSubscribers.find(query);

                bool enqueued = it->second->onMessageReceived(messenger::InputMessage{query, message});

                if (!enqueued) {
                    m_messageSubscribers.erase(it);
                }
            }
//        else if ( query == "finish-stream" )
//        {
//            try
//            {
//                std::istringstream is( message, std::ios::binary );
//                cereal::PortableBinaryInputArchive iarchive(is);
//                std::array<uint8_t,32> driveKey;
//                iarchive( driveKey );
//
//                if ( auto driveIt = m_driveMap.find( driveKey ); driveIt != m_driveMap.end() )
//                {
//                    mobj<FinishStreamMsg> finishStream{FinishStreamMsg{}};
//                    iarchive( *finishStream );
//                    _ASSERT( finishStream )
//
//                    driveIt->second->acceptFinishStreamTx( std::move(finishStream), source );
//                }
//                else
//                {
//                    _LOG_WARN( "Unknown drive: " << Key(driveKey) )
//                }
//            }
//            catch(...){
//                _LOG_WARN( "bad 'finish-stream' message" )
//            }
//
//            return;
//        }

            _LOG_WARN( "Unknown query: " << query );

        } catch ( ... )
        {
            _LOG_ERR( "onMessageReceived: invalid message format: query=" << query );
        }
    }

    void onSyncRcptReceived( const lt::string_view& response, const lt::string_view& sign ) override
    {
        try
        {
            std::istringstream is( std::string( response.begin(), response.end()), std::ios::binary );
            cereal::PortableBinaryInputArchive iarchive( is );

            ReplicatorKey otherReplicatorKey;
            ChannelId channelId;
            iarchive( otherReplicatorKey );
            iarchive( channelId );

            // Verify sign
            //
            Signature signature;
            if ( sign.size() != signature.size())
            {
                __LOG_WARN( "invalid sign size" )
                return;
            }
            memcpy( signature.data(), sign.data(), signature.size());

            if ( !crypto::Verify( otherReplicatorKey,
                                  {utils::RawBuffer{(const uint8_t*) response.begin(), response.size()}}, signature ))
            {
                _LOG_WARN( "invalid sign" )
                return;
            }

            m_dnOpinionSyncronizer.accpeptOpinion( channelId, otherReplicatorKey );

            // parse and accept receipts
            //
            for ( ;; )
            {
                RcptMessage msg;
                try
                {
                    iarchive( msg );
                } catch ( ... )
                {
                    return;
                }

                if ( !msg.isValidSize())
                {
                    _LOG_WARN( "invalid rcpt size" )
                    return;
                }

                acceptReceiptFromAnotherReplicator( msg );
            }
        }
        catch ( ... )
        {
            _LOG_WARN( "invalid 'get_dn_rcpts' response" )
            return;
        }
    }

    void processVerificationCode( mobj<VerificationCodeInfo>&& info )
    {
        DBG_MAIN_THREAD

        if ( !info->Verify())
        {
            _LOG_WARN( "processVerificationCode: bad sign: " << Hash256( info->m_tx ))
            return;
        }

        if ( auto driveIt = m_driveMap.find( info->m_driveKey ); driveIt != m_driveMap.end())
        {
            driveIt->second->onVerificationCodeReceived( std::move( info ));
            return;
        }

        _LOG_WARN( "processVerificationCode: unknown drive: " << Key( info->m_driveKey ));
    }

    void processVerificationOpinion( mobj<VerifyApprovalTxInfo>&& info )
    {
        DBG_MAIN_THREAD

        if ( info->m_opinions.size() != 1 )
        {
            _LOG_WARN( "processVerificationOpinion: invalid opinion size: " << info->m_opinions.size())
            return;
        }

        if ( !info->m_opinions[0].Verify( info->m_tx, info->m_driveKey, info->m_shardId ))
        {
            _LOG_WARN( "processVerificationOpinion: bad sign: " << Key( info->m_opinions[0].m_publicKey ))
            return;
        }

        if ( auto driveIt = m_driveMap.find( info->m_driveKey ); driveIt != m_driveMap.end())
        {
            driveIt->second->onVerificationOpinionReceived( std::move( info ));
            return;
        }

        _LOG_WARN( "processVerificationCode: unknown drive: " << Key( info->m_driveKey ));
    }

    void setDownloadApprovalTransactionTimerDelay( int miliseconds ) override
    {
        m_downloadApprovalTransactionTimerDelayMs = miliseconds;
    }

    void setModifyApprovalTransactionTimerDelay( int miliseconds ) override
    {
        m_modifyApprovalTransactionTimerDelayMs = miliseconds;
    }

    int getModifyApprovalTransactionTimerDelay() override
    {
        return m_modifyApprovalTransactionTimerDelayMs;
    }

    void setVerifyCodeTimerDelay( int miliseconds ) override
    {
        m_verifyCodeTimerDelayMs = miliseconds;
    }

    int getVerifyCodeTimerDelay() override
    {
        return m_verifyCodeTimerDelayMs;
    }

    void setVerifyApprovalTransactionTimerDelay( int milliseconds ) override
    {
        m_verifyApprovalTransactionTimerDelayMs = milliseconds;
    }

    int getVerifyApprovalTransactionTimerDelay() override
    {
        return m_verifyApprovalTransactionTimerDelayMs;
    }

    void setVerificationShareTimerDelay( int milliseconds ) override
    {
        m_verificationShareTimerDelay = milliseconds;
    }

    int getVerificationShareTimerDelay() override
    {
        return m_verificationShareTimerDelay;
    }

    void setMinReplicatorsNumber( uint64_t number ) override
    {
        m_minReplicatorsNumber = number;
    }

    uint64_t getMinReplicatorsNumber() override
    {
        return m_minReplicatorsNumber;
    }

    void setSessionSettings( const lt::settings_pack& settings, bool localNodes ) override
    {
        m_session->lt_session().apply_settings( settings );
        if ( localNodes )
        {
            std::uint32_t const mask = 1 << lt::session::global_peer_class_id;
            lt::ip_filter f;
            f.add_rule( lt::make_address( "0.0.0.0" ), lt::make_address( "255.255.255.255" ), mask );
            m_session->lt_session().set_peer_class_filter( f );
        }
    }

    std::string dbgReplicatorName() const override
    { return m_dbgOurPeerName.c_str(); }

//    virtual std::shared_ptr<sirius::drive::FlatDrive> dbgGetDrive( const std::array<uint8_t,32>& driveKey ) override
//    {
//        if ( auto it = m_driveMap.find(driveKey); it != m_driveMap.end() )
//        {
//            return it->second;
//        }
//        assert(0);
//    }

    void saveDownloadChannelMap()
    {
        std::ostringstream os( std::ios::binary );
        cereal::PortableBinaryOutputArchive archive( os );
        archive( m_dnChannelMap );

        saveRestartData((fs::path( m_storageDirectory ) / "downloadChannelMap").string(), os.str());
    }

    bool loadDownloadChannelMap()
    {
        std::string data;

        if ( !loadRestartData((fs::path( m_storageDirectory ) / "downloadChannelMap").string(), data ))
        {
            return false;
        }

        try
        {
            std::istringstream is( data, std::ios::binary );
            cereal::PortableBinaryInputArchive iarchive( is );
            iarchive( m_dnChannelMapBackup );
        }
        catch ( ... )
        {
            return false;
        }

        try
        {
            std::istringstream is( data, std::ios::binary );
            cereal::PortableBinaryInputArchive iarchive( is );
            iarchive( m_dnChannelMapBackup );
        }
        catch ( ... )
        {
            return false;
        }

        return true;
    }

    virtual bool on_dht_request( lt::string_view query,
                                 boost::asio::ip::udp::endpoint const& source,
                                 lt::bdecode_node const& message,
                                 lt::entry& response ) override
    {
        if ( isStopped())
        {
            return false;
        }

//            _LOG( "message: " << message );
//            _LOG( "response: " << response );

        const std::set<lt::string_view> supportedQueries =
                {"opinion", "dn_opinion", "code_verify", "verify_opinion", "handshake", "endpoint_request",
                 "endpoint_response",
                 "chunk-info" //, "finish-stream"
                };
        if ( supportedQueries.contains( query ))
        {
            auto str = message.dict_find_string_value( "x" );
            std::string packet((char*) str.data(), (char*) str.data() + str.size());

            onMessageReceived( std::string( query.begin(), query.end()), packet, source );

            response["r"]["q"] = std::string( query );
            response["r"]["ret"] = "ok";
            return true;
        } else if ( query == "get_dn_rcpts" )
        {
            // extract signature
            auto sign = message.dict_find_string_value( "sign" );
            Signature signature;
            if ( sign.size() != signature.size())
            {
                __LOG_WARN( "invalid sign size" )
                return true;
            }
            memcpy( signature.data(), sign.data(), signature.size());

            // extract message
            auto str = message.dict_find_string_value( "x" );

            // extract request fields
            //
            ReplicatorKey senderKey;
            DriveKey driveKey;
            ChannelId channelId;

            if ( str.size() != senderKey.size() + driveKey.size() + channelId.size() )
            {
                __LOG_WARN( "invalid respose size" )
                return true;
            }

            uint8_t* ptr = (uint8_t*) str.data();
            memcpy( senderKey.data(), ptr, senderKey.size());
            ptr += senderKey.size();
            memcpy( driveKey.data(), ptr, driveKey.size());
            ptr += driveKey.size();
            memcpy( channelId.data(), ptr, channelId.size());

            if ( !crypto::Verify( senderKey, {utils::RawBuffer{(const uint8_t*) str.data(), str.size()}}, signature ))
            {
                __LOG_WARN( "invalid respose size" )
                return true;
            }


            std::ostringstream os( std::ios::binary );
            Signature responseSignature;
            if ( createSyncRcpts( driveKey, channelId, os, responseSignature ))
            {
                //_LOG( "response[r][q]: " << query );
                response["r"]["q"] = std::string( query );
                response["r"]["ret"] = os.str();
                response["r"]["sign"] = std::string( responseSignature.begin(), responseSignature.end());
            }
            return true;
        } else if ( query == "rcpt" )
        {
            auto str = message.dict_find_string_value( "x" );

            RcptMessage msg( str.data(), str.size());

            if ( !msg.isValidSize())
            {
                __LOG( "WARNING!!!: invalid rcpt size" )
                return false;
            }

            acceptReceiptFromAnotherReplicator( msg );

            response["r"]["q"] = std::string( query );
            response["r"]["ret"] = "ok";
            return true;
        } else if ( query == "get-chunks-info" ) // message from 'viewer'
        {
            try
            {
                //std::string message( query.begin(), query.end() );
                auto str = message.dict_find_string_value( "x" );
                std::string packet((char*) str.data(), (char*) str.data() + str.size());

                std::istringstream is( packet, std::ios::binary );
                cereal::PortableBinaryInputArchive iarchive( is );
                std::array<uint8_t, 32> driveKey;
                iarchive( driveKey );

                if ( auto driveIt = m_driveMap.find( driveKey ); driveIt != m_driveMap.end())
                {
                    std::array<uint8_t, 32> streamId;
                    iarchive( streamId );
                    uint32_t chunkIndex;
                    iarchive( chunkIndex );

                    std::string result = driveIt->second->acceptGetChunksInfoMessage( streamId, chunkIndex, source );
                    if ( !result.empty())
                    {
                        response["r"]["q"] = std::string( query );
                        response["r"]["ret"] = result;
                    }
                    return true;
                } else
                {
                    _LOG_WARN( "Unknown drive: " << Key( driveKey ))
                }
            }
            catch ( ... )
            {_LOG_WARN( "execption occured" )}

            return true;
        } else if ( query == "get-playlist-hash" ) // message from 'viewer'
        {
            try
            {
                //std::string message( query.begin(), query.end() );
                auto str = message.dict_find_string_value( "x" );
                std::string packet((char*) str.data(), (char*) str.data() + str.size());

                std::istringstream is( packet, std::ios::binary );
                cereal::PortableBinaryInputArchive iarchive( is );
                std::array<uint8_t, 32> driveKey;
                iarchive( driveKey );

                if ( auto driveIt = m_driveMap.find( driveKey ); driveIt != m_driveMap.end())
                {
                    std::array<uint8_t, 32> streamId;
                    iarchive( streamId );

                    std::string result = driveIt->second->acceptGetPlaylistHashRequest( streamId );
                    if ( !result.empty())
                    {
                        response["r"]["q"] = std::string( query );
                        response["r"]["ret"] = result;
                    }
                    return true;
                } else
                {
                    _LOG_WARN( "Unknown drive: " << Key( driveKey ))
                }
            }
            catch ( ... )
            {_LOG_WARN( "execption occured" )}

            return true;
        }

        else if ( query == "get_channel_status" )
        {
            // extract signature
            auto sign = message.dict_find_string_value("sign");
            Signature signature;
            if ( sign.size() != signature.size() )
            {
                __LOG_WARN( "invalid sign size" )
                return true;
            }
            memcpy( signature.data(), sign.data(), signature.size() );

            // extract message
            auto str = message.dict_find_string_value("x");

            // extract request fields
            //
            ClientKey senderKey;
            DriveKey  driveKey;
            ChannelId channelId;

            if ( str.size() != senderKey.size() + driveKey.size() + channelId.size() )
            {
                __LOG_WARN( "invalid respose size" )
                return true;
            }

            uint8_t* ptr = (uint8_t*)str.data();
            memcpy( senderKey.data(), ptr, senderKey.size() );
            ptr += senderKey.size();
            memcpy( driveKey.data(), ptr, driveKey.size() );
            ptr += driveKey.size();
            memcpy( channelId.data(), ptr, channelId.size() );

            if ( ! crypto::Verify( senderKey, { utils::RawBuffer{(const uint8_t*) str.data(), str.size()} }, signature ) )
            {
                __LOG_WARN( "invalid signature" )
                return true;
            }

            std::ostringstream os( std::ios::binary );
            Signature responseSignature;
            if ( ! createChannelStatus( driveKey, channelId, os, responseSignature ) )
            {
                response["r"]["not_found"] = "yes";
            }
            response["r"]["q"] = std::string(query);
            response["r"]["ret"] = os.str();
            response["r"]["sign"] = std::string( responseSignature.begin(), responseSignature.end() );

            return true;
        }

        else if ( query == "get_modification_status" )
        {
            // extract signature
            auto sign = message.dict_find_string_value("sign");
            Signature signature;
            if ( sign.size() != signature.size() )
            {
                __LOG_WARN( "invalid sign size" )
                return true;
            }
            memcpy( signature.data(), sign.data(), signature.size() );

            // extract message
            auto str = message.dict_find_string_value("x");

            // extract request fields
            //
            ClientKey senderKey;
            DriveKey  driveKey;
            Hash256   modifyTx;

            if ( str.size() != senderKey.size() + driveKey.size() + modifyTx.size() )
            {
                __LOG_WARN( "invalid respose size" )
                return true;
            }

            uint8_t* ptr = (uint8_t*)str.data();
            memcpy( senderKey.data(), ptr, senderKey.size() );
            ptr += senderKey.size();
            memcpy( driveKey.data(), ptr, driveKey.size() );
            ptr += driveKey.size();
            memcpy( modifyTx.data(), ptr, modifyTx.size() );

            if ( ! crypto::Verify( senderKey, { utils::RawBuffer{(const uint8_t*) str.data(), str.size()} }, signature ) )
            {
                __LOG_WARN( "invalid signature" )
                return true;
            }

            auto drive = getDrive( driveKey );
            if ( drive )
            {
                bool isModificationQueued = false;
                auto currentTask = drive->getDriveStatus( modifyTx.array(), isModificationQueued );
                if ( currentTask )
                {
                    response["r"]["currentTask"] = driveTaskTypeToString(*currentTask);
                }
                if ( isModificationQueued )
                {
                    response["r"]["taskIsQueued"] = "yes";
                }
            }

            std::ostringstream os( std::ios::binary );
            Signature responseSignature;
            bool isModificationFinished = false;
            if ( ! createModificationStatus( driveKey, modifyTx, os, responseSignature, isModificationFinished ) )
            {
                response["r"]["not_found"] = "yes";
            }

            response["r"]["q"] = std::string(query);
            response["r"]["ret"] = os.str();
            response["r"]["sign"] = std::string( responseSignature.begin(), responseSignature.end() );

            if ( isModificationFinished )
            {
                response["r"]["taskIsFinished"] = "yes";
            }
            return true;
        }

        return false;
    }
<<<<<<< HEAD

    virtual void
    dbgAsyncDownloadToSandbox( Key driveKey, InfoHash infoHash, std::function<void()> endNotifyer ) override
    {
        _FUNC_ENTRY()

        boost::asio::post( m_session->lt_session().get_context(), [=, this]() mutable
        {
            DBG_MAIN_THREAD

            if ( auto drive = getDrive( driveKey ); drive )
            {
                drive->dbgAsyncDownloadToSandbox( infoHash, endNotifyer );
            } else
            {
                _LOG_ERR( "drive not found: " << driveKey );
                return;
            }
        } );
    }

=======
    
>>>>>>> bb13ffb8
    void handleDhtResponse( lt::bdecode_node response, boost::asio::ip::udp::endpoint /*endpoint*/ ) override
    {
        try
        {
            auto rDict = response.dict_find_dict( "r" );
            auto query = rDict.dict_find_string_value( "q" );
            if ( query == "get_dn_rcpts" )
            {
                lt::string_view response = rDict.dict_find_string_value( "ret" );
                lt::string_view sign = rDict.dict_find_string_value( "sign" );
                onSyncRcptReceived( response, sign );
            }
        }
        catch ( ... )
        {
        }
    }

    void dbgSetLogMode( uint8_t mode ) override
    {
        _FUNC_ENTRY()

        boost::asio::post(m_session->lt_session().get_context(), [=,this]() mutable
        {
            DBG_MAIN_THREAD

            if ( m_replicatorIsDestructing )
            {
                return;
            }

            m_session->setLogMode( static_cast<LogMode>(mode) );
        });
    }

private:
    std::shared_ptr<sirius::drive::Session> session()
    {
        return m_session;
    }

    void removeUnusedDrives( const std::string& path )
    {
        DBG_MAIN_THREAD

        // Despite the fact we work on the main thread,
        // it is ok to work with fs since it is done once during the Replicator initialization

        auto rootFolderPath = fs::path( path );

        std::set<fs::path> toRemove;

        {
            std::error_code ec;
            if ( !std::filesystem::is_directory( rootFolderPath, ec ))
            {
                return;
            }
        }

        try
        {
            for ( const auto& entry : std::filesystem::directory_iterator( rootFolderPath ))
            {
                if ( entry.is_directory())
                {
                    const auto entryName = entry.path().filename().string();

                    auto driveKey = stringToByteArray<Key>( entryName );

                    if ( !m_driveMap.contains( driveKey ))
                    {
                        {
                            toRemove.insert( entry.path());
                        }
                    }
                }
            }
        }
        catch ( ... )
        {
            _LOG_WARN( "Invalid Attempt To Iterate " << rootFolderPath );
        }

        for ( const auto& p: toRemove )
        {
            std::error_code ec;
            fs::remove_all( p, ec );
        }
    }

public:

    void initiateManualModifications( const DriveKey& driveKey, const InitiateModificationsRequest& request ) override
    {
        _FUNC_ENTRY()

        boost::asio::post( m_session->lt_session().get_context(), [=, this]() mutable
        {
            DBG_MAIN_THREAD

            if ( m_replicatorIsDestructing )
            {
                return;
            }

            auto driveIt = m_driveMap.find( driveKey );

            if ( driveIt == m_driveMap.end())
            {
                request.m_callback( {} );
                return;
            }

            driveIt->second->initiateManualModifications( request );

        } );
    }

    void initiateManualSandboxModifications( const DriveKey& driveKey,
                                             const InitiateSandboxModificationsRequest& request ) override
    {
        _FUNC_ENTRY()

        boost::asio::post( m_session->lt_session().get_context(), [=, this]() mutable
        {
            DBG_MAIN_THREAD

            if ( m_replicatorIsDestructing )
            {
                return;
            }

            auto driveIt = m_driveMap.find( driveKey );

            if ( driveIt == m_driveMap.end())
            {
                request.m_callback( {} );
                return;
            }

            driveIt->second->initiateManualSandboxModifications( request );

        } );
    }

    void openFile( const DriveKey& driveKey, const OpenFileRequest& request ) override
    {
        _FUNC_ENTRY()

        boost::asio::post( m_session->lt_session().get_context(), [=, this]() mutable
        {
            DBG_MAIN_THREAD

            if ( m_replicatorIsDestructing )
            {
                return;
            }

            auto driveIt = m_driveMap.find( driveKey );

            if ( driveIt == m_driveMap.end())
            {
                request.m_callback( {} );
                return;
            }

            driveIt->second->openFile( request );

        } );
    }

    void writeFile( const DriveKey& driveKey, const WriteFileRequest& request ) override
    {
        _FUNC_ENTRY()

        boost::asio::post( m_session->lt_session().get_context(), [=, this]() mutable
        {
            DBG_MAIN_THREAD

            if ( m_replicatorIsDestructing )
            {
                return;
            }

            auto driveIt = m_driveMap.find( driveKey );

            if ( driveIt == m_driveMap.end())
            {
                request.m_callback( {} );
                return;
            }

            driveIt->second->writeFile( request );

        } );
    }

    void readFile( const DriveKey& driveKey, const ReadFileRequest& request ) override
    {
        _FUNC_ENTRY()

        boost::asio::post( m_session->lt_session().get_context(), [=, this]() mutable
        {
            DBG_MAIN_THREAD

            if ( m_replicatorIsDestructing )
            {
                return;
            }

            auto driveIt = m_driveMap.find( driveKey );

            if ( driveIt == m_driveMap.end())
            {
                request.m_callback( {} );
                return;
            }

            driveIt->second->readFile( request );

        } );
    }

    void flush( const DriveKey& driveKey, const FlushRequest& request ) override
    {
        _FUNC_ENTRY()

        boost::asio::post( m_session->lt_session().get_context(), [=, this]() mutable
        {
            DBG_MAIN_THREAD

            if ( m_replicatorIsDestructing )
            {
                return;
            }

            auto driveIt = m_driveMap.find( driveKey );

            if ( driveIt == m_driveMap.end())
            {
                request.m_callback( {} );
                return;
            }

            driveIt->second->flush( request );

        } );
    }

    void closeFile( const DriveKey& driveKey, const CloseFileRequest& request ) override
    {
        _FUNC_ENTRY()

        boost::asio::post( m_session->lt_session().get_context(), [=, this]() mutable
        {
            DBG_MAIN_THREAD

            if ( m_replicatorIsDestructing )
            {
                return;
            }

            auto driveIt = m_driveMap.find( driveKey );

            if ( driveIt == m_driveMap.end())
            {
                request.m_callback( {} );
                return;
            }

            driveIt->second->closeFile( request );

        } );
    }

    void removeFsTreeEntry( const DriveKey& driveKey, const RemoveFilesystemEntryRequest& request ) override
    {
        _FUNC_ENTRY()

        boost::asio::post( m_session->lt_session().get_context(), [=, this]() mutable
        {
            DBG_MAIN_THREAD

            if ( m_replicatorIsDestructing )
            {
                return;
            }

            auto driveIt = m_driveMap.find( driveKey );

            if ( driveIt == m_driveMap.end())
            {
                request.m_callback( {} );
                return;
            }

            driveIt->second->removeFsTreeEntry( request );

        } );
    }

    void pathExist( const DriveKey& driveKey, const PathExistRequest& request ) override {
        _FUNC_ENTRY()

        boost::asio::post( m_session->lt_session().get_context(), [=, this]() mutable
        {
            DBG_MAIN_THREAD

            if ( m_replicatorIsDestructing )
            {
                return;
            }

            auto driveIt = m_driveMap.find( driveKey );

            if ( driveIt == m_driveMap.end())
            {
                request.m_callback( {} );
                return;
            }

            driveIt->second->pathExist( request );

        } );
    }

    void pathIsFile( const DriveKey& driveKey, const PathIsFileRequest& request ) override {
        _FUNC_ENTRY()

        boost::asio::post( m_session->lt_session().get_context(), [=, this]() mutable
        {
            DBG_MAIN_THREAD

            if ( m_replicatorIsDestructing )
            {
                return;
            }

            auto driveIt = m_driveMap.find( driveKey );

            if ( driveIt == m_driveMap.end())
            {
                request.m_callback( {} );
                return;
            }

            driveIt->second->pathIsFile( request );

        } );
    }

    void createDirectories( const DriveKey& driveKey, const CreateDirectoriesRequest& request ) override
    {
        _FUNC_ENTRY()

        boost::asio::post( m_session->lt_session().get_context(), [=, this]() mutable
        {
            DBG_MAIN_THREAD

            if ( m_replicatorIsDestructing )
            {
                return;
            }

            auto driveIt = m_driveMap.find( driveKey );

            if ( driveIt == m_driveMap.end())
            {
                request.m_callback( {} );
                return;
            }

            driveIt->second->createDirectories( request );

        } );
    }

    void folderIteratorCreate( const DriveKey& driveKey, const FolderIteratorCreateRequest& request ) override
    {
        _FUNC_ENTRY()

        boost::asio::post( m_session->lt_session().get_context(), [=, this]() mutable
        {
            DBG_MAIN_THREAD

            if ( m_replicatorIsDestructing )
            {
                return;
            }

            auto driveIt = m_driveMap.find( driveKey );

            if ( driveIt == m_driveMap.end())
            {
                request.m_callback( {} );
                return;
            }

            driveIt->second->folderIteratorCreate( request );

        } );
    }

    void folderIteratorDestroy( const DriveKey& driveKey, const FolderIteratorDestroyRequest& request ) override
    {
        _FUNC_ENTRY()

        boost::asio::post( m_session->lt_session().get_context(), [=, this]() mutable
        {
            DBG_MAIN_THREAD

            if ( m_replicatorIsDestructing )
            {
                return;
            }

            auto driveIt = m_driveMap.find( driveKey );

            if ( driveIt == m_driveMap.end())
            {
                request.m_callback( {} );
                return;
            }

            driveIt->second->folderIteratorDestroy( request );

        } );
    }

    void folderIteratorHasNext( const DriveKey& driveKey, const FolderIteratorHasNextRequest& request ) override
    {
        _FUNC_ENTRY()

        boost::asio::post( m_session->lt_session().get_context(), [=, this]() mutable
        {
            DBG_MAIN_THREAD

            if ( m_replicatorIsDestructing )
            {
                return;
            }

            auto driveIt = m_driveMap.find( driveKey );

            if ( driveIt == m_driveMap.end())
            {
                request.m_callback( {} );
                return;
            }

            driveIt->second->folderIteratorHasNext( request );

        } );
    }

    void folderIteratorNext( const DriveKey& driveKey, const FolderIteratorNextRequest& request ) override
    {
        _FUNC_ENTRY()

        boost::asio::post( m_session->lt_session().get_context(), [=, this]() mutable
        {
            DBG_MAIN_THREAD

            if ( m_replicatorIsDestructing )
            {
                return;
            }

            auto driveIt = m_driveMap.find( driveKey );

            if ( driveIt == m_driveMap.end())
            {
                request.m_callback( {} );
                return;
            }

            driveIt->second->folderIteratorNext( request );

        } );
    }

    void moveFsTreeEntry( const DriveKey& driveKey, const MoveFilesystemEntryRequest& request ) override
    {
        _FUNC_ENTRY()

        boost::asio::post( m_session->lt_session().get_context(), [=, this]() mutable
        {
            DBG_MAIN_THREAD

            if ( m_replicatorIsDestructing )
            {
                return;
            }

            auto driveIt = m_driveMap.find( driveKey );

            if ( driveIt == m_driveMap.end())
            {
                request.m_callback( {} );
                return;
            }

            driveIt->second->moveFsTreeEntry( request );

        } );
    }

    void applySandboxManualModifications( const DriveKey& driveKey,
                                          const ApplySandboxModificationsRequest& request ) override
    {
        _FUNC_ENTRY()

        boost::asio::post( m_session->lt_session().get_context(), [=, this]() mutable
        {
            DBG_MAIN_THREAD

            if ( m_replicatorIsDestructing )
            {
                return;
            }

            auto driveIt = m_driveMap.find( driveKey );

            if ( driveIt == m_driveMap.end())
            {
                request.m_callback( {} );
                return;
            }

            driveIt->second->applySandboxManualModifications( request );

        } );
    }

    void evaluateStorageHash( const DriveKey& driveKey, const EvaluateStorageHashRequest& request ) override
    {
        _FUNC_ENTRY()

        boost::asio::post( m_session->lt_session().get_context(), [=, this]() mutable
        {
            DBG_MAIN_THREAD

            if ( m_replicatorIsDestructing )
            {
                return;
            }

            auto driveIt = m_driveMap.find( driveKey );

            if ( driveIt == m_driveMap.end())
            {
                request.m_callback( {} );
                return;
            }

            driveIt->second->evaluateStorageHash( request );

        } );
    }

    void applyStorageManualModifications( const DriveKey& driveKey,
                                          const ApplyStorageModificationsRequest& request ) override
    {
        _FUNC_ENTRY()

        boost::asio::post( m_session->lt_session().get_context(), [=, this]() mutable
        {
            DBG_MAIN_THREAD

            if ( m_replicatorIsDestructing )
            {
                return;
            }

            auto driveIt = m_driveMap.find( driveKey );

            if ( driveIt == m_driveMap.end())
            {
                request.m_callback( {} );
                return;
            }

            driveIt->second->applyStorageManualModifications( request );

        } );
    }

    void manualSynchronize( const DriveKey& driveKey, const SynchronizationRequest& request ) override
    {
        _FUNC_ENTRY()

        boost::asio::post( m_session->lt_session().get_context(), [=, this]() mutable
        {
            DBG_MAIN_THREAD

            if ( m_replicatorIsDestructing )
            {
                return;
            }

            auto driveIt = m_driveMap.find( driveKey );

            if ( driveIt == m_driveMap.end())
            {
                request.m_callback( {} );
                return;
            }

            driveIt->second->manualSynchronize( request );

        } );
    }

    void getAbsolutePath( const DriveKey& driveKey, const AbsolutePathRequest& request ) override
    {
        _FUNC_ENTRY()

        boost::asio::post( m_session->lt_session().get_context(), [=, this]() mutable
        {
            DBG_MAIN_THREAD

            if ( m_replicatorIsDestructing )
            {
                return;
            }

            auto driveIt = m_driveMap.find( driveKey );

            if ( driveIt == m_driveMap.end())
            {
                request.m_callback( {} );
                return;
            }

            driveIt->second->getAbsolutePath( request );

        } );
    }

    void getActualModificationId( const DriveKey& driveKey, const ActualModificationIdRequest& request ) override
    {
        _FUNC_ENTRY()

        boost::asio::post( m_session->lt_session().get_context(), [=, this]() mutable
        {
            DBG_MAIN_THREAD

            if ( m_replicatorIsDestructing )
            {
                return;
            }

            auto driveIt = m_driveMap.find( driveKey );

            if ( driveIt == m_driveMap.end())
            {
                request.m_callback( {} );
                return;
            }

            driveIt->second->getActualModificationId( request );

        } );
    }

    void getFilesystem( const DriveKey& driveKey, const FilesystemRequest& request ) override
    {
        _FUNC_ENTRY()

        boost::asio::post( m_session->lt_session().get_context(), [=, this]() mutable
        {
            DBG_MAIN_THREAD

            if ( m_replicatorIsDestructing )
            {
                return;
            }

            auto driveIt = m_driveMap.find( driveKey );

            if ( driveIt == m_driveMap.end())
            {
                request.m_callback( {} );
                return;
            }

            driveIt->second->getFilesystem( request );

        } );
    }

    void setServiceAddress( const std::string& address ) override {
        m_serviceServerAddress = address;
        _LOG( "Listen RPC Services On" << address )
    }

    void enableSupercontractServer() override {
        auto service = std::make_shared<contract::StorageServer>( weak_from_this() );
        m_services.emplace_back(std::move(service));
    }

    void enableMessengerServer() override {
        auto service = messenger::MessengerServerBuilder().build(weak_from_this());
        m_services.emplace_back(std::move(service));
    }

    void sendMessage( const messenger::OutputMessage& message ) override {

        DBG_MAIN_THREAD

        _LOG( "Message Sending Is Requested " << message.m_tag )

        sendMessage(message.m_tag, message.m_receiver, message.m_data);
    }

    void subscribe( const std::string& tag, std::shared_ptr<messenger::MessageSubscriber> subscriber ) override {

        DBG_MAIN_THREAD
        m_messageSubscribers[tag] = std::move(subscriber);
        _LOG( "Subscription To " << tag << " Is Requested" )
    }

};

std::shared_ptr<Replicator> createDefaultReplicator(
        const crypto::KeyPair& keyPair,
        std::string&& address,
        std::string&& port,
        std::string&& storageDirectory,
        std::string&& sandboxDirectory,
        const std::vector<ReplicatorInfo>& bootstraps,
        bool useTcpSocket,
        ReplicatorEventHandler& handler,
        DbgReplicatorEventHandler* dbgEventHandler,
        const std::string& dbgReplicatorName )
{
    return std::make_shared<DefaultReplicator>(
            keyPair,
            std::move( address ),
            std::move( port ),
            std::move( storageDirectory ),
            std::move( sandboxDirectory ),
            useTcpSocket,
            handler,
            dbgEventHandler,
            bootstraps,
            dbgReplicatorName );
}

}<|MERGE_RESOLUTION|>--- conflicted
+++ resolved
@@ -530,23 +530,7 @@
                 }
             }
 
-<<<<<<< HEAD
-            // Add ModifyTrafficInfo to DownloadLimiter
-            bool added = addModifyTrafficInfo( modifyRequest->m_transactionHash.array(),
-                                               driveKey,
-                                               modifyRequest->m_maxDataSize,
-                                               pDrive->driveOwner(),
-                                               modifyRequest->m_replicatorList );
-
-            if ( !added )
-            {
-                _LOG_ERR( "Internal Error: Modification Received after Approval or twice" )
-            }
-
             for ( auto it = modifyRequest->m_replicatorList.begin(); it != modifyRequest->m_replicatorList.end(); it++ )
-=======
-            for( auto it = modifyRequest->m_replicatorList.begin();  it != modifyRequest->m_replicatorList.end(); it++ )
->>>>>>> bb13ffb8
             {
                 if ( *it == publicKey())
                 {
@@ -660,21 +644,6 @@
                 }
             }
 
-<<<<<<< HEAD
-            // Add ModifyTrafficInfo to DownloadLimiter
-            bool added = addModifyTrafficInfo( request->m_streamId.array(),
-                                               driveKey,
-                                               request->m_maxSizeBytes,
-                                               request->m_streamerKey,
-                                               request->m_replicatorList );
-
-            if ( !added )
-            {
-                _LOG_ERR( "Internal Error: added twice?" )
-            }
-
-=======
->>>>>>> bb13ffb8
 //            for( auto it = modifyRequest->m_replicatorList.begin();  it != modifyRequest->m_replicatorList.end(); it++ )
 //            {
 //                if ( *it == publicKey() )
@@ -1047,7 +1016,7 @@
 
         bool isFound = false;
         outIsModificationFinished = false;
-        
+
         if ( auto driveIt = m_driveMap.find(driveKey.array()); driveIt != m_driveMap.end() )
         {
             auto* info = driveIt->second->findModifyInfo( modificationHash, outIsModificationFinished );
@@ -1259,11 +1228,6 @@
                 doInitiateDownloadApprovalTransactionInfo( *blockHash, channelId );
             }
         }
-<<<<<<< HEAD
-
-        deleteDrive( driveKey.array());
-=======
->>>>>>> bb13ffb8
     }
 
     void asyncDownloadApprovalTransactionHasFailedInvalidOpinions( Hash256 eventHash, Hash256 channelId ) override
@@ -1359,21 +1323,7 @@
         } );//post
     }
 
-<<<<<<< HEAD
-    void deleteDrive( const std::array<uint8_t, 32>& driveKey )
-    {
-        DBG_MAIN_THREAD
-
-        std::erase_if( m_modifyDriveMap, [&driveKey]( const auto& item )
-        {
-            return item.second.m_driveKey == driveKey;
-        } );
-    }
-
     void finishDriveClosure( const Key& driveKey ) override
-=======
-    void finishDriveClosure ( const Key& driveKey ) override
->>>>>>> bb13ffb8
     {
         DBG_MAIN_THREAD
 
@@ -1435,16 +1385,6 @@
 
             if ( auto drive = getDrive( transaction->m_driveKey ); drive )
             {
-<<<<<<< HEAD
-                //(???) remove replicator list from arguments
-                addModifyTrafficInfo( transaction->m_modifyTransactionHash,
-                                      transaction->m_driveKey,
-                                      LONG_LONG_MAX,
-                                      drive->driveOwner(),
-                                      drive->getAllReplicators());
-
-=======
->>>>>>> bb13ffb8
                 drive->onApprovalTransactionHasBeenPublished( *transaction );
             } else
             {
@@ -2309,31 +2249,7 @@
 
         return false;
     }
-<<<<<<< HEAD
-
-    virtual void
-    dbgAsyncDownloadToSandbox( Key driveKey, InfoHash infoHash, std::function<void()> endNotifyer ) override
-    {
-        _FUNC_ENTRY()
-
-        boost::asio::post( m_session->lt_session().get_context(), [=, this]() mutable
-        {
-            DBG_MAIN_THREAD
-
-            if ( auto drive = getDrive( driveKey ); drive )
-            {
-                drive->dbgAsyncDownloadToSandbox( infoHash, endNotifyer );
-            } else
-            {
-                _LOG_ERR( "drive not found: " << driveKey );
-                return;
-            }
-        } );
-    }
-
-=======
-    
->>>>>>> bb13ffb8
+
     void handleDhtResponse( lt::bdecode_node response, boost::asio::ip::udp::endpoint /*endpoint*/ ) override
     {
         try
