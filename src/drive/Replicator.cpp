/*
*** Copyright 2021 ProximaX Limited. All rights reserved.
*** Use of this source code is governed by the Apache 2.0
*** license that can be found in the LICENSE file.
*/

#include "types.h"
#include "drive/log.h"
#include "drive/FlatDrive.h"
#include "drive/Utils.h"
#include "drive/Session.h"
#include "drive/DownloadLimiter.h"

#include <cereal/types/vector.hpp>
#include <cereal/types/array.hpp>
#include <cereal/types/map.hpp>
#include <cereal/archives/portable_binary.hpp>

#include <libtorrent/alert_types.hpp>

#include <filesystem>
#include <mutex>
#include <future>

namespace sirius::drive {

#define USE_OUR_IO_CONTEXT
#define CHANNELS_NOT_OWNED_BY_DRIVES

class EndpointsManager
{
public:

    EndpointsManager(Replicator& replicator,
                     const std::vector<ReplicatorInfo>& bootstraps,
                     const std::string& dbgOurPeerName)
        : m_replicator(replicator)
        , m_bootstraps(bootstraps)
        , m_dbgOurPeerName(dbgOurPeerName)
    {
        for (const auto& [endpoint, key] : bootstraps)
        {
            m_endpointsMap[key] = { endpoint, {} };
        }
    }

    void start(std::weak_ptr<Session> session)
    {
        m_session = session;
        m_dbgThreadId = std::this_thread::get_id();
        onUpdateExternalEndpointTimerTick();
    }

    void stop()
    {
        DBG_MAIN_THREAD

        m_externalPointUpdateTimer.reset();
        for ( auto& [key, value]: m_endpointsMap )
        {
            value.m_timer.reset();
        }
    }

    void addEndpointEntry( const Key& key )
    {
        DBG_MAIN_THREAD

        if ( m_endpointsMap.contains(key) )
        {
            return;
        }
        auto it = m_unknownEndpointsMap.find(key);
        if ( it != m_unknownEndpointsMap.end() )
        {
            m_endpointsMap[key].m_endpoint = it->second;
#ifdef UPDATE_ENDPOINTS_PERIODICALLY
            if ( auto session = m_session.lock(); session )
            {
                m_endpointsMap[key].m_timer = session->startTimer(m_standardExternalEndpointDelayMs, [this, key]
                {
                    requestEndpoint(key);
                });
            }
#endif
            m_unknownEndpointsMap.erase(it);
        }
        else {
            m_endpointsMap[key] = {};
            requestEndpoint(key);
        }
    }

    void addEndpointsEntries(const std::vector<Key>& keys)
    {
        DBG_MAIN_THREAD

        for ( const auto& key: keys )
        {
            addEndpointEntry(key);
        }
    }

    void updateEndpoint(const Key& key, const std::optional<boost::asio::ip::tcp::endpoint>& endpoint )
    {
        DBG_MAIN_THREAD

        _LOG ("Update Endpoint of " << int(key[0]) << " at " << endpoint->address() << " " << endpoint->port() );

        auto it = m_endpointsMap.find(key);
        if ( it != m_endpointsMap.end() )
        {
            if ( endpoint )
            {
                it->second.m_endpoint = endpoint;
#ifdef UPDATE_ENDPOINTS_PERIODICALLY
                if ( auto session = m_session.lock(); session )
                {
                    it->second.m_timer = session->startTimer( m_standardExternalEndpointDelayMs, [this, key]
                    {
                        requestEndpoint(key);
                    });
                }
#else
                it->second.m_timer.reset();
#endif
            }
            else {
                if ( auto session = m_session.lock(); session )
                {
                    it->second.m_timer = session->startTimer( m_noResponseExternalEndpointDelayMs, [this, key]
                    {
                        requestEndpoint(key);
                    });
                }
            }
        }
        else
        {
            _ASSERT( endpoint )
            m_unknownEndpointsMap[key] = *endpoint;
        }
    }

    std::optional<boost::asio::ip::tcp::endpoint> getEndpoint( const Key& key )
    {
        DBG_MAIN_THREAD

        if ( auto it = m_endpointsMap.find(key); it != m_endpointsMap.end() )
        {
            return it->second.m_endpoint;
        }
        _ASSERT( m_unknownEndpointsMap.find(key) == m_unknownEndpointsMap.end() )
        return {};
    }

    void updateExternalEndpoint( const ExternalEndpointResponse& response )
    {
        DBG_MAIN_THREAD

        if ( !m_externalEndpointRequest ||
             m_externalEndpointRequest->m_challenge != response.m_challenge ||
             m_externalEndpointRequest->m_requestTo != response.m_requestTo )
        {
            return;
        }

        if ( !response.Verify() )
        {
            return;
        }

        auto externalEndpoint = *reinterpret_cast<const boost::asio::ip::tcp::endpoint *>(&response.m_endpoint);
        if ( !m_externalEndpoint || m_externalEndpoint != externalEndpoint )
        {
            _LOG( "External Endpoint Discovered " << externalEndpoint.address() << " " << externalEndpoint.port() )

            // We expect that this operation does not take place too often
            // So the loop does not influence performance
            for (const auto& [key, point]: m_endpointsMap)
            {
                sendHandshake(key);
            }
        }

        if ( m_externalEndpoint &&  m_externalEndpoint != externalEndpoint )
        {
            _LOG_WARN( "Ip Changed" )
        }

        m_externalEndpoint = externalEndpoint;
        m_externalEndpointRequest.reset();
        if ( auto session = m_session.lock(); session ) {
            session->announceExternalAddress(externalEndpoint);

            m_externalPointUpdateTimer = session->startTimer( m_standardExternalEndpointDelayMs, [this]
            {
                onUpdateExternalEndpointTimerTick();
            });
        };
    }

    const std::vector<ReplicatorInfo>& getBootstraps()
    {
        return m_bootstraps;
    }

private:

    void sendHandshake( const Key& to )
    {
        DBG_MAIN_THREAD

        DhtHandshake handshake;
        handshake.m_fromPublicKey = m_replicator.replicatorKey().array();
        handshake.m_toPublicKey = to.array();
        handshake.m_endpoint = *reinterpret_cast<const std::array<uint8_t, sizeof(boost::asio::ip::tcp::endpoint)> *>(m_externalEndpoint->data());
        handshake.Sign( m_replicator.keyPair() );
        std::ostringstream os( std::ios::binary );
        cereal::PortableBinaryOutputArchive archive( os );
        archive( handshake );
        m_replicator.sendMessage("handshake", to.array(), os.str() );
        _LOG ( "Try to Send Handshake to " << int(to[0]) )
    }

    void onUpdateExternalEndpointTimerTick()
    {
        DBG_MAIN_THREAD

        int bootstrapToAskIndex = random() % m_bootstraps.size();
        const auto& bootstrapToAsk = m_bootstraps[bootstrapToAskIndex];
        m_externalEndpointRequest =
                {
                        bootstrapToAsk.m_publicKey.array(),
                        randomByteArray<Hash256>().array()
                };

        std::ostringstream os( std::ios::binary );
        cereal::PortableBinaryOutputArchive archive( os );
        archive( *m_externalEndpointRequest );
        m_replicator.sendMessage( "endpoint_request", bootstrapToAsk.m_publicKey.array(), os.str());

        if ( m_externalEndpoint )
        {
            _LOG( "Time To Update External Endpoint" )
        }

        _LOG ( "Requested External Endpoint from " <<
                int(bootstrapToAsk.m_publicKey[0]) <<
                " at " <<
                bootstrapToAsk.m_endpoint.address() <<
                ":" <<
                bootstrapToAsk.m_endpoint.port() )

        if ( auto session = m_session.lock(); session ) {
            m_externalPointUpdateTimer = session->startTimer( m_noResponseExternalEndpointDelayMs, [this]
            {
                 onUpdateExternalEndpointTimerTick();
            });
        };
    }

    void requestEndpoint( const Key& key )
    {
        DBG_MAIN_THREAD

        _LOG ( "Requested Endpoint of " << int(key[0]));

        if ( auto session = m_session.lock(); session )
        {
            session->findAddress(key);
        }
    }

    std::map<Key, EndpointInformation>              m_endpointsMap;
    std::map<Key, boost::asio::ip::tcp::endpoint>   m_unknownEndpointsMap;

    Replicator&                                     m_replicator;
    std::weak_ptr<Session>                          m_session;

    std::optional<boost::asio::high_resolution_timer> m_externalPointUpdateTimer;

    std::optional<boost::asio::ip::tcp::endpoint>   m_externalEndpoint;
    std::optional<ExternalEndpointRequest>          m_externalEndpointRequest;
    std::vector<ReplicatorInfo>                     m_bootstraps;

    const int                                       m_standardExternalEndpointDelayMs = 1000 * 60 * 60;
    const int                                       m_noResponseExternalEndpointDelayMs = 1000 * 5;

    std::thread::id                                 m_dbgThreadId;
    std::string                                     m_dbgOurPeerName;
};

//
// DefaultReplicator
//
class DefaultReplicator : public DownloadLimiter // Replicator
{
private:
#ifdef USE_OUR_IO_CONTEXT
    boost::asio::io_context m_replicatorContext;
    std::thread             m_libtorrentThread;
#endif
    
    // Session listen interface
    std::string m_address;
    std::string m_port;

    // Folders for drives and sandboxes
    std::string m_storageDirectory;
    std::string m_sandboxDirectory;
    
    int         m_downloadApprovalTransactionTimerDelayMs = 60*1000;
    int         m_modifyApprovalTransactionTimerDelayMs   = 60*1000;
    int         m_verifyCodeTimerDelayMs                  = 60*60*1000;
    int         m_verifyApprovalTransactionTimerDelayMs   = 60*1000;
    std::mutex  m_replicatorDestructingMutex;
    bool        m_replicatorIsDestructing = false;

    bool        m_useTcpSocket;
    
    ReplicatorEventHandler& m_eventHandler;
    DbgReplicatorEventHandler*  m_dbgEventHandler;

    EndpointsManager m_endpointsManager;

    // key is verify tx
    std::map<std::array<uint8_t,32>, VerifyApprovalInfo> m_verifyApprovalMap;

public:
    DefaultReplicator (
               const crypto::KeyPair& keyPair,
               std::string&& address,
               std::string&& port,
               std::string&& storageDirectory,
               std::string&& sandboxDirectory,
               bool          useTcpSocket,
               ReplicatorEventHandler& handler,
               DbgReplicatorEventHandler*  dbgEventHandler,
               const std::vector<ReplicatorInfo>& bootstraps,
               const char*   dbgReplicatorName ) : DownloadLimiter( keyPair, dbgReplicatorName ),

        m_address( std::move(address) ),
        m_port( std::move(port) ),
        m_storageDirectory( std::move(storageDirectory) ),
        m_sandboxDirectory( std::move(sandboxDirectory) ),
        m_useTcpSocket( useTcpSocket ),
        m_eventHandler( handler ),
        m_dbgEventHandler( dbgEventHandler ),
        m_endpointsManager( *this, bootstraps, m_dbgOurPeerName)
    {
    }

    virtual ~DefaultReplicator()
    {
#ifdef DEBUG_OFF_CATAPULT
        _LOG( "~DefaultReplicator() ")
#endif
        
        m_replicatorDestructingMutex.lock();
        m_replicatorIsDestructing = true;
        m_replicatorDestructingMutex.unlock();

        std::unique_lock<std::shared_mutex> lock(m_driveMutex);

        for( auto& [key,drive]: m_driveMap )
        {
            drive->terminate();
        }

       boost::asio::post(m_session->lt_session().get_context(), [this]() mutable {
            m_downloadChannelMap.clear();
            m_modifyDriveMap.clear();
            m_driveMap.clear();
            m_endpointsManager.stop();
        });
        
        m_session->endSession();
        
        {
            auto blockedDestructor = m_session->lt_session().abort();
            m_session.reset();

#ifdef USE_OUR_IO_CONTEXT
        if ( m_libtorrentThread.joinable() )
        {
            m_libtorrentThread.join();
        }
#endif
        saveDownloadChannelMap();
        }
    }
    
    void start() override
    {
        endpoint_list bootstrapEndpoints;
        for ( const auto& info: m_endpointsManager.getBootstraps() )
        {
            bootstrapEndpoints.push_back( info.m_endpoint );
        }
#ifdef USE_OUR_IO_CONTEXT
        m_session = createDefaultSession( m_replicatorContext, m_address + ":" + m_port, [port=m_port,this] (const lt::alert* pAlert)
                                         {
                                             if ( pAlert->type() == lt::listen_failed_alert::alert_type )
                                             {
                                                 _LOG_WARN( "Replicator session alert: " << pAlert->message() );
                                                 _LOG_WARN( "Port is busy?: " << port );
                                                 m_eventHandler.onLibtorrentSessionError( pAlert->message() );
                                             }
                                         },
                                         weak_from_this(),
                                         bootstrapEndpoints,
                                         m_useTcpSocket);
#else
        m_session = createDefaultSession( m_address + ":" + m_port, [port=m_port,this] (const lt::alert* pAlert)
                                         {
                                             if ( pAlert->type() == lt::listen_failed_alert::alert_type )
                                             {
                                                 _LOG_WARN( "Replicator session alert: " << pAlert->message() );
                                                 _LOG_WARN( "Port is busy?: " << port );
                                                 m_eventHandler.onLibtorrentSessionError( pAlert->message() );
                                             }
                                         },
                                         weak_from_this(),
                                         bootstrapEndpoints,
                                         m_useTcpSocket );
#endif
        m_session->lt_session().m_dbgOurPeerName = m_dbgOurPeerName.c_str();
        
#ifdef USE_OUR_IO_CONTEXT
        m_libtorrentThread = std::thread( [this] {
            m_replicatorContext.run();
#ifdef DEBUG_OFF_CATAPULT
            _LOG( "libtorrentThread ended" );
#endif
        });

        boost::asio::post(m_session->lt_session().get_context(), [=,this]() mutable {
            m_endpointsManager.start(m_session);
        });

        m_dbgThreadId = m_libtorrentThread.get_id();
#else
        std::mutex waitMutex;
        waitMutex.lock();
       boost::asio::post(m_session->lt_session().get_context(), [=,&waitMutex,this]() mutable {
            m_dbgThreadId = std::this_thread::get_id();
            waitMutex.unlock();
        });//post
        waitMutex.lock();
#endif

        removeDriveDataOfBrokenClose();
        loadDownloadChannelMap();
    }
    
    void removeDriveDataOfBrokenClose()
    {
        auto rootFolderPath = fs::path( m_storageDirectory );

        std::error_code ec;
        if ( !std::filesystem::is_directory(rootFolderPath,ec) )
            return;

        for( const auto& entry : std::filesystem::directory_iterator(rootFolderPath) )
        {
            if ( entry.is_directory() )
            {
                const auto entryName = entry.path().filename().string();
                
                std::error_code errorCode;
                if ( fs::exists( FlatDrive::driveIsClosingPath( rootFolderPath / entryName ), errorCode ) )
                {
                    fs::remove_all( rootFolderPath / entryName );
                }
            }
        }
    }

    Hash256 dbgGetRootHash( const Key& driveKey ) override
    {
        if ( const auto drive = getDrive(driveKey); drive )
        {
            auto rootHash = drive->rootHash();
            LOG( "getRootHash of: " << driveKey << " -> " << rootHash );
            return rootHash;
        }

        _LOG_ERR( "unknown drive: " << driveKey );
        throw std::runtime_error( std::string("unknown dive: ") + toString(driveKey.array()) );

        return Hash256();
    }

    void printDriveStatus( const Key& driveKey ) override
    {
        if ( const auto drive = getDrive(driveKey); drive )
        {
            return drive->printDriveStatus();
        }

        _LOG_ERR( "unknown dive: " << driveKey );
        throw std::runtime_error( std::string("unknown dive: ") + toString(driveKey.array()) );

    }

    void asyncAddDrive( Key driveKey, AddDriveRequest driveRequest) override
    {
       boost::asio::post(m_session->lt_session().get_context(), [=,this]() mutable {
        
            DBG_MAIN_THREAD
            
            if ( m_replicatorDestructingMutex.try_lock() && !m_replicatorIsDestructing )
            {
                m_replicatorDestructingMutex.unlock();

                _LOG( "adding drive " << driveKey );

                std::unique_lock<std::shared_mutex> lock(m_driveMutex);
                
                if (m_driveMap.find(driveKey) != m_driveMap.end()) {
                    _LOG( "drive already added" );
                    return;
                }

                // Exclude itself from replicator list
                for( auto it = driveRequest.m_replicators.begin();  it != driveRequest.m_replicators.end(); it++ )
                {
                    if ( *it == publicKey() )
                    {
                        driveRequest.m_replicators.erase( it );
                        break;
                    }
                }

                auto drive = sirius::drive::createDefaultFlatDrive(
                        session(),
                        m_storageDirectory,
                        m_sandboxDirectory,
                        driveKey,
                        driveRequest.m_client,
                        driveRequest.m_driveSize,
                        driveRequest.m_expectedCumulativeDownloadSize,
                        m_eventHandler,
                        *this,
                        driveRequest.m_replicators,
                        m_dbgEventHandler );

                m_driveMap[driveKey] = drive;

                m_endpointsManager.addEndpointsEntries( driveRequest.m_replicators );
                m_endpointsManager.addEndpointEntry( driveRequest.m_client );

//            if ( actualRootHash && drive->rootHash() != actualRootHash )
//            {
//                drive->startCatchingUp( CatchingUpRequest{ *actualRootHash, {} } );
//            }

            // Notify
//            if ( m_dbgEventHandler ) {
//                m_dbgEventHandler->driveAdded(drive->drivePublicKey());
//            }
            }
        });//post
    }

    void asyncCloseDrive( Key driveKey, Hash256 transactionHash ) override
    {
       boost::asio::post(m_session->lt_session().get_context(), [=,this]() mutable {
        
            DBG_MAIN_THREAD

            if ( auto drive = getDrive(driveKey); drive )
            {
                drive->startDriveClosing( transactionHash );
            }
            else
            {
                _LOG( "removeDrive: drive not found: " << driveKey );
                return;
            }
        });//post
    }

    void asyncModify( Key driveKey, ModifyRequest modifyRequest ) override
    {
       boost::asio::post(m_session->lt_session().get_context(), [=,this]() mutable {
        
            DBG_MAIN_THREAD

            std::shared_ptr<sirius::drive::FlatDrive> pDrive;
            {
                if ( auto drive = getDrive(driveKey); drive )
                {
                    pDrive = drive;
                }
                else {
                    _LOG( "asyncModify(): drive not found: " << driveKey );
                    return;
                }
            }

            // Add ModifyDriveInfo to DownloadLimiter
            addModifyDriveInfo( modifyRequest.m_transactionHash.array(),
                                driveKey,
                                modifyRequest.m_maxDataSize,
                                modifyRequest.m_clientPublicKey,
                                modifyRequest.m_replicators);

            for( auto it = modifyRequest.m_replicators.begin();  it != modifyRequest.m_replicators.end(); it++ )
            {
                if ( *it == publicKey() )
                {
                    modifyRequest.m_replicators.erase( it );
                    break;
                }
            }

            pDrive->startModifyDrive( std::move(modifyRequest) );
        });//post
    }
    
    void asyncCancelModify( Key driveKey, Hash256 transactionHash ) override
    {
       boost::asio::post(m_session->lt_session().get_context(), [=,this]() mutable {
        
            DBG_MAIN_THREAD

            if ( const auto drive = getDrive(driveKey); drive )
            {
                drive->cancelModifyDrive( transactionHash );
                return;
            }

            _LOG( "asyncCancelModify: unknown drive: " << driveKey );
        });//post
    }
    
    void asyncStartDriveVerification( Key driveKey, mobj<VerificationRequest>&& request ) override
    {
       boost::asio::post(m_session->lt_session().get_context(), [=,request=std::move(request),this]() mutable {
        
            DBG_MAIN_THREAD

            if ( const auto drive = getDrive(driveKey); drive )
            {
                drive->startVerification( std::move(request) );
                return;
            }

            _LOG( "asyncStartDriveVerification: unknown drive: " << driveKey );
        });//post
    }

    void asyncCancelDriveVerification( Key driveKey, mobj<Hash256>&& tx ) override
    {
        //TODO
<<<<<<< HEAD
        boost::asio::post(m_session->lt_session().get_context(), [=,this]() mutable {

=======
        boost::asio::post(m_session->lt_session().get_context(), [=,tx=std::move(tx),this]() mutable {
         
>>>>>>> bb734cf0
             DBG_MAIN_THREAD

             if ( const auto drive = getDrive(driveKey); drive )
             {
                 drive->cancelVerification( std::move(tx) );
                 return;
             }

             _LOG( "asyncCancelDriveVerification: unknown drive: " << driveKey );
         });//post
    }

    void asyncAddDownloadChannelInfo( Key driveKey, DownloadRequest&& request ) override
    {
       boost::asio::post(m_session->lt_session().get_context(), [=,this]() mutable {
        
            DBG_MAIN_THREAD

            std::vector<std::array<uint8_t,32>> clientList;
            for( const auto& it : request.m_clients )
                clientList.push_back( it.array() );
            addChannelInfo( request.m_channelKey.array(),
                            request.m_prepaidDownloadSize,
                            driveKey,
                            request.m_replicators,
                            clientList);
        });//post
    }

    void removeDownloadChannelInfo( const std::array<uint8_t,32>& channelKey ) override
    {
       boost::asio::post(m_session->lt_session().get_context(), [=,this]() mutable {

            DBG_MAIN_THREAD
            
            removeChannelInfo(channelKey);
        });
    }

    virtual void sendReceiptToOtherReplicators( const std::array<uint8_t,32>&  downloadChannelId,
                                                const std::array<uint8_t,32>&  clientPublicKey,
                                                uint64_t                       downloadedSize,
                                                const std::array<uint8_t,64>&  signature ) override
    {
        DBG_MAIN_THREAD
        
        auto replicatorPublicKey = publicKey();

//        // check receipt
//        if ( !DownloadLimiter::verifyReceipt(  downloadChannelId,
//                                               clientPublicKey,
//                                               replicatorPublicKey,
//                                               downloadedSize,
//                                               signature ) )
//        {
//            //todo log error?
//            std::cerr << "ERROR! Invalid receipt" << std::endl << std::flush;
//            assert(0);
//            return;
//        }
        
        std::vector<uint8_t> message;
        message.insert( message.end(), downloadChannelId.begin(),   downloadChannelId.end() );
        message.insert( message.end(), clientPublicKey.begin(),     clientPublicKey.end() );
        message.insert( message.end(), replicatorPublicKey.begin(), replicatorPublicKey.end() );
        message.insert( message.end(), (uint8_t*)&downloadedSize,   ((uint8_t*)&downloadedSize)+8 );
        message.insert( message.end(), signature.begin(),           signature.end() );
        
        if ( auto it = m_downloadChannelMap.find(downloadChannelId); it != m_downloadChannelMap.end() )
        {
            // go throw replictor list
            for( auto replicatorIt = it->second.m_replicatorsList2.begin(); replicatorIt != it->second.m_replicatorsList2.end(); replicatorIt++ )
            {
                if ( *replicatorIt != replicatorPublicKey )
                {
                    //_LOG( "todo++++ sendMessage(rcpt) " << m_dbgOurPeerName << " " << int(downloadChannelId[0]) );
                    sendMessage( "rcpt", replicatorIt->array(), message );
                }
            }
        }
    }

    void onEndpointDiscovered(const std::array<uint8_t, 32> &key,
                              const std::optional<boost::asio::ip::tcp::endpoint>& endpoint) override
    {
        DBG_MAIN_THREAD

        m_endpointsManager.updateEndpoint(key, endpoint);
    }

    void processHandshake( const DhtHandshake& info, const boost::asio::ip::tcp::endpoint &endpoint )
    {
        if ( info.m_toPublicKey != m_keyPair.publicKey().array() )
        {
            return;
        }

        if ( !info.Verify() )
        {
            return;
        }

        _LOG ( "Received Handshake from " << int(info.m_fromPublicKey[0]) << " at " << endpoint.address().to_string() )

        onEndpointDiscovered(info.m_fromPublicKey, endpoint );
    }

    void processEndpointRequest( const ExternalEndpointRequest& request, const boost::asio::ip::tcp::endpoint& endpoint )
    {
        if ( m_keyPair.publicKey() == request.m_requestTo )
        {
            ExternalEndpointResponse response;
            response.m_requestTo = request.m_requestTo;
            response.m_challenge = request.m_challenge;
            response.m_endpoint = *reinterpret_cast<const std::array<uint8_t, sizeof(boost::asio::ip::tcp::endpoint)> *>(&endpoint);
            response.Sign(m_keyPair);

            std::ostringstream os( std::ios::binary );
            cereal::PortableBinaryOutputArchive archive( os );
            archive( response );

            m_session->sendMessage( "endpoint_response", { endpoint.address(), endpoint.port() }, os.str() );
        }
    }

    std::optional<boost::asio::ip::tcp::endpoint> getEndpoint( const std::array<uint8_t,32>& key ) override
    {
        return m_endpointsManager.getEndpoint( key );
    }

    virtual void asyncOnDownloadOpinionReceived( DownloadApprovalTransactionInfo anOpinion ) override
    {
       boost::asio::post(m_session->lt_session().get_context(), [=,this]() mutable {

            DBG_MAIN_THREAD

            if ( anOpinion.m_opinions.size() != 1 )
            {
                _LOG_ERR( "onDownloadOpinionReceived: invalid opinion format: anOpinion.m_opinions.size() != 1" )
                return;
            }
        
            addOpinion( std::move(anOpinion) );
        });
    }

    void processDownloadOpinion( const DownloadApprovalTransactionInfo& anOpinion ) override
    {
        DBG_MAIN_THREAD
        
        m_eventHandler.downloadOpinionHasBeenReceived(*this, anOpinion);
    }
    
    DownloadOpinion createMyOpinion( const DownloadChannelInfo& info )
    {
        DBG_MAIN_THREAD

        DownloadOpinion myOpinion( publicKey() );

        for( const auto& replicatorIt : info.m_replicatorsList2 )
        {
            if ( auto downloadedIt = info.m_replicatorUploadMap.find( replicatorIt.array()); downloadedIt != info.m_replicatorUploadMap.end() )
            {
                myOpinion.m_downloadLayout.push_back( {downloadedIt->first, downloadedIt->second.m_uploadedSize} );
            }
            else if ( replicatorIt == publicKey() )
            {
                myOpinion.m_downloadLayout.push_back( { publicKey(), info.m_uploadedSize } );
            }
            else
            {
                myOpinion.m_downloadLayout.push_back( { replicatorIt.array(), 0 } );
            }
        }
        
        return myOpinion;
    }

    void addOpinion(DownloadApprovalTransactionInfo &&opinion)
    {
        DBG_MAIN_THREAD

        //
        // remove outdated entries (by m_creationTime)
        //
        auto now = boost::posix_time::microsec_clock::universal_time();

        for (auto &[downloadChannelId, downloadChannel]: m_downloadChannelMap)
        {
            // TODO Potential performance bottleneck
            std::erase_if(downloadChannel.m_downloadOpinionMap, [&now](const auto &item)
            {
                const auto&[key, value] = item;
                return (now - value.m_creationTime).seconds() > 60 * 60;
            });
        }

        //
        // add opinion
        //
        auto channelIt = m_downloadChannelMap.find(opinion.m_downloadChannelId);

        if (channelIt == m_downloadChannelMap.end())
        {
            _LOG_WARN("Attempt to add opinion for a non-existing channel");
            return;
        }

        auto &channel = channelIt->second;
        auto blockHash = opinion.m_blockHash;

        if (channel.m_downloadOpinionMap.find(opinion.m_blockHash) == channel.m_downloadOpinionMap.end())
        {
            channel.m_downloadOpinionMap.emplace( std::make_pair(blockHash, DownloadOpinionMapValue
                    (
                            opinion.m_blockHash,
                            opinion.m_downloadChannelId,
                            {}
                     )));
        }

        auto &opinionInfo = channel.m_downloadOpinionMap[blockHash];
        auto &opinions = opinionInfo.m_opinions;
        opinions[opinion.m_opinions[0].m_replicatorKey] = opinion.m_opinions[0];

        // check opinion number
        //_LOG( "///// " << opinionInfo.m_opinions.size() << " " <<  (opinionInfo.m_replicatorNumber*2)/3 );
        //todo not ">=..."!!! - "> (opinionInfo.m_replicatorNumber*2)/3
        if (opinions.size() >= (channel.m_replicatorsList2.size() * 2) / 3)
        {
            // start timer if it is not started
            if (!opinionInfo.m_timer)
            {
                //todo check
                opinionInfo.m_timer = m_session->startTimer(m_downloadApprovalTransactionTimerDelayMs,
                                                            [this, &opinionInfo]()
                                                            { onDownloadApprovalTimeExpired(opinionInfo); });
            }
        }
    }
    
    void onDownloadApprovalTimeExpired( DownloadOpinionMapValue& mapValue )
    {
        DBG_MAIN_THREAD
        
        if ( mapValue.m_modifyApproveTransactionSent || mapValue.m_approveTransactionReceived )
            return;

        // notify
        std::vector<DownloadOpinion> opinions;
        for (const auto& [replicatorId, opinion]: mapValue.m_opinions)
        {
            opinions.push_back(opinion);
        }
        auto transactionInfo = DownloadApprovalTransactionInfo{mapValue.m_eventHash, mapValue.m_downloadChannelId, std::move(opinions)};
        m_eventHandler.downloadApprovalTransactionIsReady( *this, transactionInfo );
        mapValue.m_modifyApproveTransactionSent = true;
    }
    
    virtual void asyncInitiateDownloadApprovalTransactionInfo( Hash256 blockHash, Hash256 channelId ) override
    {
        //todo make queue for several simultaneous requests of the same channelId

       boost::asio::post(m_session->lt_session().get_context(), [=,this]() mutable {
        
            DBG_MAIN_THREAD
            doInitiateDownloadApprovalTransactionInfo( blockHash, channelId );
        });//post
    }

    void doInitiateDownloadApprovalTransactionInfo( Hash256 blockHash, Hash256 channelId )
    {
        DBG_MAIN_THREAD
        
        //todo make queue for several simultaneous requests of the same channelId
        
        if ( auto it = m_downloadChannelMap.find( channelId.array() ); it != m_downloadChannelMap.end() )
        {
            const auto& replicatorsList = it->second.m_replicatorsList2;

            //
            // Create my opinion
            //
            
            auto myOpinion = createMyOpinion(it->second);
            
            myOpinion.Sign( keyPair(), blockHash.array(), channelId.array() );
            
            DownloadApprovalTransactionInfo transactionInfo{  blockHash.array(),
                                                            channelId.array(),
                                                            { myOpinion }};
            
            //
            // Send my opinion to other replicators
            //

            std::ostringstream os( std::ios::binary );
            cereal::PortableBinaryOutputArchive archive( os );
            archive( transactionInfo );

            for( const auto& replicatorIt : replicatorsList )
            {
                if ( replicatorIt != publicKey() )
                {
                    //_LOG( "replicatorIt.m_endpoint: " << replicatorIt.m_endpoint << " " << os.str().length() << " " << dbgReplicatorName() );
                    sendMessage( "dn_opinion", replicatorIt.array(), os.str() );
                }
            }

            addOpinion( std::move(transactionInfo) );
        }
        else
        {
            _LOG_ERR( "channelId not found" );
        }
    }
    
    // It is called when drive is closing
    virtual void closeDriveChannels( const Hash256& blockHash, FlatDrive& drive ) override
    {
        DBG_MAIN_THREAD

        bool deleteDriveImmediately = true;
        
        std::erase_if( m_downloadChannelMap, [](const auto& channelInfo )
        {
            return channelInfo.second.m_isModifyTx;
        });

#ifndef CHANNELS_NOT_OWNED_BY_DRIVES
        for( auto& [channelId,channelInfo] : m_downloadChannelMap )
        {
            if ( channelInfo.m_driveKey == drive.drivePublicKey().array() && !channelInfo.m_isModifyTx )
            {
                doInitiateDownloadApprovalTransactionInfo( blockHash, channelId );
                
                // drive will be deleted in 'asyncDownloadApprovalTransactionHasBeenPublished()'
                deleteDriveImmediately = false;
            }
        }
#endif

        _LOG( "deleteDriveImmediately" )

        if ( deleteDriveImmediately )
        {
            deleteDrive( drive.drivePublicKey().array() );
        }
    }

    void asyncDownloadApprovalTransactionHasFailedInvalidOpinions( Hash256 eventHash, Hash256 channelId ) override
    {
       boost::asio::post(m_session->lt_session().get_context(), [=,this]() mutable {

            DBG_MAIN_THREAD

            if ( auto channelIt = m_downloadChannelMap.find( channelId.array() ); channelIt != m_downloadChannelMap.end())
            {
                if ( channelIt->second.m_isClosed )
                {
                    return;
                }

                auto& opinions = channelIt->second.m_downloadOpinionMap;
                if ( auto opinionInfoIt = opinions.find( eventHash.array() ); opinionInfoIt != opinions.end() )
                {
                    auto& opinionInfo = opinionInfoIt->second;
                    if ( opinionInfo.m_approveTransactionReceived )
                    {
                        return;
                    }
                    if ( opinionInfo.m_timer )
                    {
                        opinionInfo.m_timer.reset();
                    }
                    auto receivedOpinions = opinionInfo.m_opinions;
                    opinionInfo.m_opinions.clear();
                    opinionInfo.m_modifyApproveTransactionSent=false;
                    for (const auto& [key, opinion]: receivedOpinions)
                    {
                        processDownloadOpinion(DownloadApprovalTransactionInfo
                        {
                            opinionInfo.m_eventHash,
                            opinionInfo.m_downloadChannelId,
                            {opinion}
                        });
                    }
                }
                else
                {
                    _LOG_ERR( "eventHash not found" );
                }
            }
            else {
                _LOG_ERR( "channelId not found" );
            }
        });//post
    }
    
    virtual void asyncDownloadApprovalTransactionHasBeenPublished( Hash256 eventHash, Hash256 channelId, bool driveIsClosed ) override
    {
       boost::asio::post(m_session->lt_session().get_context(), [=,this]() mutable {
        
            DBG_MAIN_THREAD
            
            // clear opinion map
            if ( auto channelIt = m_downloadChannelMap.find( channelId.array() ); channelIt != m_downloadChannelMap.end())
            {
                auto& opinions = channelIt->second.m_downloadOpinionMap;
                if ( auto it = opinions.find( eventHash.array() ); it != opinions.end() )
                {
                    if ( it->second.m_timer )
                    {
                        it->second.m_timer.reset();
                    }
                    it->second.m_approveTransactionReceived = true;
                }
                else
                {
                    _LOG_ERR( "eventHash not found" );
                }
            }
            else
            {
                _LOG_ERR( "channelId not found" );
            }

#ifndef CHANNELS_NOT_OWNED_BY_DRIVES
            if ( !driveIsClosed )
            {
                return;
            }

            // Is it happened while drive is closing?
            if ( auto channelIt = m_downloadChannelMap.find( channelId.array() ); channelIt != m_downloadChannelMap.end() )
            {
                const auto& driveKey = channelIt->second.m_driveKey;

                if ( auto drive = getDrive( driveKey ); drive )
                {
                    bool driveWillBeDeleted = false;

                    if ( drive->closingTxHash() == eventHash )
                    {
                        channelIt->second.m_isClosed = true;

                        // TODO Potential performance bottleneck
                        driveWillBeDeleted = std::find_if(m_downloadChannelMap.begin(), m_downloadChannelMap.end(),[&driveKey] (const auto& value)
                              {
                                  return value.second.m_driveKey == driveKey && !value.second.m_isClosed;
                              }) == m_downloadChannelMap.end();
                    }

                    if ( driveWillBeDeleted )
                    {
                        deleteDrive( driveKey );
                    }
                }

            }
#endif
        });//post
    }

    void deleteDrive( const std::array<uint8_t,32>& driveKey )
    {
        DBG_MAIN_THREAD

#ifndef CHANNELS_NOT_OWNED_BY_DRIVES
        std::erase_if( m_downloadChannelMap, [&driveKey] (const auto& item) {
            return item.second.m_driveKey == driveKey;
        });
#endif

        std::erase_if( m_modifyDriveMap, [&driveKey] (const auto& item) {
            return item.second.m_driveKey == driveKey;
        });

        std::unique_lock<std::shared_mutex> lock(m_driveMutex);

        auto driveIt = m_driveMap.find( driveKey );
        assert( driveIt != m_driveMap.end() );

        driveIt->second->removeAllDriveData();
    }

    void finishDriveClosure ( const Key& driveKey ) override
    {
        DBG_MAIN_THREAD

        m_driveMap.erase( driveKey );
    }
    
    virtual void asyncOnOpinionReceived( ApprovalTransactionInfo anOpinion ) override
    {
       boost::asio::post(m_session->lt_session().get_context(), [=,this]() mutable {

            DBG_MAIN_THREAD

            if ( auto drive = getDrive( anOpinion.m_driveKey ); drive )
            {
                drive->onOpinionReceived( anOpinion );
            }
            else
            {
                _LOG_ERR( "drive not found" );
            }
        });
    }


    void processOpinion( const ApprovalTransactionInfo& anOpinion ) override
    {
        DBG_MAIN_THREAD
        
        m_eventHandler.opinionHasBeenReceived(*this, anOpinion);
    }
    
    virtual void asyncApprovalTransactionHasBeenPublished( PublishedModificationApprovalTransactionInfo transaction ) override
    {
       boost::asio::post(m_session->lt_session().get_context(), [=,this]() mutable {

            DBG_MAIN_THREAD

            if ( auto drive = getDrive( transaction.m_driveKey ); drive )
            {
                addModifyDriveInfo( transaction.m_modifyTransactionHash,
                                    transaction.m_driveKey,
                                    LONG_LONG_MAX,
                                    drive->getClient(),
                                    drive->getReplicators());

                drive->onApprovalTransactionHasBeenPublished( transaction );
            }
            else
            {
                _LOG_ERR( "drive not found" );
            }
        });//post
    }

    void asyncApprovalTransactionHasFailedInvalidSignatures(Key driveKey, Hash256 transactionHash) override
    {
       boost::asio::post(m_session->lt_session().get_context(), [=,this]() mutable {

            DBG_MAIN_THREAD

            if ( auto drive = getDrive( driveKey ); drive )
            {
                drive->onApprovalTransactionHasFailedInvalidOpinions( transactionHash );
            }
            else
            {
                _LOG_ERR( "drive not found" );
            }
        });//post
    }
    
    virtual void asyncSingleApprovalTransactionHasBeenPublished( PublishedModificationSingleApprovalTransactionInfo transaction ) override
    {
       boost::asio::post(m_session->lt_session().get_context(), [=,this]() mutable {
        
            DBG_MAIN_THREAD

            if ( auto drive = getDrive( transaction.m_driveKey ); drive )
            {
                drive->onSingleApprovalTransactionHasBeenPublished( transaction );
            }
            else
            {
                _LOG_ERR( "drive not found" );
            }
        });//post
    }

    virtual void asyncVerifyApprovalTransactionHasBeenPublished( PublishedVerificationApprovalTransactionInfo info ) override
    {
        boost::asio::post(m_session->lt_session().get_context(), [=,this]() mutable {

            DBG_MAIN_THREAD

            if ( auto drive = getDrive( info.m_driveKey ); drive )
            {
                drive->onVerifyApprovalTransactionHasBeenPublished( info );
            }
            else
            {
                _LOG_ERR( "drive not found" );
            }
        });//post
    }

    virtual void sendMessage( const std::string&             query,
                              const std::array<uint8_t,32>&  replicatorKey,
                              const std::string&             message ) override
    {
        DBG_MAIN_THREAD

        auto endpointTo = m_endpointsManager.getEndpoint( replicatorKey );
        if ( endpointTo )
        {
            m_session->sendMessage( query, { endpointTo->address(), endpointTo->port() }, message );
        }
    }

    virtual void sendMessage( const std::string&                      query,
                              const std::array<uint8_t,32>&           replicatorKey,
                              const std::vector<uint8_t>&             message ) override
  {
        DBG_MAIN_THREAD

        auto endpointTo = m_endpointsManager.getEndpoint( replicatorKey );
        if ( endpointTo )
        {
            m_session->sendMessage( query, { endpointTo->address(), endpointTo->port() }, message );
        }
  }

    virtual void onMessageReceived( const std::string& query,
                                    const std::string& message,
                                    const boost::asio::ip::udp::endpoint& source ) override try
    {
        DBG_MAIN_THREAD

        //todo
        if ( query == "opinion" )
        {
            std::istringstream is( message, std::ios::binary );
            cereal::PortableBinaryInputArchive iarchive(is);
            ApprovalTransactionInfo info;
            iarchive( info );

            processOpinion(info);
            return;
        }
        else if ( query == "dn_opinion" )
        {
            std::istringstream is( message, std::ios::binary );
            cereal::PortableBinaryInputArchive iarchive(is);
            DownloadApprovalTransactionInfo info;
            iarchive( info );

            processDownloadOpinion(info);
            return;
        }
        else if ( query == "code_verify" )
        {
            std::istringstream is( message, std::ios::binary );
            cereal::PortableBinaryInputArchive iarchive(is);

            mobj<VerificationCodeInfo> info{VerificationCodeInfo{}};
            iarchive( *info );
            processVerificationCode( std::move(info) );
            return;
        }

        else if ( query == "verify_opinion" )
        {
            std::istringstream is( message, std::ios::binary );
            cereal::PortableBinaryInputArchive iarchive(is);
            
            mobj<VerifyApprovalTxInfo> info{VerifyApprovalTxInfo{}};
            iarchive( *info );
            processVerificationOpinion( std::move(info) );
            return;
        }
        else if ( query == "handshake" )
        {
            std::istringstream is( message, std::ios::binary );
            cereal::PortableBinaryInputArchive iarchive(is);
            DhtHandshake handshake;
            iarchive( handshake );

            processHandshake( handshake, {source.address(), source.port()} );
            return;
        }
        else if ( query == "endpoint_request" ) {
            std::istringstream is( message, std::ios::binary );
            cereal::PortableBinaryInputArchive iarchive(is);
            ExternalEndpointRequest request;
            iarchive( request );

            processEndpointRequest(request, {source.address(), source.port()});
            return;
        }
        else if ( query == "endpoint_response" ) {
            std::istringstream is( message, std::ios::binary );
            cereal::PortableBinaryInputArchive iarchive(is);
            ExternalEndpointResponse response;
            iarchive( response );

            m_endpointsManager.updateExternalEndpoint(response);
            return;
        }

        assert(0);
    }
    catch(...)
    {
        _LOG_ERR( "onMessageReceived: invalid message format: query=" << query );
    }


    void processVerificationCode( mobj<VerificationCodeInfo>&& info )
    {
        DBG_MAIN_THREAD
        
        if ( !info->Verify() )
        {
            _LOG_WARN("processVerificationCode: bad sign: " << Hash256(info->m_tx) )
            return;
        }

        if ( auto driveIt = m_driveMap.find( info->m_driveKey ); driveIt != m_driveMap.end() )
        {
            driveIt->second->processVerificationCode( std::move(info) );
            return;
        }

        _LOG_WARN( "processVerificationCode: unknown drive: " << Key(info->m_driveKey) );
    }

    void processVerificationOpinion( mobj<VerifyApprovalTxInfo>&& info )
    {
        DBG_MAIN_THREAD

        if ( info->m_opinions.size() != 1 )
        {
            _LOG_WARN("processVerificationOpinion: invalid opinion size: " << info->m_opinions.size() )
            return;
        }

        if ( !info->m_opinions[0].Verify( info->m_tx, info->m_driveKey, info->m_shardId ) )
        {
            _LOG_WARN("processVerificationOpinion: bad sign: " << Key(info->m_opinions[0].m_publicKey) )
            return;
        }

        if ( auto driveIt = m_driveMap.find( info->m_driveKey ); driveIt != m_driveMap.end() )
        {
            driveIt->second->processVerificationOpinion( std::move(info) );
            return;
        }

        _LOG_WARN( "processVerificationCode: unknown drive: " << Key(info->m_driveKey) );
    }

    ReplicatorEventHandler& eventHandler() override
    {
        return m_eventHandler;
    }

    void        setDownloadApprovalTransactionTimerDelay( int miliseconds ) override
    {
        m_downloadApprovalTransactionTimerDelayMs = miliseconds;
    }

    void        setModifyApprovalTransactionTimerDelay( int miliseconds ) override
    {
        m_modifyApprovalTransactionTimerDelayMs = miliseconds;
    }
    
    int         getModifyApprovalTransactionTimerDelay() override
    {
        return m_modifyApprovalTransactionTimerDelayMs;
    }

    void        setVerifyCodeTimerDelay( int miliseconds ) override
    {
        m_verifyCodeTimerDelayMs = miliseconds;
    }

    int         getVerifyCodeTimerDelay() override
    {
        return m_verifyCodeTimerDelayMs;
    }

    void        setVerifyApprovalTransactionTimerDelay( int miliseconds ) override
    {
        m_verifyApprovalTransactionTimerDelayMs = miliseconds;
    }

    int         getVerifyApprovalTransactionTimerDelay() override
    {
        return m_verifyApprovalTransactionTimerDelayMs;
    }

    void        setSessionSettings(const lt::settings_pack& settings, bool localNodes) override
    {
        m_session->lt_session().apply_settings(settings);
        if (localNodes) {
            std::uint32_t const mask = 1 << lt::session::global_peer_class_id;
            lt::ip_filter f;
            f.add_rule(lt::make_address("0.0.0.0"), lt::make_address("255.255.255.255"), mask);
            m_session->lt_session().set_peer_class_filter(f);
        }
    }

    const char* dbgReplicatorName() const override { return m_dbgOurPeerName.c_str(); }
    
    virtual std::shared_ptr<sirius::drive::FlatDrive> dbgGetDrive( const std::array<uint8_t,32>& driveKey ) override
    {
        std::shared_lock<std::shared_mutex> lock(m_driveMutex);
        if ( auto it = m_driveMap.find(driveKey); it != m_driveMap.end() )
        {
            return it->second;
        }
        assert(0);
    }
    
    void saveDownloadChannelMap()
    {
        std::ostringstream os( std::ios::binary );
        cereal::PortableBinaryOutputArchive archive( os );
        archive( m_downloadChannelMap );

        saveRestartData( fs::path(m_storageDirectory) / "downloadChannelMap", os.str() );
    }
    
    bool loadDownloadChannelMap()
    {
        std::string data;
        
        if ( !loadRestartData( fs::path(m_storageDirectory) / "downloadChannelMap", data ) )
        {
            return false;
        }
        
        std::istringstream is( data, std::ios::binary );
        cereal::PortableBinaryInputArchive iarchive(is);
        iarchive( m_downloadChannelMapBackup );
        return true;
    }
    


private:
    std::shared_ptr<sirius::drive::Session> session() {
        return m_session;
    }
};

std::shared_ptr<Replicator> createDefaultReplicator(
                                        const crypto::KeyPair& keyPair,
                                        std::string&&       address,
                                        std::string&&       port,
                                        std::string&&       storageDirectory,
                                        std::string&&       sandboxDirectory,
                                        const std::vector<ReplicatorInfo>&  bootstraps,
                                        bool                                useTcpSocket,
                                        ReplicatorEventHandler&             handler,
                                        DbgReplicatorEventHandler*          dbgEventHandler,
                                        const char*                         dbgReplicatorName )
{
    return std::make_shared<DefaultReplicator>(
                                               keyPair,
                                               std::move(address),
                                               std::move(port),
                                               std::move(storageDirectory),
                                               std::move(sandboxDirectory),
                                               useTcpSocket,
                                               handler,
                                               dbgEventHandler,
                                               bootstraps,
                                               dbgReplicatorName );
}

}<|MERGE_RESOLUTION|>--- conflicted
+++ resolved
@@ -655,13 +655,8 @@
     void asyncCancelDriveVerification( Key driveKey, mobj<Hash256>&& tx ) override
     {
         //TODO
-<<<<<<< HEAD
-        boost::asio::post(m_session->lt_session().get_context(), [=,this]() mutable {
-
-=======
         boost::asio::post(m_session->lt_session().get_context(), [=,tx=std::move(tx),this]() mutable {
          
->>>>>>> bb734cf0
              DBG_MAIN_THREAD
 
              if ( const auto drive = getDrive(driveKey); drive )
