/*
*** Copyright 2021 ProximaX Limited. All rights reserved.
*** Use of this source code is governed by the Apache 2.0
*** license that can be found in the LICENSE file.
*/

#include "types.h"
#include "drive/log.h"
#include "drive/FlatDrive.h"
#include "drive/ModificationsExecutor.h"
#include "drive/Utils.h"
#include "drive/Session.h"
#include "DownloadLimiter.h"
#include "drive/EndpointsManager.h"
#include "RcptSyncronizer.h"
#include "BackgroundExecutor.h"
#include <drive/RPCService.h>

#include <supercontract-server/StorageServer.h>

#include <messenger-server/Messenger.h>
#include <messenger-server/MessengerServerBuilder.h>

#include <cereal/types/vector.hpp>
#include <cereal/types/array.hpp>
#include <cereal/types/map.hpp>
#include <cereal/archives/portable_binary.hpp>

#include <libtorrent/alert_types.hpp>

#include <filesystem>
#include <mutex>
#include <future>

#include <drive/Utils.h>

#undef DBG_MAIN_THREAD
#define DBG_MAIN_THREAD { assert( m_dbgThreadId == std::this_thread::get_id() ); }

namespace sirius::drive
{

//
// DefaultReplicator
//
class DefaultReplicator
        : public DownloadLimiter,
          public messenger::Messenger,
          public std::enable_shared_from_this<DefaultReplicator>    // Replicator
{
private:
    boost::asio::io_context m_replicatorContext;
    std::thread m_libtorrentThread;

    // Session listen interface
    std::string m_address;
    std::string m_port;

    // Folders for drives and sandboxes
    std::string m_storageDirectory;
    std::string m_sandboxDirectory;

    int m_downloadApprovalTransactionTimerDelayMs = 10 * 1000;
    int m_modifyApprovalTransactionTimerDelayMs = 10 * 1000;
    int m_verifyCodeTimerDelayMs = 5 * 60 * 1000;
    int m_verifyApprovalTransactionTimerDelayMs = 10 * 1000;
    int m_shareMyDownloadOpinionTimerDelayMs = 60 * 1000;
    int m_verificationShareTimerDelay = 60 * 1000;
    uint64_t m_minReplicatorsNumber = 4;

    bool m_useTcpSocket;

    ReplicatorEventHandler& m_eventHandler;
    DbgReplicatorEventHandler* m_dbgEventHandler;

    EndpointsManager m_endpointsManager;
    RcptSyncronizer m_dnOpinionSyncronizer;

    // key is verify tx
    std::map<std::array<uint8_t, 32>, VerifyOpinion> m_verifyApprovalMap;

    std::future<void> m_bootstrapFuture;

    BackgroundExecutor m_backgroundExecutor;

    std::optional<std::string> m_serviceServerAddress;
    std::vector<std::shared_ptr<RPCService>> m_services;
    std::unique_ptr<grpc::Server> m_serviceServer;

    std::map<std::string, std::shared_ptr<messenger::MessageSubscriber>> m_messageSubscribers;

    bool m_dbgAllowCreateNonExistingDrives = false;

public:
    DefaultReplicator(
            const crypto::KeyPair& keyPair,
            std::string&& address,
            std::string&& port,
            std::string&& storageDirectory,
            std::string&& sandboxDirectory,
            bool useTcpSocket,
            ReplicatorEventHandler& handler,
            DbgReplicatorEventHandler* dbgEventHandler,
            const std::vector<ReplicatorInfo>& bootstraps,
               const std::string&   dbgReplicatorName ) : DownloadLimiter( keyPair, dbgReplicatorName ),

        m_address( std::move(address) ),
        m_port( std::move(port) ),
        m_storageDirectory( std::move(storageDirectory) ),
        m_sandboxDirectory( std::move(sandboxDirectory) ),
        m_useTcpSocket( useTcpSocket ),
        m_eventHandler( handler ),
        m_dbgEventHandler( dbgEventHandler ),
        m_endpointsManager( m_keyPair, bootstraps, m_dbgOurPeerName ),
        m_dnOpinionSyncronizer( *this, m_dbgOurPeerName )
    {
        _LOG("Replicator Public Key: " << m_keyPair.publicKey())
    }

    bool isStopped() override
    {
        DBG_MAIN_THREAD

        return m_isDestructing;
    }

    void executeOnBackgroundThread( const std::function<void()>& task ) override
    {
        DBG_MAIN_THREAD

        m_backgroundExecutor.execute( [=]
                                      { task(); } );
    }

    void stop()
    {
        DBG_MAIN_THREAD

        m_isDestructing = true;

        if (m_serviceServer) {
            m_serviceServer->Shutdown();
        }
        m_services.clear();

        m_session->endSession();

        m_dnOpinionSyncronizer.stop();

        for ( auto&[key, drive]: m_driveMap )
        {
            drive->terminate();
        }

        for ( auto&[channelId, value]: m_dnChannelMap )
        {
            for ( auto&[event, opinion]: value.m_downloadOpinionMap )
            {
                opinion.m_timer.cancel();
                opinion.m_opinionShareTimer.cancel();
            }
        }

        m_endpointsManager.stop();
    }

    void stopReplicator() override {

        std::promise<void> barrier;
        boost::asio::post( m_session->lt_session().get_context(), [&barrier, this]() mutable {
            DBG_MAIN_THREAD
            stop();
            barrier.set_value();
        } );
        barrier.get_future().wait();

        m_backgroundExecutor.stop();

        auto blockedDestructor = m_session->lt_session().abort();
        m_session.reset();

        if ( m_libtorrentThread.joinable()) {
            _LOG( "m_libtorrentThread joined" )
            m_libtorrentThread.join();
        }

        //(???+++)
        saveDownloadChannelMap();
    }

    ~DefaultReplicator() override
    {

#ifdef DEBUG_OFF_CATAPULT
        _LOG( "~DefaultReplicator() " )
#endif
    }

    void start() override
    {
        endpoint_list bootstrapEndpoints;
        for ( const auto& info: m_endpointsManager.getBootstraps())
        {
            bootstrapEndpoints.push_back( info.m_endpoint );
        }

        std::promise<void> bootstrapBarrier;
        m_bootstrapFuture = bootstrapBarrier.get_future();

        loadDownloadChannelMap();

        m_session = createDefaultSession( m_replicatorContext, m_address + ":" + m_port,
                                          [port = m_port, this]( const lt::alert* pAlert )
                                          {
                                              if ( pAlert->type() == lt::listen_failed_alert::alert_type )
                                              {
                                                  _LOG_WARN( "Replicator session alert: " << pAlert->message());
                                                  _LOG_WARN( "Port is busy?: " << port );
                                                  m_eventHandler.onLibtorrentSessionError( pAlert->message());
                                              }
                                          },
                                          weak_from_this(),
                                          weak_from_this(),
                                          bootstrapEndpoints,
                                          std::move( bootstrapBarrier ));

        m_session->lt_session().m_dbgOurPeerName = m_dbgOurPeerName;

        m_libtorrentThread = std::thread( [this]
                                          {
                                              //m_sesion->setDbgThreadId();
                                              m_dbgThreadId = std::this_thread::get_id();

                                              m_replicatorContext.run();
#ifdef DEBUG_OFF_CATAPULT
                                              _LOG( "libtorrentThread ended" );
#endif
                                          } );
        m_dbgThreadId = m_libtorrentThread.get_id();
        _LOG( "m_dbgThreadId = " << m_dbgThreadId )

        boost::asio::post( m_session->lt_session().get_context(), [=, this]() mutable
        {

            DBG_MAIN_THREAD

            m_endpointsManager.start( m_session );

            if ( !m_services.empty() )
            {
                _ASSERT(m_serviceServerAddress)
                grpc::ServerBuilder builder;
                builder.AddListeningPort( *m_serviceServerAddress, grpc::InsecureServerCredentials());
                for (const auto& service: m_services) {
                    service->registerService(builder);
                }
                m_serviceServer = builder.BuildAndStart();
                for (const auto& service: m_services) {
                    service->run(m_session);
                }
            }
        } );

        m_dnOpinionSyncronizer.start( m_session );
    }

    Hash256 dbgGetRootHash( const DriveKey& driveKey ) override
    {
        std::promise<Hash256> thePromise;
        auto future = thePromise.get_future();

        boost::asio::post( m_session->lt_session().get_context(), [=, &thePromise, this]()
        {
            DBG_MAIN_THREAD
<<<<<<< HEAD

            const auto drive = getDrive( driveKey );
            _ASSERT( drive );
=======
            
            const auto drive = getDrive(driveKey);
            SIRIUS_ASSERT( drive );
>>>>>>> d53787e9
            auto rootHash = drive->rootHash();
            thePromise.set_value( rootHash );
        } );

        return future.get();
    }

    void dbgPrintDriveStatus( const Key& driveKey ) override
    {
        boost::asio::post( m_session->lt_session().get_context(), [=, this]()
        {
            DBG_MAIN_THREAD

            if ( const auto drive = getDrive( driveKey ); drive )
            {
                return drive->dbgPrintDriveStatus();
            }

            _LOG_ERR( "unknown drive: " << driveKey );
            throw std::runtime_error( std::string( "unknown dive: " ) + toString( driveKey.array()));
        } );

    }

    void asyncInitializationFinished() override
    {
        _FUNC_ENTRY()

        boost::asio::post( m_session->lt_session().get_context(), [this]
        {
            removeUnusedDrives( m_storageDirectory );
            removeUnusedDrives( m_sandboxDirectory );
        } );
    }

    void asyncAddDrive( Key driveKey, mobj<AddDriveRequest>&& driveRequest ) override
    {
        _FUNC_ENTRY()

        boost::asio::post(m_session->lt_session().get_context(), [=,driveRequest=std::move(driveRequest),this]() mutable {

            DBG_MAIN_THREAD

            if ( m_isDestructing )
            {
                return;
            }

            _LOG( "adding drive " << driveKey );

            if ( m_driveMap.find( driveKey ) != m_driveMap.end())
            {
                _LOG_ERR( "drive already added" );
                return;
            }

            // Exclude itself from replicator list
            for ( auto it = driveRequest->m_fullReplicatorList.begin();
                  it != driveRequest->m_fullReplicatorList.end(); it++ )
            {
                if ( *it == publicKey())
                {
                    driveRequest->m_fullReplicatorList.erase( it );
                    break;
                }
            }

            auto drive = sirius::drive::createDefaultFlatDrive(
                    session(),
                    m_storageDirectory,
                    m_sandboxDirectory,
                    driveKey,
                    driveRequest->m_client,
                    driveRequest->m_driveSize,
                    driveRequest->m_expectedCumulativeDownloadSize,
                    std::move( driveRequest->m_completedModifications ),
                    m_eventHandler,
                    *this,
                    driveRequest->m_fullReplicatorList,
                    driveRequest->m_modifyDonatorShard,
                    driveRequest->m_modifyRecipientShard,
                    m_dbgEventHandler );

            m_driveMap[driveKey] = drive;

            m_endpointsManager.addEndpointsEntries( driveRequest->m_fullReplicatorList );
            m_endpointsManager.addEndpointEntry( driveRequest->m_client, false );

            // Notify
            if ( m_dbgEventHandler )
            {
                m_dbgEventHandler->driveAdded( drive->drivePublicKey());
            }
        } );//post
    }

    void asyncRemoveDrive( Key driveKey ) override
    {
        _FUNC_ENTRY()

        boost::asio::post( m_session->lt_session().get_context(), [=, this]() mutable
        {
            DBG_MAIN_THREAD

            //(???) What will happen after restart?
            if ( m_isDestructing )
            {
                return;
            }

            if ( auto drive = getDrive( driveKey ); drive )
            {
                drive->startDriveClosing(  std::make_unique<DriveClosureRequest>() );
            }
            else
            {
                _LOG_ERR( "drive not found: " << driveKey );
                return;
            }
        } );
    }

    void asyncSetReplicators( Key driveKey, mobj<ReplicatorList>&& replicatorKeys ) override
    {
        _FUNC_ENTRY()

    	boost::asio::post(m_session->lt_session().get_context(), [=,replicatorKeys=std::move(replicatorKeys),this]() mutable
        {
            DBG_MAIN_THREAD

            if ( auto drive = getDrive( driveKey ); drive )
            {
                for ( auto it = replicatorKeys->begin(); it != replicatorKeys->end(); it++ )
                {
                    if ( *it == publicKey())
                    {
                        replicatorKeys->erase( it );
                        break;
                    }
                }
                m_endpointsManager.addEndpointsEntries( *replicatorKeys );
                drive->setReplicators( std::move( replicatorKeys ));
            } else
            {
                _LOG_ERR( "drive not found: " << driveKey );
                return;
            }
        } );
    }

    // It notifies about changes in modification shards
    void asyncSetShardDonator( Key driveKey, mobj<ReplicatorList>&& replicatorKeys ) override
    {
        _FUNC_ENTRY()

    	boost::asio::post(m_session->lt_session().get_context(), [=,replicatorKeys=std::move(replicatorKeys),this]() mutable
        {
            DBG_MAIN_THREAD

            if ( auto drive = getDrive( driveKey ); drive )
            {
                drive->setShardDonator( std::move( replicatorKeys ));
            } else
            {
                _LOG_ERR( "drive not found: " << driveKey );
                return;
            }
        } );
    }

    void asyncSetShardRecipient( Key driveKey, mobj<ReplicatorList>&& replicatorKeys ) override
    {
        _FUNC_ENTRY()

    	boost::asio::post(m_session->lt_session().get_context(), [=,replicatorKeys=std::move(replicatorKeys),this]() mutable
        {
            DBG_MAIN_THREAD

            if ( auto drive = getDrive( driveKey ); drive )
            {
                drive->setShardRecipient( std::move( replicatorKeys ));
            } else
            {
                _LOG_ERR( "drive not found: " << driveKey );
                return;
            }
        } );
    }

	virtual void asyncSetChanelShard( mobj<Hash256>&& channelId, mobj<ReplicatorList>&& replicatorKeys ) override {
    	boost::asio::post(m_session->lt_session().get_context(), [channelId=std::move(channelId),replicatorKeys=std::move(replicatorKeys),this]() mutable
        {
            DBG_MAIN_THREAD

            if ( auto channelInfoIt = m_dnChannelMap.find( channelId->array()); channelInfoIt != m_dnChannelMap.end())
            {
                channelInfoIt->second.m_dnReplicatorShard = *replicatorKeys;
            } else
            {
                _LOG_ERR( "Unknown channel hash: " << *channelId );
                return;
            }
        } );
    }

    void asyncCloseDrive( Key driveKey, Hash256 transactionHash ) override
    {
        _FUNC_ENTRY()

        boost::asio::post( m_session->lt_session().get_context(), [=, this]() mutable
        {

            DBG_MAIN_THREAD

            if ( m_isDestructing )
            {
                return;
            }

            if ( auto drive = getDrive( driveKey ); drive )
            {
                drive->startDriveClosing( std::make_unique<DriveClosureRequest>(transactionHash) );
            }
            else
            {
                _LOG_ERR( "removeDrive: drive not found: " << driveKey );
                return;
            }
        } );//post
    }

    void asyncModify( Key driveKey, mobj<ModificationRequest>&& modifyRequest ) override
    {
        _FUNC_ENTRY()

        _LOG( "+++ ex startModifyDrive: " << modifyRequest->m_clientDataInfoHash )

        boost::asio::post(m_session->lt_session().get_context(), [=,modifyRequest=std::move(modifyRequest),this]() mutable {

            DBG_MAIN_THREAD

            if ( m_isDestructing )
            {
                return;
            }

            std::shared_ptr<sirius::drive::FlatDrive> pDrive;
            {
                if ( auto drive = getDrive( driveKey ); drive )
                {
                    pDrive = drive;
                } else
                {
                    _LOG( "asyncModify(): drive not found: " << driveKey );
                    return;
                }
            }

            for ( auto it = modifyRequest->m_replicatorList.begin(); it != modifyRequest->m_replicatorList.end(); it++ )
            {
                if ( *it == publicKey())
                {
                    modifyRequest->m_replicatorList.erase( it );
                    break;
                }
            }

            pDrive->startModifyDrive( std::move( modifyRequest ));
        } );//post
    }

    void asyncCancelModify( Key driveKey, Hash256 transactionHash ) override
    {
        _FUNC_ENTRY()

        boost::asio::post( m_session->lt_session().get_context(), [=, this]() mutable
        {

            DBG_MAIN_THREAD

            if ( m_isDestructing )
            {
                return;
            }

            if ( const auto drive = getDrive( driveKey ); drive )
            {
                drive->cancelModifyDrive( std::make_unique<ModificationCancelRequest>(transactionHash) );
                return;
            }

            _LOG( "asyncCancelModify: unknown drive: " << driveKey );
        } );//post
    }

    void asyncStartDriveVerification( Key driveKey, mobj<VerificationRequest>&& request ) override
    {
        _FUNC_ENTRY()

        boost::asio::post(m_session->lt_session().get_context(), [=,request=std::move(request),this]() mutable {

            DBG_MAIN_THREAD

            _LOG( "started verification" );

            if ( m_isDestructing )
            {
                return;
            }

            if ( const auto drive = getDrive( driveKey ); drive )
            {
                drive->startVerification( std::move( request ));
                return;
            }

            _LOG( "asyncStartDriveVerification: unknown drive: " << driveKey );
        } );//post
    }

    void asyncCancelDriveVerification( Key driveKey ) override
    {
        _FUNC_ENTRY()

        //TODO
        boost::asio::post( m_session->lt_session().get_context(), [=, this]() mutable
        {

            DBG_MAIN_THREAD

            if ( m_isDestructing )
            {
                return;
            }

            if ( const auto drive = getDrive( driveKey ); drive )
            {
                drive->cancelVerification();
                return;
            }

            _LOG( "asyncCancelDriveVerification: unknown drive: " << driveKey );
        } );//post
    }

    void asyncStartStream( Key driveKey, mobj<StreamRequest>&& request ) override
    {
        _FUNC_ENTRY()

        boost::asio::post(m_session->lt_session().get_context(), [=,request=std::move(request),this]() mutable {

            DBG_MAIN_THREAD

            if ( m_isDestructing )
            {
                return;
            }

            std::shared_ptr<sirius::drive::FlatDrive> pDrive;
            {
                if ( auto drive = getDrive( driveKey ); drive )
                {
                    pDrive = drive;
                } else
                {
                    _LOG( "asyncModify(): drive not found: " << driveKey );
                    return;
                }
            }

//            for( auto it = modifyRequest->m_replicatorList.begin();  it != modifyRequest->m_replicatorList.end(); it++ )
//            {
//                if ( *it == publicKey() )
//                {
//                    modifyRequest->m_replicatorList.erase( it );
//                    break;
//                }
//            }

            if ( const auto drive = getDrive( driveKey ); drive )
            {
                drive->startStream( std::move( request ));
                return;
            }

            _LOG( "unknown drive: " << driveKey );
        } );//post
    }

    void asyncIncreaseStream( Key driveKey, mobj<StreamIncreaseRequest>&& ) override
    {
        _FUNC_ENTRY()

        boost::asio::post( m_session->lt_session().get_context(), [=, this]() mutable
        {

            DBG_MAIN_THREAD

            if ( m_isDestructing )
            {
                return;
            }

            if ( const auto drive = getDrive( driveKey ); drive )
            {
                //drive->increaseStream( std::move(request) );
                return;
            }

            _LOG( "unknown drive: " << driveKey );
        } );//post
    }

    void asyncFinishStreamTxPublished( Key driveKey, mobj<StreamFinishRequest>&& finishInfo ) override
    {
        _FUNC_ENTRY()

        boost::asio::post(m_session->lt_session().get_context(), [=,finishInfo=std::move(finishInfo),this]() mutable {

            DBG_MAIN_THREAD

            if ( m_isDestructing )
            {
                return;
            }

            if ( auto driveIt = m_driveMap.find( driveKey ); driveIt != m_driveMap.end())
            {
                driveIt->second->acceptFinishStreamTx( std::move( finishInfo ));
            } else
            {
                _LOG_WARN( "Unknown drive: " << Key( driveKey ))
            }

        } );//post
    }

    void asyncAddDownloadChannelInfo( Key driveKey, mobj<DownloadRequest>&& request, bool mustBeSyncronized ) override
    {
        _FUNC_ENTRY()

        boost::asio::post(m_session->lt_session().get_context(), [=,request=std::move(request),this]() mutable {

            DBG_MAIN_THREAD

            if ( m_isDestructing )
            {
                return;
            }

            std::vector<std::array<uint8_t, 32>> clientList;
            for ( const auto& it : request->m_clients )
                clientList.push_back( it.array());

            addChannelInfo( request->m_channelKey.array(),
                            request->m_prepaidDownloadSize,
                            driveKey,
                            request->m_replicators,
                            clientList,
                            mustBeSyncronized );

            if ( mustBeSyncronized )
            {
                if ( std::shared_ptr<sirius::drive::FlatDrive> drive = getDrive( driveKey ); drive )
                {
                    auto replicators = drive->getAllReplicators();
                    size_t consensusThreshould = std::min((replicators.size() * 3) / 2, size_t( 4 ));

                    m_dnOpinionSyncronizer.startSync( request->m_channelKey.array(), drive, consensusThreshould );
                } else
                {
                    _LOG_WARN( "unknown drive:" << driveKey );
                }
            }
        } );//post
    }

    virtual void asyncIncreaseDownloadChannelSize( ChannelId channelId, uint64_t size ) override
    {
        boost::asio::post( m_session->lt_session().get_context(), [=, this]() mutable
        {
            DBG_MAIN_THREAD

            increaseChannelSize( channelId.array(), size );
        } );//post
    }

    virtual DownloadChannelInfo* getDownloadChannelInfo( const std::array<uint8_t, 32>& driveKey,
                                                         const std::array<uint8_t, 32>& downloadChannelHash ) override
    {
        DBG_MAIN_THREAD

        if ( auto infoIt = m_dnChannelMap.find( downloadChannelHash ); infoIt != m_dnChannelMap.end())
        {
            if ( infoIt->second.m_driveKey != driveKey )
            {
                _LOG_ERR( "Invalid driveKey: " << Key( driveKey ) << " vs: " << Key( infoIt->second.m_driveKey ));
                return nullptr;
            }
            return &infoIt->second;
        }

        return nullptr;
    }


    void asyncRemoveDownloadChannelInfo( ChannelId channelId ) override
    {
        _FUNC_ENTRY()

        boost::asio::post( m_session->lt_session().get_context(), [=, this]() mutable
        {

            DBG_MAIN_THREAD

            removeChannelInfo( channelId );
        } );
    }

    // It sends received receipt from 'client' to other replicators
    virtual void sendReceiptToOtherReplicators( const std::array<uint8_t, 32>& downloadChannelId,
                                                const std::array<uint8_t, 32>& clientPublicKey,
                                                uint64_t downloadedSize,
                                                const std::array<uint8_t, 64>& signature ) override
    {
        DBG_MAIN_THREAD

        auto replicatorPublicKey = publicKey();

//        std::vector<uint8_t> message;
//        message.insert( message.end(), downloadChannelId.begin(),   downloadChannelId.end() );
//        message.insert( message.end(), clientPublicKey.begin(),     clientPublicKey.end() );
//        message.insert( message.end(), replicatorPublicKey.begin(), replicatorPublicKey.end() );
//        message.insert( message.end(), (uint8_t*)&downloadedSize,   ((uint8_t*)&downloadedSize)+8 );
//        message.insert( message.end(), signature.begin(),           signature.end() );

        RcptMessage msg( downloadChannelId, clientPublicKey, replicatorPublicKey, downloadedSize, signature );

        if ( auto it = m_dnChannelMap.find( downloadChannelId ); it != m_dnChannelMap.end())
        {
            // go throw replictor list
            for ( auto replicatorIt = it->second.m_dnReplicatorShard.begin();
                  replicatorIt != it->second.m_dnReplicatorShard.end(); replicatorIt++ )
            {
                if ( *replicatorIt != replicatorPublicKey )
                {
                    sendMessage( "rcpt", replicatorIt->array(), msg );
                }
            }
        }
    }

    void onEndpointDiscovered( const std::array<uint8_t, 32>& key,
                               const std::optional<boost::asio::ip::tcp::endpoint>& endpoint ) override
    {
        DBG_MAIN_THREAD

        m_endpointsManager.updateEndpoint( key, endpoint );
    }

    void processHandshake( const DhtHandshake& info, const boost::asio::ip::tcp::endpoint& endpoint )
    {
        if ( info.m_toPublicKey != m_keyPair.publicKey().array())
        {
            return;
        }

        if ( !info.Verify())
        {
            return;
        }

        auto receivedEndpoint = *reinterpret_cast<const boost::asio::ip::tcp::endpoint*>(&info.m_endpoint);

        _LOG ( "Received Handshake from " << int(info.m_fromPublicKey[0]) << " at " << endpoint.address().to_string() << ": " << receivedEndpoint.address() << ":" << receivedEndpoint.port() );

        onEndpointDiscovered(info.m_fromPublicKey, receivedEndpoint);
    }

    void
    processEndpointRequest( const ExternalEndpointRequest& request, const boost::asio::ip::tcp::endpoint& endpoint )
    {
        if ( m_keyPair.publicKey() == request.m_requestTo )
        {
            ExternalEndpointResponse response;
            response.m_requestTo = request.m_requestTo;
            response.m_challenge = request.m_challenge;
            response.m_endpoint = *reinterpret_cast<const std::array<uint8_t, sizeof( boost::asio::ip::tcp::endpoint )>*>(&endpoint);
            response.Sign( m_keyPair );

            std::ostringstream os( std::ios::binary );
            cereal::PortableBinaryOutputArchive archive( os );
            archive( response );

            m_session->sendMessage( "endpoint_response", {endpoint.address(), endpoint.port()}, os.str());
        }
    }

    std::optional<boost::asio::ip::tcp::endpoint> getEndpoint( const std::array<uint8_t, 32>& key ) override
    {
        return m_endpointsManager.getEndpoint( key );
    }

    virtual void asyncOnDownloadOpinionReceived( mobj<DownloadApprovalTransactionInfo>&& anOpinion ) override
    {
        _FUNC_ENTRY()

        boost::asio::post(m_session->lt_session().get_context(), [=,anOpinion=std::move(anOpinion),this]() mutable {

            DBG_MAIN_THREAD

            if ( m_isDestructing )
            {
                return;
            }

            if ( anOpinion->m_opinions.size() != 1 )
            {
                _LOG_ERR( "onDownloadOpinionReceived: invalid opinion format: anOpinion.m_opinions.size() != 1" )
                return;
            }

            addOpinion( std::move( anOpinion ));
        } );
    }

    void processDownloadOpinion( const DownloadApprovalTransactionInfo& anOpinion ) override
    {
        DBG_MAIN_THREAD

        m_eventHandler.downloadOpinionHasBeenReceived( *this, anOpinion );
    }

    DownloadOpinion createMyOpinion( const DownloadChannelInfo& info )
    {
        DBG_MAIN_THREAD

        DownloadOpinion myOpinion( publicKey());

        for ( const auto& replicatorIt : info.m_dnReplicatorShard )
        {
            if ( auto downloadedIt = info.m_replicatorUploadRequestMap.find( replicatorIt.array());
                 downloadedIt != info.m_replicatorUploadRequestMap.end() )
            {
                myOpinion.m_downloadLayout.push_back( {downloadedIt->first.array(), downloadedIt->second.totalAcceptedReceiptSize() } );
            }
            else
            {
                myOpinion.m_downloadLayout.push_back( {replicatorIt.array(), 0} );
            }
        }

        return myOpinion;
    }

    bool createSyncRcpts( const DriveKey& driveKey,
                          const ChannelId& channelId,
                          std::ostringstream& outOs,
                          Signature& outSignature ) override
    {
        DBG_MAIN_THREAD

        if ( auto drive = getDrive( driveKey ); drive )
        {
            if ( auto channelInfoIt = m_dnChannelMap.find( channelId ); channelInfoIt != m_dnChannelMap.end())
            {
                cereal::PortableBinaryOutputArchive archive( outOs );
                ReplicatorKey replicatorKey = m_keyPair.publicKey();
                archive( replicatorKey );
                archive( channelId );

                // parse and accept receipts
                //
                for ( auto&[clientKey, clientRcptMap] : channelInfoIt->second.m_clientReceiptMap )
                {
                    for ( auto&[key, msg] : clientRcptMap )
                    {
                        archive( msg );
                    }
                }

                auto str = outOs.str();
                crypto::Sign( m_keyPair, {utils::RawBuffer{(const uint8_t*) str.c_str(), str.size()}}, outSignature );
            }

            return true;
        }

        _LOG_WARN( "drive not found" );
        cereal::PortableBinaryOutputArchive archive( outOs );
        ReplicatorKey replicatorKey = m_keyPair.publicKey();
        archive( replicatorKey );
        archive( channelId );
        return false;
    }

    bool createChannelStatus( const DriveKey&       driveKey,
                              const ChannelId&      channelId,
                              std::ostringstream&   outOs,
                              Signature&            outSignature )
    {
        DBG_MAIN_THREAD

        if ( auto channelInfoIt = m_dnChannelMap.find(channelId); channelInfoIt != m_dnChannelMap.end() )
        {
            cereal::PortableBinaryOutputArchive archive( outOs );
            ReplicatorKey replicatorKey = m_keyPair.publicKey();
            archive( replicatorKey );
            archive( channelId );
            archive( channelInfoIt->second );

            auto str = outOs.str();
            crypto::Sign( m_keyPair, { utils::RawBuffer{ (const uint8_t*)str.c_str(), str.size() } }, outSignature);
            return true;
        }

        _LOG_WARN( "channel not found" );
        cereal::PortableBinaryOutputArchive archive( outOs );
        ReplicatorKey replicatorKey = m_keyPair.publicKey();
        archive( replicatorKey );
        archive( channelId );
        return false;
    }

    bool createModificationStatus( const DriveKey&       driveKey,
                                   const Hash256&        modificationHash,
                                   std::ostringstream&   outOs,
                                   Signature&            outSignature,
                                   bool&                 outIsModificationFinished )
    {
        DBG_MAIN_THREAD

        cereal::PortableBinaryOutputArchive archive( outOs );
        ReplicatorKey replicatorKey = m_keyPair.publicKey();
        archive( replicatorKey );
        archive( modificationHash );

        bool isFound = false;
        outIsModificationFinished = false;

        if ( auto driveIt = m_driveMap.find(driveKey.array()); driveIt != m_driveMap.end() )
        {
            auto* info = driveIt->second->findModifyInfo( modificationHash, outIsModificationFinished );
            if ( info != nullptr )
            {
                isFound = true;
                archive( *info );
            }
        }

        auto str = outOs.str();
        crypto::Sign( m_keyPair, { utils::RawBuffer{ (const uint8_t*)str.c_str(), str.size() } }, outSignature);
        return isFound;
    }

    void addOpinion( mobj<DownloadApprovalTransactionInfo>&& opinion )
    {
        DBG_MAIN_THREAD

        //
        // remove outdated entries (by m_creationTime)
        //
        auto now = boost::posix_time::microsec_clock::universal_time();

        for ( auto &[downloadChannelId, downloadChannel]: m_dnChannelMap )
        {
            //TODO Potential performance bottleneck
            std::erase_if( downloadChannel.m_downloadOpinionMap, [&now]( const auto& item )
            {
                const auto&[key, value] = item;
                return (now - value.m_creationTime).total_seconds() > 60 * 60;
            } );
        }

        //
        // add opinion
        //
        auto channelIt = m_dnChannelMap.find( opinion->m_downloadChannelId );

        if ( channelIt == m_dnChannelMap.end())
        {
            _LOG_WARN( "Attempt to add opinion for a non-existing channel" );
            return;
        }

        auto& channel = channelIt->second;
        auto blockHash = opinion->m_blockHash;

        if ( channel.m_downloadOpinionMap.find( opinion->m_blockHash ) == channel.m_downloadOpinionMap.end())
        {
            channel.m_downloadOpinionMap.emplace( std::make_pair( blockHash, DownloadOpinionMapValue
                    (
                            opinion->m_blockHash,
                            opinion->m_downloadChannelId,
                            {}
                    )));
        }

        auto& opinionInfo = channel.m_downloadOpinionMap[blockHash];
        auto& opinions = opinionInfo.m_opinions;
        opinions[opinion->m_opinions[0].m_replicatorKey] = opinion->m_opinions[0];

        // check opinion number
        //_LOG( "///// " << opinionInfo.m_opinions.size() << " " <<  (opinionInfo.m_replicatorNumber*2)/3 );
#ifndef MINI_SIGNATURE
        auto replicatorNumber = (std::max((std::size_t)getMinReplicatorsNumber(), channel.m_dnReplicatorShard.size()) * 2) / 3 + 1;
#else
        auto replicatorNumber = (channel.m_dnReplicatorShard.size() * 2) / 3;
#endif
        if ( opinions.size() >= replicatorNumber )
        {
            // start timer if it is not started
            if ( !opinionInfo.m_timer )
            {
                //todo check
                opinionInfo.m_timer = m_session->startTimer( m_downloadApprovalTransactionTimerDelayMs,
                                                             [this, channelId = opinion->m_downloadChannelId, blockHash = blockHash]()
                                                             {
                                                                 onDownloadApprovalTimeExpired(
                                                                         ChannelId( channelId ), Hash256( blockHash ));
                                                             } );
            }
        }
    }

    void onDownloadApprovalTimeExpired( const ChannelId& channelId, const Hash256& blockHash )
    {
        DBG_MAIN_THREAD

        auto channelIt = m_dnChannelMap.find( channelId );

<<<<<<< HEAD
        _ASSERT( channelIt != m_dnChannelMap.end())
=======
        SIRIUS_ASSERT( channelIt != m_dnChannelMap.end() )
>>>>>>> d53787e9

        auto& downloadMapValue = channelIt->second.m_downloadOpinionMap.find( blockHash.array())->second;

        if ( downloadMapValue.m_modifyApproveTransactionSent || downloadMapValue.m_approveTransactionReceived )
        {
            return;
        }

        // notify
        std::vector<DownloadOpinion> opinions;
        for ( const auto&[replicatorId, opinion]: downloadMapValue.m_opinions )
        {
            opinions.push_back( opinion );
        }
        auto transactionInfo = DownloadApprovalTransactionInfo{downloadMapValue.m_eventHash,
                                                               downloadMapValue.m_downloadChannelId,
                                                               std::move( opinions )};
        m_eventHandler.downloadApprovalTransactionIsReady( *this, transactionInfo );
        downloadMapValue.m_modifyApproveTransactionSent = true;
    }

    virtual void asyncInitiateDownloadApprovalTransactionInfo( Hash256 blockHash, Hash256 channelId ) override
    {
        //todo make queue for several simultaneous requests of the same channelId

        _FUNC_ENTRY()

        boost::asio::post( m_session->lt_session().get_context(), [=, this]() mutable
        {

            DBG_MAIN_THREAD

            if ( m_isDestructing )
            {
                return;
            }

            doInitiateDownloadApprovalTransactionInfo( blockHash, channelId );
        } );//post
    }

    void doInitiateDownloadApprovalTransactionInfo( const Hash256& blockHash, const Hash256& channelId )
    {
        DBG_MAIN_THREAD

        //todo make queue for several simultaneous requests of the same channelId

        if ( auto it = m_dnChannelMap.find( channelId.array()); it != m_dnChannelMap.end())
        {
            //
            // Create my opinion
            //

            auto myOpinion = createMyOpinion( it->second );

            myOpinion.Sign( keyPair(), blockHash.array(), channelId.array());

            auto transactionInfo = std::make_unique<DownloadApprovalTransactionInfo>( blockHash.array(),
                                                                                      channelId.array(),
                                                                                     std::vector<DownloadOpinion>{ myOpinion } );

            addOpinion( std::move( transactionInfo ));
            shareDownloadOpinion( channelId, blockHash );
        } else
        {
            _LOG_ERR( "channelId not found" );
        }
    }

    void shareDownloadOpinion( const Hash256& downloadChannel, const Hash256& eventHash )
    {
        DBG_MAIN_THREAD

<<<<<<< HEAD
        auto it = m_dnChannelMap.find( downloadChannel.array());
        _ASSERT( it != m_dnChannelMap.end());

        auto eventIt = it->second.m_downloadOpinionMap.find( eventHash.array());
        _ASSERT( eventIt != it->second.m_downloadOpinionMap.end())

        auto myOpinion = eventIt->second.m_opinions.find( publicKey());
        _ASSERT( myOpinion != eventIt->second.m_opinions.end());
=======
        auto it = m_dnChannelMap.find( downloadChannel.array() );
        SIRIUS_ASSERT( it != m_dnChannelMap.end() );

        auto eventIt = it->second.m_downloadOpinionMap.find( eventHash.array() );
        SIRIUS_ASSERT( eventIt !=  it->second.m_downloadOpinionMap.end() )

        auto myOpinion = eventIt->second.m_opinions.find(publicKey());
        SIRIUS_ASSERT( myOpinion != eventIt->second.m_opinions.end() );
>>>>>>> d53787e9

        DownloadApprovalTransactionInfo opinionToShare = {eventHash.array(), downloadChannel.array(),
                                                          {myOpinion->second}};

        // send opinion to other Replicators
        std::ostringstream os( std::ios::binary );
        cereal::PortableBinaryOutputArchive archive( os );
        archive( opinionToShare );

        for ( const auto& replicatorIt : it->second.m_dnReplicatorShard )
        {
            if ( replicatorIt != publicKey())
            {
                //_LOG( "replicatorIt.m_endpoint: " << replicatorIt.m_endpoint << " " << os.str().length() << " " << dbgReplicatorName() );
                sendMessage( "dn_opinion", replicatorIt.array(), os.str());
            }
        }

        // Repeat opinion sharing
        eventIt->second.m_opinionShareTimer = m_session->startTimer( m_shareMyDownloadOpinionTimerDelayMs, [=, this]
        {
            shareDownloadOpinion( downloadChannel, eventHash );
        } );
    };

    // It is called when drive is closing
    void closeDriveChannels( const mobj<Hash256>& blockHash, const Key& driveKey ) override
    {
        DBG_MAIN_THREAD

<<<<<<< HEAD
        _ASSERT( blockHash )
        for ( auto&[channelId, channelInfo] : m_dnChannelMap )
=======
        SIRIUS_ASSERT( blockHash )
        for( auto& [channelId,channelInfo] : m_dnChannelMap )
>>>>>>> d53787e9
        {
            if ( channelInfo.m_driveKey == driveKey.array())
            {
                doInitiateDownloadApprovalTransactionInfo( *blockHash, channelId );
            }
        }
    }

    void asyncDownloadApprovalTransactionHasFailedInvalidOpinions( Hash256 eventHash, Hash256 channelId ) override
    {
        _FUNC_ENTRY()

        boost::asio::post( m_session->lt_session().get_context(), [=, this]() mutable
        {

            DBG_MAIN_THREAD

            if ( m_isDestructing )
            {
                return;
            }

            if ( auto channelIt = m_dnChannelMap.find( channelId.array()); channelIt != m_dnChannelMap.end())
            {
                if ( channelIt->second.m_isClosed )
                {
                    return;
                }

                auto& opinions = channelIt->second.m_downloadOpinionMap;
                if ( auto opinionInfoIt = opinions.find( eventHash.array()); opinionInfoIt != opinions.end())
                {
                    auto& opinionInfo = opinionInfoIt->second;
                    if ( opinionInfo.m_approveTransactionReceived )
                    {
                        return;
                    }
                    if ( opinionInfo.m_timer )
                    {
                        opinionInfo.m_timer.cancel();
                    }
                    auto receivedOpinions = opinionInfo.m_opinions;
                    opinionInfo.m_opinions.clear();
                    opinionInfo.m_modifyApproveTransactionSent = false;
                    for ( const auto&[key, opinion]: receivedOpinions )
                    {
                        processDownloadOpinion( DownloadApprovalTransactionInfo
                                                        {
                                                                opinionInfo.m_eventHash,
                                                                opinionInfo.m_downloadChannelId,
                                                                {opinion}
                                                        } );
                    }
                } else
                {
                    _LOG_ERR( "eventHash not found" );
                }
            } else
            {
                _LOG_ERR( "channelId not found" );
            }
        } );//post
    }

    virtual void asyncDownloadApprovalTransactionHasBeenPublished( Hash256 eventHash, Hash256 channelId,
                                                                   bool channelMustBeClosed ) override
    {
        _FUNC_ENTRY()

        boost::asio::post( m_session->lt_session().get_context(), [=, this]() mutable
        {

            DBG_MAIN_THREAD

            if ( m_isDestructing )
            {
                return;
            }

            // clear opinion map
            if ( auto channelIt = m_dnChannelMap.find( channelId.array()); channelIt != m_dnChannelMap.end())
            {
                auto& opinions = channelIt->second.m_downloadOpinionMap;
                if ( channelMustBeClosed )
                {
                    m_dnChannelMap.erase( channelIt );
                    return;
                } else if ( auto it = opinions.find( eventHash.array()); it != opinions.end())
                {
                    // TODO maybe remove the entry?
                    it->second.m_timer.cancel();
                    it->second.m_opinionShareTimer.cancel();
                    it->second.m_approveTransactionReceived = true;
                }
            } else
            {
                _LOG_ERR( "channelId not found" );
            }
        } );//post
    }

    void finishDriveClosure( const Key& driveKey ) override
    {
        DBG_MAIN_THREAD

        auto it = m_driveMap.find( driveKey );

<<<<<<< HEAD
        _ASSERT( it != m_driveMap.end())
=======
        SIRIUS_ASSERT( it != m_driveMap.end() )
>>>>>>> d53787e9

        m_driveMap.erase( it );
    }

    virtual void asyncOnOpinionReceived( ApprovalTransactionInfo anOpinion ) override
    {
        _FUNC_ENTRY()

        boost::asio::post( m_session->lt_session().get_context(), [=, this]() mutable
        {

            DBG_MAIN_THREAD

            if ( m_isDestructing )
            {
                return;
            }

            if ( auto drive = getDrive( anOpinion.m_driveKey ); drive )
            {
                drive->onOpinionReceived( std::make_unique<ApprovalTransactionInfo>(anOpinion) );
            }
            else
            {
                _LOG_ERR( "drive not found" );
            }
        } );
    }


    void processOpinion( const ApprovalTransactionInfo& anOpinion ) override
    {
        DBG_MAIN_THREAD

        m_eventHandler.opinionHasBeenReceived( *this, anOpinion );
    }

    virtual void asyncApprovalTransactionHasBeenPublished(
            mobj<PublishedModificationApprovalTransactionInfo>&& transaction ) override
    {
        _FUNC_ENTRY()

        _LOG( "asyncApprovalTransactionHasBeenPublished, m_rootHash:" << Key( transaction->m_rootHash ))

        boost::asio::post(m_session->lt_session().get_context(), [transaction=std::move(transaction),this]() mutable {

            DBG_MAIN_THREAD

            if ( m_isDestructing )
            {
                return;
            }

            if ( auto drive = getDrive( transaction->m_driveKey ); drive )
            {
                drive->onApprovalTransactionHasBeenPublished( *transaction );
            } else
            {
                _LOG_ERR( "drive not found" );
            }
        } );//post
    }

    void asyncApprovalTransactionHasFailedInvalidOpinions( Key driveKey, Hash256 transactionHash ) override
    {
        _FUNC_ENTRY()

        boost::asio::post( m_session->lt_session().get_context(), [=, this]() mutable
        {

            DBG_MAIN_THREAD

            if ( m_isDestructing )
            {
                return;
            }

            if ( auto drive = getDrive( driveKey ); drive )
            {
                drive->onApprovalTransactionHasFailedInvalidOpinions( transactionHash );
            } else
            {
                _LOG_ERR( "drive not found" );
            }
        } );//post
    }

    virtual void asyncSingleApprovalTransactionHasBeenPublished(
            mobj<PublishedModificationSingleApprovalTransactionInfo>&& transaction ) override
    {
        _FUNC_ENTRY()

        boost::asio::post(m_session->lt_session().get_context(), [transaction=std::move(transaction),this]() mutable {

            DBG_MAIN_THREAD

            if ( m_isDestructing )
            {
                return;
            }

            if ( auto drive = getDrive( transaction->m_driveKey ); drive )
            {
                drive->onSingleApprovalTransactionHasBeenPublished( *transaction );
            } else
            {
                _LOG_ERR( "drive not found" );
            }
        } );//post
    }

    virtual void
    asyncVerifyApprovalTransactionHasBeenPublished( PublishedVerificationApprovalTransactionInfo info ) override
    {
        _FUNC_ENTRY()

        boost::asio::post( m_session->lt_session().get_context(), [=, this]() mutable
        {

            DBG_MAIN_THREAD

            if ( m_isDestructing )
            {
                return;
            }

            if ( auto drive = getDrive( info.m_driveKey ); drive )
            {
                drive->onVerifyApprovalTransactionHasBeenPublished( info );
            } else
            {
                _LOG_ERR( "drive not found" );
            }
        } );//post
    }

    void asyncVerifyApprovalTransactionHasFailedInvalidOpinions( Key driveKey, Hash256 verificationId ) override
    {}

    virtual void sendMessage( const std::string& query,
                              const ReplicatorKey& replicatorKey,
                              const std::string& message ) override
    {
        DBG_MAIN_THREAD

        if ( m_isDestructing )
        {
            return;
        }

        auto endpointTo = m_endpointsManager.getEndpoint( replicatorKey );
        if ( endpointTo )
        {
            m_session->sendMessage( query, {endpointTo->address(), endpointTo->port()}, message );
            _LOG( "sendMessage '" << query << "' to " << Key(replicatorKey) << " at " << endpointTo->address() << ":" << std::dec << endpointTo->port());
        }
        else
        {
            _LOG( "WARN!!! Failed to send '" << query << "' to " << int( replicatorKey[0] ));
        }
    }

    virtual void sendMessage( const std::string& query,
                              const ReplicatorKey& replicatorKey,
                              const std::vector<uint8_t>& message ) override
    {
        DBG_MAIN_THREAD

        if ( m_isDestructing )
        {
            return;
        }

        auto endpointTo = m_endpointsManager.getEndpoint( replicatorKey );
        if ( endpointTo )
        {
            //__LOG( "*** sendMessage: " << query << " to: " << *endpointTo << " " << int(replicatorKey[0]) );
            m_session->sendMessage( query, {endpointTo->address(), endpointTo->port()}, message );
        } else
        {
            __LOG( "sendMessage: absent endpoint: " << int( replicatorKey[0] ));
        }
    }

    virtual void sendSignedMessage( const std::string& query,
                                    const ReplicatorKey& replicatorKey,
                                    const std::vector<uint8_t>& message ) override
    {
        DBG_MAIN_THREAD

        if ( m_isDestructing )
        {
            return;
        }

        auto endpointTo = m_endpointsManager.getEndpoint( replicatorKey );
        if ( endpointTo )
        {
            Signature signature;
            crypto::Sign( m_keyPair, {utils::RawBuffer{message}}, signature );

            m_session->sendMessage( query, {endpointTo->address(), endpointTo->port()}, message, &signature );
        } else
        {
            __LOG( "sendMessage: absent endpoint: " << int( replicatorKey[0] ));
        }
    }

    virtual void onMessageReceived( const std::string& query,
                                    const std::string& message,
                                    const boost::asio::ip::udp::endpoint& source ) override
    {
        try
        {

            DBG_MAIN_THREAD

            //_LOG( "query: " << query )

            if ( query == "opinion" )
            {
                try
                {
                    std::istringstream is( message, std::ios::binary );
                    cereal::PortableBinaryInputArchive iarchive( is );
                    ApprovalTransactionInfo info;
                    iarchive( info );

                    processOpinion( info );
                }
                catch ( ... )
                {}

                return;
            } else if ( query == "dn_opinion" )
            {
                try
                {
                    std::istringstream is( message, std::ios::binary );
                    cereal::PortableBinaryInputArchive iarchive( is );
                    DownloadApprovalTransactionInfo info;
                    iarchive( info );
                    processDownloadOpinion( info );
                }
                catch ( ... )
                {_LOG_WARN( "execption occured" )}

                return;
            } else if ( query == "code_verify" )
            {
                try
                {
                    std::istringstream is( message, std::ios::binary );
                    cereal::PortableBinaryInputArchive iarchive( is );

                auto info = std::make_unique<VerificationCodeInfo>();
                    iarchive( *info );
                    processVerificationCode( std::move( info ));
                }
                catch ( ... )
                {_LOG_WARN( "execption occured" )}

                return;
            } else if ( query == "verify_opinion" )
            {
                try
                {
                    std::istringstream is( message, std::ios::binary );
                    cereal::PortableBinaryInputArchive iarchive( is );

                auto info = std::make_unique<VerifyApprovalTxInfo>();
                    iarchive( *info );
                    processVerificationOpinion( std::move( info ));
                }
                catch ( ... )
                {_LOG_WARN( "execption occured" )}

                return;
            } else if ( query == "handshake" )
            {
                try
                {
                    std::istringstream is( message, std::ios::binary );
                    cereal::PortableBinaryInputArchive iarchive( is );
                    DhtHandshake handshake;
                    iarchive( handshake );

                    processHandshake( handshake, {source.address(), source.port()} );
                }
                catch ( ... )
                {_LOG_WARN( "execption occured" )}

                return;
            } else if ( query == "endpoint_request" )
            {
                try
                {
                    std::istringstream is( message, std::ios::binary );
                    cereal::PortableBinaryInputArchive iarchive( is );
                    ExternalEndpointRequest request;
                    iarchive( request );

                    processEndpointRequest( request, {source.address(), source.port()} );
                }
                catch ( ... )
                {_LOG_WARN( "execption occured" )}

                return;
            } else if ( query == "endpoint_response" )
            {
                try
                {
                    std::istringstream is( message, std::ios::binary );
                    cereal::PortableBinaryInputArchive iarchive( is );
                    ExternalEndpointResponse response;
                    iarchive( response );

                    m_endpointsManager.updateExternalEndpoint( response );
                }
                catch ( ... )
                {_LOG_WARN( "execption occured" )}

                return;
            } else if ( query == "chunk-info" )
            {
                try
                {
                    std::istringstream is( message, std::ios::binary );
                    cereal::PortableBinaryInputArchive iarchive( is );
                    std::array<uint8_t, 32> driveKey;
                    iarchive( driveKey );

                    if ( auto driveIt = m_driveMap.find( driveKey ); driveIt != m_driveMap.end())
                    {
                    auto chunkInfo = std::make_unique<ChunkInfo>();
<<<<<<< HEAD
                        iarchive( *chunkInfo );
                        _ASSERT( chunkInfo )

                        driveIt->second->acceptChunkInfoMessage( std::move( chunkInfo ), source );
                    } else
                    {
                        _LOG_WARN( "Unknown drive: " << Key( driveKey ))
                    }
=======
                    iarchive( *chunkInfo );
                    SIRIUS_ASSERT( chunkInfo )
                    
                    driveIt->second->acceptChunkInfoMessage( std::move(chunkInfo), source );
                }
                else
                {
                    _LOG_WARN( "Unknown drive: " << Key(driveKey) )
>>>>>>> d53787e9
                }
                catch ( ... )
                {_LOG_WARN( "execption occured" )}

                return;
            }
            else if (m_messageSubscribers.contains(query)) {
                auto it = m_messageSubscribers.find(query);

                bool enqueued = it->second->onMessageReceived(messenger::InputMessage{query, message});

                if (!enqueued) {
                    m_messageSubscribers.erase(it);
                }

				return;
            }
//        else if ( query == "finish-stream" )
//        {
//            try
//            {
//                std::istringstream is( message, std::ios::binary );
//                cereal::PortableBinaryInputArchive iarchive(is);
//                std::array<uint8_t,32> driveKey;
//                iarchive( driveKey );
//
//                if ( auto driveIt = m_driveMap.find( driveKey ); driveIt != m_driveMap.end() )
//                {
//                    mobj<FinishStreamMsg> finishStream{FinishStreamMsg{}};
//                    iarchive( *finishStream );
//                    SIRIUS_ASSERT( finishStream )
//
//                    driveIt->second->acceptFinishStreamTx( std::move(finishStream), source );
//                }
//                else
//                {
//                    _LOG_WARN( "Unknown drive: " << Key(driveKey) )
//                }
//            }
//            catch(...){
//                _LOG_WARN( "bad 'finish-stream' message" )
//            }
//
//            return;
//        }

            _LOG_WARN( "Unknown query: " << query );

        } catch ( ... )
        {
            _LOG_ERR( "onMessageReceived: invalid message format: query=" << query );
        }
    }

    void onSyncRcptReceived( const lt::string_view& response, const lt::string_view& sign ) override
    {
        try
        {
            std::istringstream is( std::string( response.begin(), response.end()), std::ios::binary );
            cereal::PortableBinaryInputArchive iarchive( is );

            ReplicatorKey otherReplicatorKey;
            ChannelId channelId;
            iarchive( otherReplicatorKey );
            iarchive( channelId );

            // Verify sign
            //
            Signature signature;
            if ( sign.size() != signature.size())
            {
                __LOG_WARN( "invalid sign size" )
                return;
            }
            memcpy( signature.data(), sign.data(), signature.size());

            if ( !crypto::Verify( otherReplicatorKey,
                                  {utils::RawBuffer{(const uint8_t*) response.begin(), response.size()}}, signature ))
            {
                _LOG_WARN( "invalid sign" )
                return;
            }

            m_dnOpinionSyncronizer.accpeptOpinion( channelId, otherReplicatorKey );

            // parse and accept receipts
            //
            for ( ;; )
            {
                RcptMessage msg;
                try
                {
                    iarchive( msg );
                } catch ( ... )
                {
                    return;
                }

                if ( !msg.isValidSize())
                {
                    _LOG_WARN( "invalid rcpt size" )
                    return;
                }

                acceptReceiptFromAnotherReplicator( msg );
            }
        }
        catch ( ... )
        {
            _LOG_WARN( "invalid 'get_dn_rcpts' response" )
            return;
        }
    }

    void processVerificationCode( mobj<VerificationCodeInfo>&& info )
    {
        DBG_MAIN_THREAD

        if ( !info->Verify())
        {
            _LOG_WARN( "processVerificationCode: bad sign: " << Hash256( info->m_tx ))
            return;
        }

        if ( auto driveIt = m_driveMap.find( info->m_driveKey ); driveIt != m_driveMap.end())
        {
            driveIt->second->onVerificationCodeReceived( std::move( info ));
            return;
        }

        _LOG_WARN( "processVerificationCode: unknown drive: " << Key( info->m_driveKey ));
    }

    void processVerificationOpinion( mobj<VerifyApprovalTxInfo>&& info )
    {
        DBG_MAIN_THREAD

        if ( info->m_opinions.size() != 1 )
        {
            _LOG_WARN( "processVerificationOpinion: invalid opinion size: " << info->m_opinions.size())
            return;
        }

        if ( !info->m_opinions[0].Verify( info->m_tx, info->m_driveKey, info->m_shardId ))
        {
            _LOG_WARN( "processVerificationOpinion: bad sign: " << Key( info->m_opinions[0].m_publicKey ))
            return;
        }

        if ( auto driveIt = m_driveMap.find( info->m_driveKey ); driveIt != m_driveMap.end())
        {
            driveIt->second->onVerificationOpinionReceived( std::move( info ));
            return;
        }

        _LOG_WARN( "processVerificationCode: unknown drive: " << Key( info->m_driveKey ));
    }

    void setDownloadApprovalTransactionTimerDelay( int miliseconds ) override
    {
        m_downloadApprovalTransactionTimerDelayMs = miliseconds;
    }

    void setModifyApprovalTransactionTimerDelay( int miliseconds ) override
    {
        m_modifyApprovalTransactionTimerDelayMs = miliseconds;
    }

    int getModifyApprovalTransactionTimerDelay() override
    {
        return m_modifyApprovalTransactionTimerDelayMs;
    }

    void setVerifyCodeTimerDelay( int miliseconds ) override
    {
        m_verifyCodeTimerDelayMs = miliseconds;
    }

    int getVerifyCodeTimerDelay() override
    {
        return m_verifyCodeTimerDelayMs;
    }

    void setVerifyApprovalTransactionTimerDelay( int milliseconds ) override
    {
        m_verifyApprovalTransactionTimerDelayMs = milliseconds;
    }

    int getVerifyApprovalTransactionTimerDelay() override
    {
        return m_verifyApprovalTransactionTimerDelayMs;
    }

    void setVerificationShareTimerDelay( int milliseconds ) override
    {
        m_verificationShareTimerDelay = milliseconds;
    }

    int getVerificationShareTimerDelay() override
    {
        return m_verificationShareTimerDelay;
    }

    void setMinReplicatorsNumber( uint64_t number ) override
    {
        m_minReplicatorsNumber = number;
    }

    uint64_t getMinReplicatorsNumber() override
    {
        return m_minReplicatorsNumber;
    }

    void setSessionSettings( const lt::settings_pack& settings, bool localNodes ) override
    {
        m_session->lt_session().apply_settings( settings );
        if ( localNodes )
        {
            std::uint32_t const mask = 1 << lt::session::global_peer_class_id;
            lt::ip_filter f;
            f.add_rule( lt::make_address( "0.0.0.0" ), lt::make_address( "255.255.255.255" ), mask );
            m_session->lt_session().set_peer_class_filter( f );
        }
    }

    std::string dbgReplicatorName() const override
    { return m_dbgOurPeerName.c_str(); }

//    virtual std::shared_ptr<sirius::drive::FlatDrive> dbgGetDrive( const std::array<uint8_t,32>& driveKey ) override
//    {
//        if ( auto it = m_driveMap.find(driveKey); it != m_driveMap.end() )
//        {
//            return it->second;
//        }
//        assert(0);
//    }

    void saveDownloadChannelMap()
    {
        std::ostringstream os( std::ios::binary );
        cereal::PortableBinaryOutputArchive archive( os );
        archive( m_dnChannelMap );

        saveRestartData((fs::path( m_storageDirectory ) / "downloadChannelMap").string(), os.str());
    }

    bool loadDownloadChannelMap()
    {
        std::string data;

        if ( !loadRestartData((fs::path( m_storageDirectory ) / "downloadChannelMap").string(), data ))
        {
            return false;
        }

        try
        {
            std::istringstream is( data, std::ios::binary );
            cereal::PortableBinaryInputArchive iarchive( is );
            iarchive( m_dnChannelMapBackup );
        }
        catch ( ... )
        {
            return false;
        }

        try
        {
            std::istringstream is( data, std::ios::binary );
            cereal::PortableBinaryInputArchive iarchive( is );
            iarchive( m_dnChannelMapBackup );
        }
        catch ( ... )
        {
            return false;
        }

        return true;
    }

    virtual bool on_dht_request( lt::string_view query,
                                 boost::asio::ip::udp::endpoint const& source,
                                 lt::bdecode_node const& message,
                                 lt::entry& response ) override
    {
        if ( isStopped())
        {
            return false;
        }

        //_LOG( "query: " << query );

        const std::set<lt::string_view> supportedQueries =
                {"opinion", "dn_opinion", "code_verify", "verify_opinion", "handshake", "endpoint_request",
                 "endpoint_response",
                 "chunk-info" //, "finish-stream"
                };
        if ( supportedQueries.contains( query ) ||
			m_messageSubscribers.contains(std::string(query.begin(), query.end())))
        {
            auto str = message.dict_find_string_value( "x" );
            std::string packet((char*) str.data(), (char*) str.data() + str.size());

            onMessageReceived( std::string( query.begin(), query.end()), packet, source );

            response["r"]["q"] = std::string( query );
            response["r"]["ret"] = "ok";
            return true;
        } else if ( query == "get_dn_rcpts" )
        {
            // extract signature
            auto sign = message.dict_find_string_value( "sign" );
            Signature signature;
            if ( sign.size() != signature.size())
            {
                __LOG_WARN( "invalid sign size" )
                return true;
            }
            memcpy( signature.data(), sign.data(), signature.size());

            // extract message
            auto str = message.dict_find_string_value( "x" );

            // extract request fields
            //
            ReplicatorKey senderKey;
            DriveKey driveKey;
            ChannelId channelId;

            if ( str.size() != senderKey.size() + driveKey.size() + channelId.size() )
            {
                __LOG_WARN( "invalid respose size" )
                return true;
            }

            uint8_t* ptr = (uint8_t*) str.data();
            memcpy( senderKey.data(), ptr, senderKey.size());
            ptr += senderKey.size();
            memcpy( driveKey.data(), ptr, driveKey.size());
            ptr += driveKey.size();
            memcpy( channelId.data(), ptr, channelId.size());

            if ( !crypto::Verify( senderKey, {utils::RawBuffer{(const uint8_t*) str.data(), str.size()}}, signature ))
            {
                __LOG_WARN( "invalid respose size" )
                return true;
            }


            std::ostringstream os( std::ios::binary );
            Signature responseSignature;
            if ( createSyncRcpts( driveKey, channelId, os, responseSignature ))
            {
                //_LOG( "response[r][q]: " << query );
                response["r"]["q"] = std::string( query );
                response["r"]["ret"] = os.str();
                response["r"]["sign"] = std::string( responseSignature.begin(), responseSignature.end());
            }
            return true;
        } else if ( query == "rcpt" )
        {
            auto str = message.dict_find_string_value( "x" );

            RcptMessage msg( str.data(), str.size());

            if ( !msg.isValidSize())
            {
                __LOG( "WARNING!!!: invalid rcpt size" )
                return false;
            }

            acceptReceiptFromAnotherReplicator( msg );

            response["r"]["q"] = std::string( query );
            response["r"]["ret"] = "ok";
            return true;
        } else if ( query == "get-chunks-info" ) // message from 'viewer'
        {
            try
            {
                //std::string message( query.begin(), query.end() );
                auto str = message.dict_find_string_value( "x" );
                std::string packet((char*) str.data(), (char*) str.data() + str.size());

                std::istringstream is( packet, std::ios::binary );
                cereal::PortableBinaryInputArchive iarchive( is );
                std::array<uint8_t, 32> driveKey;
                iarchive( driveKey );

                if ( auto driveIt = m_driveMap.find( driveKey ); driveIt != m_driveMap.end())
                {
                    std::array<uint8_t, 32> streamId;
                    iarchive( streamId );
                    uint32_t chunkIndex;
                    iarchive( chunkIndex );

                    std::string result = driveIt->second->acceptGetChunksInfoMessage( streamId, chunkIndex, source );
                    if ( !result.empty())
                    {
                        response["r"]["q"] = std::string( query );
                        response["r"]["ret"] = result;
                    }
                    return true;
                } else
                {
                    _LOG_WARN( "Unknown drive: " << Key( driveKey ))
                }
            }
            catch ( ... )
            {_LOG_WARN( "execption occured" )}

            return true;
        } else if ( query == "get-playlist-hash" ) // message from 'viewer'
        {
            try
            {
                //std::string message( query.begin(), query.end() );
                auto str = message.dict_find_string_value( "x" );
                std::string packet((char*) str.data(), (char*) str.data() + str.size());

                std::istringstream is( packet, std::ios::binary );
                cereal::PortableBinaryInputArchive iarchive( is );
                std::array<uint8_t, 32> driveKey;
                iarchive( driveKey );

                if ( auto driveIt = m_driveMap.find( driveKey ); driveIt != m_driveMap.end())
                {
                    std::array<uint8_t, 32> streamId;
                    iarchive( streamId );

                    std::string result = driveIt->second->acceptGetPlaylistHashRequest( streamId );
                    if ( !result.empty())
                    {
                        response["r"]["q"] = std::string( query );
                        response["r"]["ret"] = result;
                    }
                    return true;
                } else
                {
                    _LOG_WARN( "Unknown drive: " << Key( driveKey ))
                }
            }
            catch ( ... )
            {_LOG_WARN( "execption occured" )}

            return true;
        }

        else if ( query == "get_channel_status" )
        {
            // extract signature
            auto sign = message.dict_find_string_value("sign");
            Signature signature;
            if ( sign.size() != signature.size() )
            {
                __LOG_WARN( "invalid sign size" )
                return true;
            }
            memcpy( signature.data(), sign.data(), signature.size() );

            // extract message
            auto str = message.dict_find_string_value("x");

            // extract request fields
            //
            ClientKey senderKey;
            DriveKey  driveKey;
            ChannelId channelId;

            if ( str.size() != senderKey.size() + driveKey.size() + channelId.size() )
            {
                __LOG_WARN( "invalid respose size" )
                return true;
            }

            uint8_t* ptr = (uint8_t*)str.data();
            memcpy( senderKey.data(), ptr, senderKey.size() );
            ptr += senderKey.size();
            memcpy( driveKey.data(), ptr, driveKey.size() );
            ptr += driveKey.size();
            memcpy( channelId.data(), ptr, channelId.size() );

            if ( ! crypto::Verify( senderKey, { utils::RawBuffer{(const uint8_t*) str.data(), str.size()} }, signature ) )
            {
                __LOG_WARN( "invalid signature" )
                return true;
            }

            std::ostringstream os( std::ios::binary );
            Signature responseSignature;
            if ( ! createChannelStatus( driveKey, channelId, os, responseSignature ) )
            {
                response["r"]["not_found"] = "yes";
            }
            response["r"]["q"] = std::string(query);
            response["r"]["ret"] = os.str();
            response["r"]["sign"] = std::string( responseSignature.begin(), responseSignature.end() );

            return true;
        }

        else if ( query == "get_modification_status" )
        {
            // extract signature
            auto sign = message.dict_find_string_value("sign");
            Signature signature;
            if ( sign.size() != signature.size() )
            {
                __LOG_WARN( "invalid sign size" )
                return true;
            }
            memcpy( signature.data(), sign.data(), signature.size() );

            // extract message
            auto str = message.dict_find_string_value("x");

            // extract request fields
            //
            ClientKey senderKey;
            DriveKey  driveKey;
            Hash256   modifyTx;

            if ( str.size() != senderKey.size() + driveKey.size() + modifyTx.size() )
            {
                __LOG_WARN( "invalid respose size" )
                return true;
            }

            uint8_t* ptr = (uint8_t*)str.data();
            memcpy( senderKey.data(), ptr, senderKey.size() );
            ptr += senderKey.size();
            memcpy( driveKey.data(), ptr, driveKey.size() );
            ptr += driveKey.size();
            memcpy( modifyTx.data(), ptr, modifyTx.size() );

            if ( ! crypto::Verify( senderKey, { utils::RawBuffer{(const uint8_t*) str.data(), str.size()} }, signature ) )
            {
                __LOG_WARN( "invalid signature" )
                return true;
            }

            auto drive = getDrive( driveKey );
            if ( drive )
            {
                bool isModificationQueued = false;
                auto currentTask = drive->getDriveStatus( modifyTx.array(), isModificationQueued );
                if ( currentTask )
                {
                    response["r"]["currentTask"] = driveTaskTypeToString(*currentTask);
                }
                if ( isModificationQueued )
                {
                    response["r"]["taskIsQueued"] = "yes";
                }
            }

            std::ostringstream os( std::ios::binary );
            Signature responseSignature;
            bool isModificationFinished = false;
            if ( ! createModificationStatus( driveKey, modifyTx, os, responseSignature, isModificationFinished ) )
            {
                response["r"]["not_found"] = "yes";
            }

            response["r"]["q"] = std::string(query);
            response["r"]["ret"] = os.str();
            response["r"]["sign"] = std::string( responseSignature.begin(), responseSignature.end() );

            if ( isModificationFinished )
            {
                response["r"]["taskIsFinished"] = "yes";
            }
            return true;
        }

        else if ( query == "get_stream_status" )
        {
            //std::string message( query.begin(), query.end() );
            auto str = message.dict_find_string_value("x");
            std::string packet( (char*)str.data(), (char*)str.data()+str.size() );

            std::istringstream is( packet, std::ios::binary );
            cereal::PortableBinaryInputArchive iarchive(is);
            std::array<uint8_t,32> driveKey;
            iarchive( driveKey );

            if ( auto driveIt = m_driveMap.find( driveKey ); driveIt != m_driveMap.end() )
            {
                std::string status = driveIt->second->getStreamStatus();
                response["r"]["q"] = std::string(query);
                response["r"]["ret"] = status;
                return true;
            }
            else
            {
                _LOG_WARN( "Unknown drive: " << Key(driveKey) )
            }
            return true;
        }

        return false;
    }

    void handleDhtResponse( lt::bdecode_node response, boost::asio::ip::udp::endpoint /*endpoint*/ ) override
    {
        try
        {
            auto rDict = response.dict_find_dict( "r" );
            auto query = rDict.dict_find_string_value( "q" );
            if ( query == "get_dn_rcpts" )
            {
                lt::string_view response = rDict.dict_find_string_value( "ret" );
                lt::string_view sign = rDict.dict_find_string_value( "sign" );
                onSyncRcptReceived( response, sign );
            }
        }
        catch ( ... )
        {
        }
    }

    void dbgSetLogMode( uint8_t mode ) override
    {
        _FUNC_ENTRY()

        boost::asio::post(m_session->lt_session().get_context(), [=,this]() mutable
        {
            DBG_MAIN_THREAD

            if ( m_isDestructing )
            {
                return;
            }

            m_session->setLogMode( static_cast<LogMode>(mode) );
        });
    }

    void dbgAllowCreateNonExistingDrives() override
    {
        m_dbgAllowCreateNonExistingDrives = true;
    }

    void asyncDbgAddVirtualDrive( Key driveKey )
    {
        _FUNC_ENTRY()

        boost::asio::post( m_session->lt_session().get_context(), [=, this]() mutable
        {

            DBG_MAIN_THREAD

            if ( m_isDestructing )
            {
                return;
            }
            if ( m_driveMap.find( driveKey ) != m_driveMap.end())
            {
                return;
            }

            AddDriveRequest driveRequest;
            driveRequest.m_client = randomByteArray<Key>();
            driveRequest.m_driveSize = 10ULL * 1024ULL * 1024ULL * 1024ULL;
            driveRequest.m_expectedCumulativeDownloadSize = 0;

            auto drive = sirius::drive::createDefaultFlatDrive(
                    session(),
                    m_storageDirectory,
                    m_sandboxDirectory,
                    driveKey,
                    driveRequest.m_client,
                    driveRequest.m_driveSize,
                    driveRequest.m_expectedCumulativeDownloadSize,
                    std::move( driveRequest.m_completedModifications ),
                    m_eventHandler,
                    *this,
                    driveRequest.m_fullReplicatorList,
                    driveRequest.m_modifyDonatorShard,
                    driveRequest.m_modifyRecipientShard,
                    m_dbgEventHandler );

            m_driveMap[driveKey] = drive;

            m_endpointsManager.addEndpointsEntries( driveRequest.m_fullReplicatorList );
            m_endpointsManager.addEndpointEntry( driveRequest.m_client, false );

            std::cout << "added virtualDrive " << driveKey;
        } );//post
    }

private:
    std::shared_ptr<sirius::drive::Session> session()
    {
        return m_session;
    }

    void removeUnusedDrives( const std::string& path )
    {
        DBG_MAIN_THREAD

        // Despite the fact we work on the main thread,
        // it is ok to work with fs since it is done once during the Replicator initialization

        auto rootFolderPath = fs::path( path );

        std::set<fs::path> toRemove;

        {
            std::error_code ec;
            if ( !std::filesystem::is_directory( rootFolderPath, ec ))
            {
                return;
            }
        }

        try
        {
            for ( const auto& entry : std::filesystem::directory_iterator( rootFolderPath ))
            {
                if ( entry.is_directory())
                {
                    const auto entryName = entry.path().filename().string();

                    auto driveKey = stringToByteArray<Key>( entryName );

                    if ( !m_driveMap.contains( driveKey ))
                    {
                        {
                            toRemove.insert( entry.path());
                        }
                    }
                }
            }
        }
        catch ( ... )
        {
            _LOG_WARN( "Invalid Attempt To Iterate " << rootFolderPath );
        }

        for ( const auto& p: toRemove )
        {
            std::error_code ec;
            fs::remove_all( p, ec );
        }
    }

public:

    void initiateManualModifications( const DriveKey& driveKey, const InitiateModificationsRequest& request ) override
    {
        _FUNC_ENTRY()

        if (m_dbgAllowCreateNonExistingDrives) {
            asyncDbgAddVirtualDrive(driveKey);
        }

        boost::asio::post( m_session->lt_session().get_context(), [=, this]() mutable
        {
            DBG_MAIN_THREAD

            if ( m_isDestructing )
            {
                return;
            }

            auto driveIt = m_driveMap.find( driveKey );

            if ( driveIt == m_driveMap.end())
            {
                request.m_callback( {} );
                return;
            }

            driveIt->second->initiateManualModifications( std::make_unique<InitiateModificationsRequest>(request) );

        } );
    }

    void initiateManualSandboxModifications( const DriveKey& driveKey,
                                             const InitiateSandboxModificationsRequest& request ) override
    {
        _FUNC_ENTRY()

        boost::asio::post( m_session->lt_session().get_context(), [=, this]() mutable
        {
            DBG_MAIN_THREAD

            if ( m_isDestructing )
            {
                return;
            }

            auto driveIt = m_driveMap.find( driveKey );

            if ( driveIt == m_driveMap.end())
            {
                request.m_callback( {} );
                return;
            }

            driveIt->second->initiateManualSandboxModifications( std::make_unique<InitiateSandboxModificationsRequest>(request) );

        } );
    }

    void openFile( const DriveKey& driveKey, const OpenFileRequest& request ) override
    {
        _FUNC_ENTRY()

        boost::asio::post( m_session->lt_session().get_context(), [=, this]() mutable
        {
            DBG_MAIN_THREAD

            if ( m_isDestructing )
            {
                return;
            }

            auto driveIt = m_driveMap.find( driveKey );

            if ( driveIt == m_driveMap.end())
            {
                request.m_callback( {} );
                return;
            }

            driveIt->second->openFile( std::make_unique<OpenFileRequest>(request) );

        } );
    }

    void writeFile( const DriveKey& driveKey, const WriteFileRequest& request ) override
    {
        _FUNC_ENTRY()

        boost::asio::post( m_session->lt_session().get_context(), [=, this]() mutable
        {
            DBG_MAIN_THREAD

            if ( m_isDestructing )
            {
                return;
            }

            auto driveIt = m_driveMap.find( driveKey );

            if ( driveIt == m_driveMap.end())
            {
                request.m_callback( {} );
                return;
            }

            driveIt->second->writeFile( std::make_unique<WriteFileRequest>(request) );

        } );
    }

    void readFile( const DriveKey& driveKey, const ReadFileRequest& request ) override
    {
        _FUNC_ENTRY()

        boost::asio::post( m_session->lt_session().get_context(), [=, this]() mutable
        {
            DBG_MAIN_THREAD

            if ( m_isDestructing )
            {
                return;
            }

            auto driveIt = m_driveMap.find( driveKey );

            if ( driveIt == m_driveMap.end())
            {
                request.m_callback( {} );
                return;
            }

            driveIt->second->readFile( std::make_unique<ReadFileRequest>(request) );

        } );
    }

    void flush( const DriveKey& driveKey, const FlushRequest& request ) override
    {
        _FUNC_ENTRY()

        boost::asio::post( m_session->lt_session().get_context(), [=, this]() mutable
        {
            DBG_MAIN_THREAD

            if ( m_isDestructing )
            {
                return;
            }

            auto driveIt = m_driveMap.find( driveKey );

            if ( driveIt == m_driveMap.end())
            {
                request.m_callback( {} );
                return;
            }

            driveIt->second->flush( std::make_unique<FlushRequest>(request) );

        } );
    }

    void closeFile( const DriveKey& driveKey, const CloseFileRequest& request ) override
    {
        _FUNC_ENTRY()

        boost::asio::post( m_session->lt_session().get_context(), [=, this]() mutable
        {
            DBG_MAIN_THREAD

            if ( m_isDestructing )
            {
                return;
            }

            auto driveIt = m_driveMap.find( driveKey );

            if ( driveIt == m_driveMap.end())
            {
                request.m_callback( {} );
                return;
            }

            driveIt->second->closeFile( std::make_unique<CloseFileRequest>(request) );

        } );
    }

    void removeFsTreeEntry( const DriveKey& driveKey, const RemoveFilesystemEntryRequest& request ) override
    {
        _FUNC_ENTRY()

        boost::asio::post( m_session->lt_session().get_context(), [=, this]() mutable
        {
            DBG_MAIN_THREAD

            if ( m_isDestructing )
            {
                return;
            }

            auto driveIt = m_driveMap.find( driveKey );

            if ( driveIt == m_driveMap.end())
            {
                request.m_callback( {} );
                return;
            }

            driveIt->second->removeFsTreeEntry( std::make_unique<RemoveFilesystemEntryRequest>(request) );

        } );
    }

    void pathExist( const DriveKey& driveKey, const PathExistRequest& request ) override {
        _FUNC_ENTRY()

        boost::asio::post( m_session->lt_session().get_context(), [=, this]() mutable
        {
            DBG_MAIN_THREAD

            if ( m_isDestructing )
            {
                return;
            }

            auto driveIt = m_driveMap.find( driveKey );

            if ( driveIt == m_driveMap.end())
            {
                request.m_callback( {} );
                return;
            }

            driveIt->second->pathExist( std::make_unique<PathExistRequest>(request) );

        } );
    }

    void pathIsFile( const DriveKey& driveKey, const PathIsFileRequest& request ) override {
        _FUNC_ENTRY()

        boost::asio::post( m_session->lt_session().get_context(), [=, this]() mutable
        {
            DBG_MAIN_THREAD

            if ( m_isDestructing )
            {
                return;
            }

            auto driveIt = m_driveMap.find( driveKey );

            if ( driveIt == m_driveMap.end())
            {
                request.m_callback( {} );
                return;
            }

            driveIt->second->pathIsFile( std::make_unique<PathIsFileRequest>(request) );

        } );
    }

    void fileSize( const DriveKey& driveKey, const FileSizeRequest& request ) override
    {
        _FUNC_ENTRY()

        boost::asio::post( m_session->lt_session().get_context(), [=, this]() mutable
        {
            DBG_MAIN_THREAD

            if ( m_isDestructing )
            {
                return;
            }

            auto driveIt = m_driveMap.find( driveKey );

            if ( driveIt == m_driveMap.end())
            {
                request.m_callback( {} );
                return;
            }

            driveIt->second->fileSize( std::make_unique<FileSizeRequest>(request) );

        } );
    }

    void createDirectories( const DriveKey& driveKey, const CreateDirectoriesRequest& request ) override
    {
        _FUNC_ENTRY()

        boost::asio::post( m_session->lt_session().get_context(), [=, this]() mutable
        {
            DBG_MAIN_THREAD

            if ( m_isDestructing )
            {
                return;
            }

            auto driveIt = m_driveMap.find( driveKey );

            if ( driveIt == m_driveMap.end())
            {
                request.m_callback( {} );
                return;
            }

            driveIt->second->createDirectories( std::make_unique<CreateDirectoriesRequest>(request) );

        } );
    }

    void folderIteratorCreate( const DriveKey& driveKey, const FolderIteratorCreateRequest& request ) override
    {
        _FUNC_ENTRY()

        boost::asio::post( m_session->lt_session().get_context(), [=, this]() mutable
        {
            DBG_MAIN_THREAD

            if ( m_isDestructing )
            {
                return;
            }

            auto driveIt = m_driveMap.find( driveKey );

            if ( driveIt == m_driveMap.end())
            {
                request.m_callback( {} );
                return;
            }

            driveIt->second->folderIteratorCreate( std::make_unique<FolderIteratorCreateRequest>(request) );

        } );
    }

    void folderIteratorDestroy( const DriveKey& driveKey, const FolderIteratorDestroyRequest& request ) override
    {
        _FUNC_ENTRY()

        boost::asio::post( m_session->lt_session().get_context(), [=, this]() mutable
        {
            DBG_MAIN_THREAD

            if ( m_isDestructing )
            {
                return;
            }

            auto driveIt = m_driveMap.find( driveKey );

            if ( driveIt == m_driveMap.end())
            {
                request.m_callback( {} );
                return;
            }

            driveIt->second->folderIteratorDestroy( std::make_unique<FolderIteratorDestroyRequest>(request) );

        } );
    }

    void folderIteratorHasNext( const DriveKey& driveKey, const FolderIteratorHasNextRequest& request ) override
    {
        _FUNC_ENTRY()

        boost::asio::post( m_session->lt_session().get_context(), [=, this]() mutable
        {
            DBG_MAIN_THREAD

            if ( m_isDestructing )
            {
                return;
            }

            auto driveIt = m_driveMap.find( driveKey );

            if ( driveIt == m_driveMap.end())
            {
                request.m_callback( {} );
                return;
            }

            driveIt->second->folderIteratorHasNext( std::make_unique<FolderIteratorHasNextRequest>(request) );

        } );
    }

    void folderIteratorNext( const DriveKey& driveKey, const FolderIteratorNextRequest& request ) override
    {
        _FUNC_ENTRY()

        boost::asio::post( m_session->lt_session().get_context(), [=, this]() mutable
        {
            DBG_MAIN_THREAD

            if ( m_isDestructing )
            {
                return;
            }

            auto driveIt = m_driveMap.find( driveKey );

            if ( driveIt == m_driveMap.end())
            {
                request.m_callback( {} );
                return;
            }

            driveIt->second->folderIteratorNext( std::make_unique<FolderIteratorNextRequest>(request) );

        } );
    }

    void moveFsTreeEntry( const DriveKey& driveKey, const MoveFilesystemEntryRequest& request ) override
    {
        _FUNC_ENTRY()

        boost::asio::post( m_session->lt_session().get_context(), [=, this]() mutable
        {
            DBG_MAIN_THREAD

            if ( m_isDestructing )
            {
                return;
            }

            auto driveIt = m_driveMap.find( driveKey );

            if ( driveIt == m_driveMap.end())
            {
                request.m_callback( {} );
                return;
            }

            driveIt->second->moveFsTreeEntry( std::make_unique<MoveFilesystemEntryRequest>(request) );

        } );
    }

    void applySandboxManualModifications( const DriveKey& driveKey,
                                          const ApplySandboxModificationsRequest& request ) override
    {
        _FUNC_ENTRY()

        boost::asio::post( m_session->lt_session().get_context(), [=, this]() mutable
        {
            DBG_MAIN_THREAD

            if ( m_isDestructing )
            {
                return;
            }

            auto driveIt = m_driveMap.find( driveKey );

            if ( driveIt == m_driveMap.end())
            {
                request.m_callback( {} );
                return;
            }

            driveIt->second->applySandboxManualModifications( std::make_unique<ApplySandboxModificationsRequest>(request) );

        } );
    }

    void evaluateStorageHash( const DriveKey& driveKey, const EvaluateStorageHashRequest& request ) override
    {
        _FUNC_ENTRY()

        boost::asio::post( m_session->lt_session().get_context(), [=, this]() mutable
        {
            DBG_MAIN_THREAD

            if ( m_isDestructing )
            {
                return;
            }

            auto driveIt = m_driveMap.find( driveKey );

            if ( driveIt == m_driveMap.end())
            {
                request.m_callback( {} );
                return;
            }

            driveIt->second->evaluateStorageHash( std::make_unique<EvaluateStorageHashRequest>(request) );

        } );
    }

    void applyStorageManualModifications( const DriveKey& driveKey,
                                          const ApplyStorageModificationsRequest& request ) override
    {
        _FUNC_ENTRY()

        boost::asio::post( m_session->lt_session().get_context(), [=, this]() mutable
        {
            DBG_MAIN_THREAD

            if ( m_isDestructing )
            {
                return;
            }

            auto driveIt = m_driveMap.find( driveKey );

            if ( driveIt == m_driveMap.end())
            {
                request.m_callback( {} );
                return;
            }

            driveIt->second->applyStorageManualModifications( std::make_unique<ApplyStorageModificationsRequest>(request) );

        } );
    }

    void manualSynchronize( const DriveKey& driveKey, const SynchronizationRequest& request ) override
    {
        _FUNC_ENTRY()

        boost::asio::post( m_session->lt_session().get_context(), [=, this]() mutable
        {
            DBG_MAIN_THREAD

            if ( m_isDestructing )
            {
                return;
            }

            auto driveIt = m_driveMap.find( driveKey );

            if ( driveIt == m_driveMap.end())
            {
                request.m_callback( {} );
                return;
            }

            driveIt->second->manualSynchronize( std::make_unique<SynchronizationRequest>(request) );

        } );
    }

    void getFileInfo( const DriveKey& driveKey, const FileInfoRequest& request ) override
    {
        _FUNC_ENTRY()

        boost::asio::post( m_session->lt_session().get_context(), [=, this]() mutable
        {
            DBG_MAIN_THREAD

            if ( m_isDestructing )
            {
                return;
            }

            auto driveIt = m_driveMap.find( driveKey );

            if ( driveIt == m_driveMap.end())
            {
                request.m_callback( {} );
                return;
            }

            driveIt->second->getFileInfo( std::make_unique<FileInfoRequest>(request) );

        } );
    }

    void getActualModificationId( const DriveKey& driveKey, const ActualModificationIdRequest& request ) override
    {
        _FUNC_ENTRY()

        boost::asio::post( m_session->lt_session().get_context(), [=, this]() mutable
        {
            DBG_MAIN_THREAD

            if ( m_isDestructing )
            {
                return;
            }

            auto driveIt = m_driveMap.find( driveKey );

            if ( driveIt == m_driveMap.end())
            {
                request.m_callback( {} );
                return;
            }

            driveIt->second->getActualModificationId( std::make_unique<ActualModificationIdRequest>(request) );

        } );
    }

    void getFilesystem( const DriveKey& driveKey, const FilesystemRequest& request ) override
    {
        _FUNC_ENTRY()

        boost::asio::post( m_session->lt_session().get_context(), [=, this]() mutable
        {
            DBG_MAIN_THREAD

            if ( m_isDestructing )
            {
                return;
            }

            auto driveIt = m_driveMap.find( driveKey );

            if ( driveIt == m_driveMap.end())
            {
                request.m_callback( {} );
                return;
            }

            driveIt->second->getFilesystem( request );

        } );
    }

    void setServiceAddress( const std::string& address ) override {
        m_serviceServerAddress = address;
        _LOG( "Listen RPC Services On" << address )
    }

    void enableSupercontractServer() override {
        auto service = std::make_shared<contract::StorageServer>( weak_from_this() );
        m_services.emplace_back(std::move(service));
    }

    void enableMessengerServer() override {
        auto service = messenger::MessengerServerBuilder().build(weak_from_this());
        m_services.emplace_back(std::move(service));
    }

    void sendMessage( const messenger::OutputMessage& message ) override {

        DBG_MAIN_THREAD

        _LOG( "Message Sending Is Requested " << message.m_tag )

        sendMessage(message.m_tag, message.m_receiver, message.m_data);
    }

    void subscribe( const std::string& tag, std::shared_ptr<messenger::MessageSubscriber> subscriber ) override {

        DBG_MAIN_THREAD
        m_messageSubscribers[tag] = std::move(subscriber);
        _LOG( "Subscription To " << tag << " Is Requested" )
    }

};

std::shared_ptr<Replicator> createDefaultReplicator(
        const crypto::KeyPair& keyPair,
        std::string&& address,
        std::string&& port,
        std::string&& storageDirectory,
        std::string&& sandboxDirectory,
        const std::vector<ReplicatorInfo>& bootstraps,
        bool useTcpSocket,
        ReplicatorEventHandler& handler,
        DbgReplicatorEventHandler* dbgEventHandler,
        const std::string& dbgReplicatorName )
{
    return std::make_shared<DefaultReplicator>(
            keyPair,
            std::move( address ),
            std::move( port ),
            std::move( storageDirectory ),
            std::move( sandboxDirectory ),
            useTcpSocket,
            handler,
            dbgEventHandler,
            bootstraps,
            dbgReplicatorName );
}

}<|MERGE_RESOLUTION|>--- conflicted
+++ resolved
@@ -272,15 +272,9 @@
         boost::asio::post( m_session->lt_session().get_context(), [=, &thePromise, this]()
         {
             DBG_MAIN_THREAD
-<<<<<<< HEAD
 
             const auto drive = getDrive( driveKey );
-            _ASSERT( drive );
-=======
-            
-            const auto drive = getDrive(driveKey);
             SIRIUS_ASSERT( drive );
->>>>>>> d53787e9
             auto rootHash = drive->rootHash();
             thePromise.set_value( rootHash );
         } );
@@ -1112,11 +1106,7 @@
 
         auto channelIt = m_dnChannelMap.find( channelId );
 
-<<<<<<< HEAD
-        _ASSERT( channelIt != m_dnChannelMap.end())
-=======
         SIRIUS_ASSERT( channelIt != m_dnChannelMap.end() )
->>>>>>> d53787e9
 
         auto& downloadMapValue = channelIt->second.m_downloadOpinionMap.find( blockHash.array())->second;
 
@@ -1190,25 +1180,14 @@
     {
         DBG_MAIN_THREAD
 
-<<<<<<< HEAD
         auto it = m_dnChannelMap.find( downloadChannel.array());
-        _ASSERT( it != m_dnChannelMap.end());
+        SIRIUS_ASSERT( it != m_dnChannelMap.end() );
 
         auto eventIt = it->second.m_downloadOpinionMap.find( eventHash.array());
-        _ASSERT( eventIt != it->second.m_downloadOpinionMap.end())
+        SIRIUS_ASSERT( eventIt !=  it->second.m_downloadOpinionMap.end() )
 
         auto myOpinion = eventIt->second.m_opinions.find( publicKey());
-        _ASSERT( myOpinion != eventIt->second.m_opinions.end());
-=======
-        auto it = m_dnChannelMap.find( downloadChannel.array() );
-        SIRIUS_ASSERT( it != m_dnChannelMap.end() );
-
-        auto eventIt = it->second.m_downloadOpinionMap.find( eventHash.array() );
-        SIRIUS_ASSERT( eventIt !=  it->second.m_downloadOpinionMap.end() )
-
-        auto myOpinion = eventIt->second.m_opinions.find(publicKey());
         SIRIUS_ASSERT( myOpinion != eventIt->second.m_opinions.end() );
->>>>>>> d53787e9
 
         DownloadApprovalTransactionInfo opinionToShare = {eventHash.array(), downloadChannel.array(),
                                                           {myOpinion->second}};
@@ -1239,13 +1218,8 @@
     {
         DBG_MAIN_THREAD
 
-<<<<<<< HEAD
-        _ASSERT( blockHash )
+        SIRIUS_ASSERT( blockHash )
         for ( auto&[channelId, channelInfo] : m_dnChannelMap )
-=======
-        SIRIUS_ASSERT( blockHash )
-        for( auto& [channelId,channelInfo] : m_dnChannelMap )
->>>>>>> d53787e9
         {
             if ( channelInfo.m_driveKey == driveKey.array())
             {
@@ -1353,11 +1327,7 @@
 
         auto it = m_driveMap.find( driveKey );
 
-<<<<<<< HEAD
-        _ASSERT( it != m_driveMap.end())
-=======
         SIRIUS_ASSERT( it != m_driveMap.end() )
->>>>>>> d53787e9
 
         m_driveMap.erase( it );
     }
@@ -1693,25 +1663,14 @@
                     if ( auto driveIt = m_driveMap.find( driveKey ); driveIt != m_driveMap.end())
                     {
                     auto chunkInfo = std::make_unique<ChunkInfo>();
-<<<<<<< HEAD
                         iarchive( *chunkInfo );
-                        _ASSERT( chunkInfo )
+                    SIRIUS_ASSERT( chunkInfo )
 
                         driveIt->second->acceptChunkInfoMessage( std::move( chunkInfo ), source );
                     } else
                     {
                         _LOG_WARN( "Unknown drive: " << Key( driveKey ))
                     }
-=======
-                    iarchive( *chunkInfo );
-                    SIRIUS_ASSERT( chunkInfo )
-                    
-                    driveIt->second->acceptChunkInfoMessage( std::move(chunkInfo), source );
-                }
-                else
-                {
-                    _LOG_WARN( "Unknown drive: " << Key(driveKey) )
->>>>>>> d53787e9
                 }
                 catch ( ... )
                 {_LOG_WARN( "execption occured" )}
