--- conflicted
+++ resolved
@@ -247,7 +247,7 @@
         }
         return {};
     }
-    
+
     void requestMissingChunkInfo( uint32_t chunkIndex, const boost::asio::ip::udp::endpoint& sender )
     {
         DBG_MAIN_THREAD
@@ -388,8 +388,6 @@
         });
     }
 
-<<<<<<< HEAD
-=======
     void continueSynchronizingDriveWithSandbox() override
     {
         DBG_BG_THREAD
@@ -490,7 +488,6 @@
         UpdateDriveTaskBase::modifyIsCompleted();
     }
 
->>>>>>> 622333c5
     uint64_t getToBeApprovedDownloadSize() override
     {
         return m_request->m_maxSizeBytes;
