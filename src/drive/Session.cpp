/*
*** Copyright 2021 ProximaX Limited. All rights reserved.
*** Use of this source code is governed by the Apache 2.0
*** license that can be found in the LICENSE file.
*/

#include "drive/Session.h"
#include "ReplicatorInt.h"
#include "drive/Utils.h"
#include "drive/log.h"

#include <iostream>
#include <vector>
#include <filesystem>
#include <fstream>
#include <cstring>


// boost
#include <boost/uuid/uuid.hpp>
#include <boost/uuid/uuid_generators.hpp>
#include <boost/uuid/uuid_io.hpp>

// cereal
#include <cereal/types/vector.hpp>
#include <cereal/types/array.hpp>
#include <cereal/types/map.hpp>
#include <cereal/archives/portable_binary.hpp>

// libtorrent
#include <libtorrent/alert.hpp>
#include <libtorrent/alert_types.hpp>
#include <libtorrent/session.hpp>
#include <libtorrent/magnet_uri.hpp>
#include <libtorrent/hex.hpp>
#include <libtorrent/create_torrent.hpp>
#include <libtorrent/torrent_flags.hpp>
#include <libtorrent/torrent.hpp>
#include <libtorrent/torrent_handle.hpp>
#include <libtorrent/extensions/ut_metadata.hpp>
#include <libtorrent/aux_/generate_peer_id.hpp>
#include "libtorrent/aux_/session_impl.hpp"
#include "libtorrent/extensions.hpp"

#include <sirius_drive/session_delegate.h>

#undef DBG_MAIN_THREAD
#define DBG_MAIN_THREAD { assert( m_dbgThreadId == std::this_thread::get_id() ); }

namespace fs = std::filesystem;

namespace sirius::drive {

enum { PIECE_SIZE = 0 };

// Libtorrent "ClientData"
//
struct LtClientData
{
    struct RemoveNotifyer
    {
        RemoveNotifyer( const std::function<void()>& notifyer ) : m_notifyer(notifyer) {}
        ~RemoveNotifyer() { m_notifyer(); }
        std::function<void()> m_notifyer = {};
    };
    
    std::shared_ptr<RemoveNotifyer> m_removeNotifyer;

    fs::path                        m_saveFolder          = {};
    fs::path                        m_saveTorrentFilename = {};
    std::vector<DownloadContext>    m_dnContexts          = {};

    uint64_t                        m_downloadLimit       = 0;
    uint64_t                        m_uploadedDataSize    = 0;
    bool                            m_invalidMetadata     = false;
    
    bool                            m_isRemoved           = false;
    Timer                           m_releaseFilesTimer;
};

//
// DefaultSession
//
class DefaultSession: public Session, public std::enable_shared_from_this<DefaultSession>
{
	const int64_t			m_maxTotalSize = 256LL * 1024LL * 1024LL * 1024LL; // 256GB

	bool                    m_ownerIsReplicator = true;
    
    std::string             m_addressAndPort;
    lt::session             m_session;

    // It will be called on socket listening error
    LibTorrentErrorHandler  m_alertHandler;
    
    using TorrentDeletedHandler = std::optional<std::function<void( lt::torrent_handle )>>;
    TorrentDeletedHandler m_torrentDeletedHandler;

    std::weak_ptr<ReplicatorInt>        m_replicator;
    std::weak_ptr<lt::session_delegate> m_downloadLimiter;

    std::string                         m_dbgOurPeerName = "";
    
    bool                                m_stopping = false;
    
    std::thread::id                     m_dbgThreadId;

    LogMode                             m_logMode = LogMode::BRIEF;

public:
    
    // Constructor for Replicator
    //
    DefaultSession( boost::asio::io_context&             context,
                    std::string                          address,
                    const LibTorrentErrorHandler&        alertHandler,
                    std::weak_ptr<ReplicatorInt>         replicator,
                    std::weak_ptr<lt::session_delegate>  downloadLimiter,
                    const endpoint_list&                 bootstraps,
                    std::promise<void>&&                 bootstrapBarrier
                    )
        : m_ownerIsReplicator(true)
        , m_addressAndPort(address)
        , m_session( lt::session_params{ generateSessionSettings( false, bootstraps) }, context, {})
        , m_alertHandler(alertHandler)
        , m_replicator(replicator)
        , m_downloadLimiter(downloadLimiter)
    {
        m_dbgOurPeerName = m_downloadLimiter.lock()->dbgOurPeerName();
        
        m_session.set_alert_notify( [this] { this->alertHandler(); } );
        m_session.add_extension(std::make_shared<DhtRequestPlugin>(  m_replicator ));
        m_session.setDelegate( m_downloadLimiter );

        _LOG( "DefaultSession created: " );
        _LOG( "DefaultSession created: " << m_addressAndPort );
        _LOG( "DefaultSession created: " << m_addressAndPort << " " << m_replicator.lock() );
        _LOG( "DefaultSession created: " << m_addressAndPort << " " << int(m_replicator.lock()->replicatorKey()[0]) );
    }

    // Constructor for Client
    //
    DefaultSession( std::string                             address,
                    LibTorrentErrorHandler                  alertHandler,
                    std::weak_ptr<lt::session_delegate>     downloadLimiter,
                    bool                                    useTcpSocket,
                    const endpoint_list&                    bootstraps,
                    std::weak_ptr<DhtMessageHandler>        dhtMessageHandler
                    )
        : m_ownerIsReplicator(false)
        , m_addressAndPort(address)
        , m_session( lt::session_params{ generateSessionSettings( useTcpSocket, bootstraps ) } )
        , m_alertHandler(alertHandler)
        , m_downloadLimiter(downloadLimiter)
    {
        if ( downloadLimiter.lock() )
            m_dbgOurPeerName = downloadLimiter.lock()->dbgOurPeerName();
        
        m_session.set_alert_notify( [this] { this->alertHandler(); } );
        m_session.add_extension(std::make_shared<DhtRequestPlugin>(  dhtMessageHandler ));
        m_session.setDelegate( m_downloadLimiter );

        _LOG( "DefaultSession created: " << m_addressAndPort );
    }

    virtual ~DefaultSession()
    {
        //m_session.stop_dht();
        // lt::settings_pack p;
        // p.set_bool(lt::settings_pack::enable_dht, false);
        // m_session.apply_settings(p);
        //m_session.pause();

        m_stopping = true;
    }

    // for dbg
    lt::session &lt_session() override
    {
        return m_session;
    }
    
    virtual void setTorrentDeletedHandler( std::function<void(lt::torrent_handle)> handler ) override
    {
        m_torrentDeletedHandler = handler;
    }

    //
    virtual void onTorrentDeleted( lt::torrent_handle handle ) override
    {
        if ( m_torrentDeletedHandler )
        {
            (*m_torrentDeletedHandler)( handle );
        }

        if (m_stopping)
        {
            return;
        }

        auto userdata = handle.userdata().get<LtClientData>();
        if ( userdata==0 )
        {
            _LOG_WARN( "userdata==0" )
            return;
        }
        
        auto& contextVector = userdata->m_dnContexts;

        if ( ! contextVector.empty() && ! userdata->m_invalidMetadata )
        {
            fs::path srcFilePath = fs::path(userdata->m_saveFolder) / hashToFileName( contextVector[0].m_infoHash );
            //_LOG( "srcFilePath: " << srcFilePath )

            for( size_t i=0; i<contextVector.size(); i++ )
            {
                if ( contextVector[i].m_doNotDeleteTorrent )
                {
                    //_LOG( "m_doNotDeleteTorrent: true" )
                    continue;
                }
                
                auto& context = contextVector[i];

//                if ( ! context.m_saveAs.empty() && context.m_downloadType == DownloadContext::file_from_drive )
//                {
//                    //_LOG( "context.m_saveAs: " << context.m_saveAs )
//                    _ASSERT( ! m_ownerIsReplicator )
//
//                    fs::path destFilePath = context.m_saveAs;
//
//                    std::error_code err;
//                    if ( !fs::exists( destFilePath.parent_path(), err ) ) {
//                        fs::create_directories( destFilePath.parent_path(), err );
//                    }
//
//                    //???+++
//                    if ( fs::exists( destFilePath, err ) ) {
//                        fs::remove( destFilePath );
//                    }
//
//                    if ( i == contextVector.size()-1 )
//                    {
//                        fs::rename( srcFilePath, destFilePath, err );
//                        if (err)
//                        {
//                            _LOG_WARN( "rename err: " << err.message() )
//                        }
//                    }
//                    else
//                    {
//                        fs::copy( srcFilePath, destFilePath, err );
//                    }
//                }

                context.m_downloadNotification( download_status::code::download_complete,
                                                context.m_infoHash,
                                                context.m_saveAs,
                                                userdata->m_uploadedDataSize,
                                                0,
                                                "" );
            }
        }


        if ( auto userdata = handle.userdata().get<LtClientData>(); userdata )
        {
            //std::thread( [=] {
                //__LOG( "????? use_count: " << userdata->m_removeNotifyer.use_count() << " " << hash )
                delete userdata;
            //}).detach();
        }
    }


    lt::settings_pack generateSessionSettings(bool useTcpSocket, const endpoint_list& bootstraps)
    {
        lt::settings_pack settingsPack;

        settingsPack.set_int( lt::settings_pack::alert_mask, ~0 );//lt::alert_category::all );

        // todo public_key?
        char todoPubKey[32];
        std::memset(todoPubKey,'x', sizeof(todoPubKey));
        todoPubKey[5] = 0;
        settingsPack.set_str(  lt::settings_pack::user_agent, std::string(todoPubKey,32) );
        settingsPack.set_bool( lt::settings_pack::enable_outgoing_utp, true );
        settingsPack.set_bool( lt::settings_pack::enable_incoming_utp, true );
        settingsPack.set_bool( lt::settings_pack::enable_outgoing_tcp, true );
        settingsPack.set_bool( lt::settings_pack::enable_incoming_tcp, true );

        //todo 1. is it enough? 2. is it for single peer?
        settingsPack.set_int( lt::settings_pack::dht_upload_rate_limit, 8000000 );

        settingsPack.set_bool( lt::settings_pack::enable_dht, true );
        settingsPack.set_bool( lt::settings_pack::enable_lsd, false ); // is it needed?
        settingsPack.set_bool( lt::settings_pack::enable_upnp, true );
        settingsPack.set_bool( lt::settings_pack::enable_natpmp, true );

        std::ostringstream bootstrapsBuilder;
        for ( const auto& bootstrap: bootstraps )
        {
            bootstrapsBuilder << bootstrap.address().to_string() << ":" << std::to_string(bootstrap.port()) << ",";
        }

        std::string bootstrapList = bootstrapsBuilder.str();

        settingsPack.set_str(  lt::settings_pack::dht_bootstrap_nodes, bootstrapList);

        settingsPack.set_str(  lt::settings_pack::listen_interfaces, m_addressAndPort );
        settingsPack.set_bool( lt::settings_pack::allow_multiple_connections_per_ip, true );
        settingsPack.set_bool( lt::settings_pack::enable_ip_notifier, false );

        settingsPack.set_int( lt::settings_pack::max_retry_port_bind, 0 );
        settingsPack.set_bool( lt::settings_pack::listen_system_port_fallback, false );

        return settingsPack;
    }

    void setDbgThreadId()
    {
        m_dbgThreadId = std::this_thread::get_id();
    }

    virtual void endSession() override {
        m_stopping = true;
        _LOG( "stop session" )
    }
    
    virtual bool isEnding() override {
        return m_stopping;
    }


    virtual void removeTorrentsFromSession( const std::set<lt::torrent_handle>&  torrents,
                                            std::function<void()>                endNotification,
                                            bool removeFiles ) override
    {
        auto toBeRemoved = std::set<lt::torrent_handle>();

        //_LOG( "+++ ex *** removeTorrentsFromSession: " << torrents.size() << " " << " get_torrents().size()=" << m_session.get_torrents().size() )

        for( const auto& torrentHandle : torrents )
        {
//            _LOG("remove_torrent(2): " << torrentHandle.info_hashes().v2 << " " << torrentHandle.status().state )
            _LOG("remove_torrent(2): " << torrentHandle.info_hashes().v2 )
            if ( !torrentHandle.is_valid() )
            {
                //(???++++)
                _LOG_WARN("TRY REMOVE NOT VALID TORRENT");
            }
            else
            {
                if ( torrentHandle.status().state > 2 ) // torrentHandle.status().state == lt::torrent_status::seeding )
                {
                    toBeRemoved.insert(torrentHandle);
                }
                torrentHandle.userdata().get<LtClientData>()->m_isRemoved = true;
            }
        }
        
        _LOG("remove_torrent(2a): ")

        if ( !toBeRemoved.empty() )
        {
            //m_removeContexts.push_back( std::make_unique<RemoveTorrentContext>( toBeRemoved, endNotification ) );

            auto removeNotifyer = std::make_shared<LtClientData::RemoveNotifyer>(endNotification);

            for( const auto& torrentHandle : torrents )
            {
                if ( torrentHandle.is_valid() && torrentHandle.status().state > 2 )
                {
                    __ASSERT( torrentHandle.userdata().get<LtClientData>() != nullptr )
                    __ASSERT( ! torrentHandle.userdata().get<LtClientData>()->m_removeNotifyer )
                    torrentHandle.userdata().get<LtClientData>()->m_removeNotifyer = removeNotifyer;
                }
            }

            // races!
            removeNotifyer.reset();
            
            for( const auto& torrentHandle : torrents )
            {
//                if ( torrentHandle.userdata().get<LtClientData>()->m_removeNotifyer )
//                {
                if ( torrentHandle.is_valid() && torrentHandle.status().state > 2 )
                {
                    _LOG( "+++ ex :remove_torrent(3): " << torrentHandle.info_hashes().v2 );
                    lt::remove_flags_t removeFlag = removeFiles ? lt::session::delete_files : lt::session::delete_partfile;
                    m_session.remove_torrent( torrentHandle, removeFlag );
                }
//                }
            }
        }
        else
        {
            for( const auto& torrentHandle : torrents )
            {
//                if ( torrentHandle.status().state > 2 )
//                {
                    m_session.remove_torrent( torrentHandle, lt::session::delete_partfile );
//                }
            }

            boost::asio::post(lt_session().get_context(), [=] {
                endNotification();
            });
        }
    }
    
    virtual lt_handle addTorrentFileToSession( const std::string&               torrentFilename,
                                               const std::string&               folderWhereFileIsLocated,
                                               lt::SiriusFlags::type            siriusFlags,
                                               const std::array<uint8_t,32>*    driveKey,
                                               const std::array<uint8_t,32>*    channelId,
                                               const std::array<uint8_t,32>*    modifyTx,
                                               endpoint_list list,
                                               uint64_t* outTotalSize ) override
    {
        // read torrent file
        std::ifstream torrentFile( torrentFilename );
        std::vector<char> buffer( (std::istreambuf_iterator<char>(torrentFile)), std::istreambuf_iterator<char>() );

        // create add_torrent_params
        lt::add_torrent_params params;
        params.userdata = new LtClientData();
        params.flags &= ~lt::torrent_flags::paused;
        params.flags &= ~lt::torrent_flags::auto_managed;

        //(???+++)
        params.flags &= ~lt::torrent_flags::update_subscribe;
        params.flags &= ~lt::torrent_flags::apply_ip_filter;
        params.flags &= ~lt::torrent_flags::need_save_resume;

        params.flags |= lt::torrent_flags::seed_mode;
        params.flags |= lt::torrent_flags::upload_mode;
        params.flags |= lt::torrent_flags::no_verify_files;
        
        // set super seeding mode for clients
//        if ( !(siriusFlags & lt::sf_is_replicator) )
//        {
//            params.flags |= lt::torrent_flags::super_seeding;
//        }

        params.storage_mode     = lt::storage_mode_sparse;
        params.save_path        = fs::path(folderWhereFileIsLocated).string();
        params.ti               = std::make_shared<lt::torrent_info>( buffer, lt::from_span );
        params.m_siriusFlags    = siriusFlags;
        if ( driveKey )
            params.m_driveKey = *driveKey;
        if ( channelId )
            params.m_channelId = *channelId;
        if ( modifyTx )
            params.m_modifyTx = *modifyTx;

        //dbg///////////////////////////////////////////////////
//        auto tInfo = lt::torrent_info(buffer, lt::from_span);
//        _LOG( "addTorrentToSession: " << torrentFilename << "; infoHash:" << tInfo.info_hashes().v2 );
        
//        LOG( tInfo.info_hashes().v2 ) );
//        LOG( "add torrent: torrent filename:" << torrentFilename );
//        LOG( "add torrent: fileFolder:" << fileFolder );
        //LOG( "add torrent: " << lt::make_magnet_uri(tInfo) );
        //dbg///////////////////////////////////////////////////

        lt::error_code ec;
        lt::torrent_handle tHandle = m_session.add_torrent( std::move(params), ec );
        if ( ec )
        {
            _LOG_WARN( "session::add_torrent error: ec: " << ec );
        }

        connectPeers( tHandle, list );
        
        if ( outTotalSize != nullptr )
        {
            *outTotalSize = tHandle.torrent_file()->total_size();
        }

        return tHandle;
    }

    // downloadFile
    virtual lt_handle download( DownloadContext&&               downloadContext,
                                const std::string&              saveFolder,
                                const std::string&              saveTorrentFilePath,
                                const ReplicatorList&           keysHints,
                                const std::array<uint8_t,32>*   driveKey  = nullptr,
                                const std::array<uint8_t,32>*   channelId = nullptr,
                                const std::array<uint8_t,32>*   modifyTx  = nullptr,
                                const endpoint_list&            endpointsHints = {} ) override
    {
        _LOG( "Session::download: dnCtxt.m_infoHash:   " << downloadContext.m_infoHash )
        _LOG( "Session::download: dnCtxt.m_saveAs:     " << downloadContext.m_saveAs )
        _LOG( "Session::download: saveFolder:          " << saveFolder )
        _LOG( "Session::download: saveTorrentFilePath: " << saveTorrentFilePath )

        // create add_torrent_params
        lt::error_code ec;
        lt::add_torrent_params params = lt::parse_magnet_uri( magnetLink(downloadContext.m_infoHash), ec );
        
        if (ec) {
            throw std::runtime_error( std::string("downloadFile error: ") + ec.message() );
        }

        auto userdata = new LtClientData();
        userdata->m_saveTorrentFilename = saveTorrentFilePath;
        userdata->m_saveFolder          = saveFolder;
        params.userdata = userdata;
        params.flags &= ~lt::torrent_flags::paused;
        params.flags &= ~lt::torrent_flags::auto_managed;

        // where the file will be placed
        params.save_path = saveFolder;

        if ( driveKey )
            params.m_driveKey = *driveKey;
        if ( channelId )
            params.m_channelId = *channelId;
        if ( modifyTx )
            params.m_modifyTx = *modifyTx;

        if ( downloadContext.m_downloadType == DownloadContext::client_data || downloadContext.m_downloadType == DownloadContext::missing_files )
            params.m_siriusFlags     = lt::SiriusFlags::peer_is_replicator | lt::SiriusFlags::replicator_is_receiver;
        else
            params.m_siriusFlags     = lt::SiriusFlags::client_is_receiver;

        // create torrent_handle
        lt::torrent_handle tHandle = m_session.add_torrent(params,ec);
        if (ec) {
            _LOG( "downloadFile error: " << ec.message() << " " << magnetLink(downloadContext.m_infoHash) );
            throw std::runtime_error( std::string("downloadFile error: ") + ec.message() );
        }

        if ( !m_session.is_valid() )
            throw std::runtime_error("downloadFile: libtorrent session is not valid");

        if ( !tHandle.is_valid() )
            throw std::runtime_error("downloadFile: torrent handle is not valid");

        // connect to peers
        if ( auto limiter = m_downloadLimiter.lock(); limiter )
        {
            for( const auto& key : keysHints ) {
                //LOG( "connect_peer: " << endpoint.address() << ":" << endpoint.port() );
                auto endpoint = limiter->getEndpoint( key.array() );
                if ( endpoint )
                {
                    tHandle.connect_peer( *endpoint );
                }
            }
        }

        for ( const auto& endpoint: endpointsHints )
        {
            tHandle.connect_peer( endpoint );
        }

        // set fs tree save path
        if ( downloadContext.m_downloadType == DownloadContext::fs_tree ) {
            downloadContext.m_saveAs = fs::path(saveFolder) / FS_TREE_FILE_NAME;
        }
//        else if ( downloadContext.m_downloadType == DownloadContext::file_from_drive ) {
//            if (downloadContext.m_saveAs.empty())
//            {
//                _LOG_ERR( "download(file_from_drive): DownloadContext::m_saveAs' is empty" )
//            }
//        }

        __ASSERT( tHandle.userdata().get<LtClientData>() != nullptr )
        tHandle.userdata().get<LtClientData>()->m_dnContexts.push_back( downloadContext );

        return tHandle;
    }


    void removeDownloadContext( lt::torrent_handle tHandle ) override
    {
    }

    void connectPeers( lt::torrent_handle tHandle, endpoint_list list ) {

        if ( !m_session.is_valid() )
            throw std::runtime_error("connectPeers: libtorrent session is not valid");

        //TODO check if not set m_lastTorrentFileHandle
        for( const auto& endpoint : list ) {
            tHandle.connect_peer(endpoint);
        }
    }

    void      dbgPrintActiveTorrents() override
    {
        _LOG( "Active torrents:" );
        std::vector<lt::torrent_handle> torrents = m_session.get_torrents();
        for( const lt::torrent_handle& tHandle : torrents )
        {
//            if ( tHandle.is_valid() )
            if ( tHandle.in_session() )
            {
                auto status = tHandle.status( lt::torrent_handle::query_save_path | lt::torrent_handle::query_name );
                _LOG( " file hash: " << tHandle.info_hashes().v2 << " file:" << status.save_path << "/" << status.name );
            }
        }
    }

#ifdef __APPLE__
#pragma mark --messaging--
#endif
    
    struct DhtRequestPlugin : lt::plugin
    {
//        std::weak_ptr<lt::session_delegate> m_replicator;
//        DhtRequestPlugin( std::weak_ptr<lt::session_delegate> replicator ) : m_replicator(replicator) {}
        std::weak_ptr<ReplicatorInt> m_replicator;
        std::weak_ptr<DhtMessageHandler> m_handler;
        //DhtRequestPlugin( std::weak_ptr<ReplicatorInt> replicator ) : m_replicator(replicator) {}
        DhtRequestPlugin( std::weak_ptr<DhtMessageHandler> replicator ) : m_handler(replicator) {}

        feature_flags_t implemented_features() override
        {
            return plugin::dht_request_feature;
        }

        bool on_dht_request(
            lt::string_view                         query,
            boost::asio::ip::udp::endpoint const&   source,
            lt::bdecode_node const&                 message,
            lt::entry&                              response ) override
        {
            if ( query == "get_peers" || query == "announce_peer" )
            {
                return false;
            }

            if ( auto handler = m_handler.lock(); handler )
            {
                return handler->on_dht_request( query,
                                                source,
                                                message,
                                                response );
            }

            return false;
        }
    };

//    void  sendMessage( boost::asio::ip::udp::endpoint udp, const std::vector<uint8_t>& ) override
//    {
//        lt::entry e;
//        e["q"] = "sirius_message";
//        e["x"] = "-----------------------------------------------------------";
//        LOG( "lt::entry e: " << e );
//
////        lt::client_data_t client_data(this);
//        m_session.dht_direct_request( udp, e, lt::client_data_t(reinterpret_cast<int*>(12345))  );
//    }

    void sendMessage( const std::string&                query,
                      boost::asio::ip::udp::endpoint    endPoint,
                      const std::vector<uint8_t>&       message,
                      const Signature*                  signature ) override
    {
        lt::entry entry;
        entry["q"] = query;
        entry["x"] = std::string( message.begin(), message.end() );
        
        if ( signature != nullptr )
        {
            entry["sign"] = std::string( signature->begin(), signature->end() );
        }

        m_session.dht_direct_request( endPoint, entry );//, lt::client_data_t(userdata) );
    }

    void sendMessage( const std::string& query, boost::asio::ip::udp::endpoint endPoint, const std::string& message ) override
    {
        lt::entry entry;
        entry["q"] = query;
        entry["x"] = message;

        m_session.dht_direct_request( endPoint, entry );
    }

//    void requestDownloadReceipts( boost::asio::ip::udp::endpoint endPoint,
//                                  const std::array<uint8_t,32>& driveKey,
//                                  const std::array<uint8_t,32>& downloadChannelHash )// override
//    {
//        std::vector<uint8_t> message;
//        message.insert( message.end(), driveKey.begin(), driveKey.end() );
//        message.insert( message.end(), downloadChannelHash.begin(), downloadChannelHash.end() );
//
//        lt::entry entry;
//        entry["q"] = "get_dn_repts";
//        entry["x"] = std::string( message.begin(), message.end() );
//
//        m_session.dht_direct_request( endPoint, entry );
//    }



    void findAddress( const Key& key ) override
    {
        auto publicKey = *reinterpret_cast<const std::array<char, 32> *>(key.data());
        m_session.dht_get_item( publicKey, "ip" );
    }

    void announceExternalAddress( const boost::asio::ip::tcp::endpoint& endpoint ) override
    {
        if ( auto limiter = m_downloadLimiter.lock(); limiter )
        {
            std::string data(reinterpret_cast<const char *>(&endpoint), sizeof(boost::asio::ip::tcp::endpoint));
            auto publicKey = *reinterpret_cast<const std::array<char, 32> *>(limiter->publicKey().data());
            m_session.dht_put_item(publicKey,
                                   [limiter = m_downloadLimiter, d = std::move(data)]
                                           (lt::entry &e, std::array<char, 64> &sig, std::int64_t &seq,
                                            std::string const &salt)
                                   {
                                       if ( auto p = limiter.lock(); p )
                                       {
                                           e = d;
                                           std::vector<char> buf;
                                           bencode(std::back_inserter(buf), e);
                                           seq++;
                                           std::array<uint8_t, 64> signature{};
                                           p->signMutableItem(buf, seq, salt, signature);
                                           std::copy(signature.begin(), signature.end(), sig.begin());
                                       }
                                   },
                                   "ip");
        }
    }

    void handleDhtResponse( lt::bdecode_node response, boost::asio::ip::udp::endpoint endpoint )
    {
        if ( auto delegate = m_downloadLimiter.lock(); delegate )
        {
            delegate->handleDhtResponse( response, endpoint );
        }
//        try
//        {
//            auto rDict = response.dict_find_dict("r");
//            auto query = rDict.dict_find_string_value("q");
//            _LOG( "handleDhtResponse: " << query )
//            if ( query == "get_dn_rcpts" )
//            {
//                lt::string_view response = rDict.dict_find_string_value("ret");
//                lt::string_view sign = rDict.dict_find_string_value("sign");
//                m_replicator.lock()->onSyncRcptReceived( response, sign );
//            }
//
////            else if ( query == "get-chunks-info" )
////            {
////                lt::string_view response = rDict.dict_find_string_value("ret");
////                lt::string_view sign = rDict.dict_find_string_value("sign");
////                m_replicator.lock()->onSyncRcptReceived( response, sign );
////            }
//        }
//        catch(...)
//        {
//        }
    }
    
    virtual Timer startTimer( int milliseconds, std::function<void()> func ) override
    {
        auto delegate = m_downloadLimiter.lock();
        if ( !delegate || delegate->isStopped() )
        {
            return {};
        }

        return { m_session.get_context(), milliseconds, std::move( func ) };
    }

<<<<<<< HEAD
public:
    boost::asio::io_context& getContext() override
    {
        return m_session.get_context();
=======
    void setLogMode( LogMode mode ) override
    {
        _LOG( "Set Log Mode: " << static_cast<uint8_t>(mode) );
        m_logMode = mode;
>>>>>>> 2c09972a
    }

private:

    void processEndpointItem(lt::dht_mutable_item_alert* theAlert)
    {
        if ( theAlert->seq < 0 )
        {
            return;
        }
        auto limiter = m_downloadLimiter.lock();
        if ( !limiter )
        {
            return;
        }
        auto publicKey = *reinterpret_cast<std::array<uint8_t, 32> *>( &theAlert->key );
        if ( theAlert->seq == 0 )
        {
            limiter->onEndpointDiscovered(publicKey, {});
            return;
        }
        auto response = theAlert->item.string();
        if ( response.size() != sizeof(boost::asio::ip::tcp::endpoint) )
        {
            return;
        }
        auto endpoint = *reinterpret_cast<boost::asio::ip::tcp::endpoint*>(response.data());
        limiter->onEndpointDiscovered(publicKey, endpoint);
    }

    void saveTorrentFile( const std::shared_ptr<lt::torrent_info>&& ti, LtClientData* userdata )
    {
        lt::create_torrent ct(*ti);
        lt::entry te = ct.generate();
        std::vector<char> buffer;
        bencode(std::back_inserter(buffer), te);

        if ( FILE* f = fopen( userdata->m_saveTorrentFilename.string().c_str(), "wb+" ); f )
        {
            fwrite( &buffer[0], 1, buffer.size(), f );
            fclose(f);
        }

//                                    userdata->m_saveTorrentFilename = {};

        auto dnContext = userdata->m_dnContexts.front();
        if ( dnContext.m_doNotDeleteTorrent )
        {
            // Notify about finishing
            boost::asio::post( lt_session().get_context(), [=]
            {
                dnContext.m_downloadNotification( download_status::code::download_complete,
                                                dnContext.m_infoHash,
                                                dnContext.m_saveAs,
                                                userdata->m_uploadedDataSize,
                                                0,
                                                "" );
            });
        }
    }

    void onTorrentFinished( const lt::torrent_handle& handle )
    {
        _LOG( "*** torrent_finished_alert: " << handle.info_hashes().v2 );
        _LOG( "***                   file: " << handle.torrent_file()->files().file_path(0) );
        _LOG( "***              save_path: " << handle.status(lt::torrent_handle::query_save_path).save_path );

        auto userdata = handle.userdata().get<LtClientData>();

        if ( userdata == nullptr )
        {
            return;
        }

        if ( userdata->m_isRemoved )
        {
            return;
        }

        if ( userdata->m_dnContexts.size() > 0 )
        {
            auto dnContext = userdata->m_dnContexts.front();
            if ( dnContext.m_doNotDeleteTorrent )
            {
                if ( userdata->m_saveTorrentFilename.empty())
                {
                    //                                boost::asio::post( lt_session().get_context(), [=]
                    //                                {
                    dnContext.m_downloadNotification( download_status::code::download_complete,
                                                      dnContext.m_infoHash,
                                                      dnContext.m_saveAs,
                                                      userdata->m_uploadedDataSize,
                                                      0,
                                                      "" );
                    //                                });
                } else
                {
                    auto ti = handle.torrent_file_with_hashes();

                    // Save torrent file
                    if ( auto replicator = m_replicator.lock(); replicator )
                    {
                        replicator->executeOnBackgroundThread( [ti = std::move( ti ), userdata, this]
                                                               {
                                                                   saveTorrentFile( std::move( ti ), userdata );
                                                               } );
                    } else
                    {
                        // Client could save torrent-file on main thread
                        saveTorrentFile( std::move( ti ), userdata );
                    }
                }
            } else
            {
                _LOG( "***                removed: " << handle.info_hashes().v2 );
                m_session.remove_torrent( handle, lt::session::delete_partfile );
            }
        }
    }

    void alertHandler()
    {
        //DBG_MAIN_THREAD
        
        if ( m_stopping )
        {
            return;
        }

        // extract alerts
        std::vector<lt::alert *> alerts;
        m_session.pop_alerts(&alerts);

        // loop by alerts
        for (auto &alert : alerts) {

<<<<<<< HEAD
//            _LOG( ">>>" << alert->what() << " (type="<< alert->type() <<"):  " << alert->message() );
=======
            if (m_logMode == LogMode::FULL)
            {
                _LOG( ">>>" << alert->what() << " (type="<< alert->type() <<"):  " << alert->message() );
            }
>>>>>>> 2c09972a

////            if ( alert->type() == lt::dht_log_alert::alert_type || alert->type() == lt::dht_direct_response_alert::alert_type )
//            {
//                    _LOG( ">" << m_addressAndPort << " " << alert->what() << ":("<< alert->type() <<")  " << alert->message() );
//            }

//            if ( alert->type() != lt::log_alert::alert_type )
//            {
////                if ( m_addressAndPort == "192.168.1.102:5551" ) {
//                    LOG( ">" << m_addressAndPort << " " << alert->what() << ":("<< alert->type() <<")  " << alert->message() );
////                }
//            }

#ifdef __APPLE__
#pragma mark --alerts--
#endif
            //_LOG( alert->message() );

            switch (alert->type()) {
                    
                //todo++++
//                case lt::torrent_log_alert::alert_type:
//                {
//                    auto* theAlert = dynamic_cast<lt::torrent_log_alert*>(alert);
//                    _LOG( theAlert->message() );
//                    break;
//                }

                case lt::peer_log_alert::alert_type: {
                    if ( m_logMode == LogMode::PEER )
                    {
                        _LOG(  ": peer_log_alert: " << alert->message())
                    }
                    break;
                }

                case lt::listen_failed_alert::alert_type: {
                    this->m_alertHandler( alert );

                    auto *theAlert = dynamic_cast<lt::listen_failed_alert *>(alert);

                    if ( theAlert ) {
                        LOG(  "listen error: " << theAlert->message())
                    }
                    break;
                }

                case lt::log_alert::alert_type: {
                    _LOG(  ": session_log_alert: " << alert->message())
                    break;
                }

                case lt::dht_bootstrap_alert::alert_type: {
                    _LOG( "dht_bootstrap_alert: " << alert->message() )
                    //m_bootstrapBarrier.set_value();
                    break;
                }

                case lt::external_ip_alert::alert_type: {
                    auto* theAlert = dynamic_cast<lt::external_ip_alert*>(alert);
                    _LOG( "External Ip Alert " << " " << theAlert->message())
                    break;
                }

                case lt::dht_announce_alert::alert_type: {
                    break;
                }

                case lt::dht_immutable_item_alert::alert_type: {
                    break;
                }

                case lt::dht_mutable_item_alert::alert_type: {

                    auto* theAlert = dynamic_cast<lt::dht_mutable_item_alert*>(alert);
                    if ( theAlert->salt == "ip" )
                    {
                        processEndpointItem( theAlert );
                    }

                    break;
                }
                    
                case lt::add_torrent_alert::        alert_type:
                {
                    auto* theAlert = dynamic_cast<lt::add_torrent_alert*>(alert);
                    _LOG( "*** add_torrent_alert: " << theAlert->handle.info_hashes().v2 );
                    //_LOG( "*** added get_torrents().size()=" << m_session.get_torrents().size() );
                    break;
                }

#ifdef __APPLE__
#pragma mark --metadata_received_alert
#endif
                case lt::metadata_received_alert::        alert_type:
                {
                    //sleep(1);
                    auto* theAlert = dynamic_cast<lt::metadata_received_alert*>(alert);
                    if ( theAlert->handle.is_valid() && theAlert->handle.userdata().get<LtClientData>() != nullptr )
                    {
                        auto userdata = theAlert->handle.userdata().get<LtClientData>();

                        std::optional<std::string> errorText;

                        auto torrentInfo = theAlert->handle.torrent_file();

						if (torrentInfo->total_size() > m_maxTotalSize) {
							errorText = "Max Total Size Exceeded";
							_LOG( "+**** Max Total Size Exceeded: " << torrentInfo->total_size() );
						}

						if ( !errorText )
						{
							auto expectedPieceSize = lt::create_torrent::automatic_piece_size(torrentInfo->total_size());
							auto actualPieceSize = torrentInfo->piece_length();

							if (expectedPieceSize != actualPieceSize) {
								errorText = "Invalid Piece Size";
								_LOG( "+**** Invalid Piece Size: " << actualPieceSize << " " << expectedPieceSize );
							}
						}

                        if ( !errorText )
                        {
                            int64_t downloadLimit = (userdata->m_dnContexts.size() == 0) ? 0 : userdata->m_dnContexts.front().m_downloadLimit;
                            userdata->m_uploadedDataSize = theAlert->handle.torrent_file()->total_size();

                            if ( downloadLimit != 0 && downloadLimit < torrentInfo->total_size() ) {
                                errorText = "Limit Is Exceeded";
                                _LOG( "+**** limitIsExceeded: " << torrentInfo->total_size() );
                            }
                        }

                        if ( errorText )
                        {
                            m_session.remove_torrent( theAlert->handle, lt::session::delete_files );

                            userdata->m_invalidMetadata = true;
                            _ASSERT( userdata->m_dnContexts.size()==1 )
                            userdata->m_dnContexts.front().m_downloadNotification(
                                                                download_status::code::dn_failed,
                                                                userdata->m_dnContexts.front().m_infoHash,
                                                                userdata->m_dnContexts.front().m_saveAs,
                                                                userdata->m_uploadedDataSize,
                                                                0,
                                                                *errorText);
                        }
                    }
                    
                    break;
                }

//                case lt::dht_announce_alert::       alert_type:
//                case lt::torrent_log_alert::        alert_type:
//                case lt::incoming_connection_alert::alert_type: {
//                    LOG( m_addressAndPort << " " << alert->what() << ":("<< alert->type() <<")  " << alert->message() );
//                    break;
//                }

#ifdef __APPLE__
#pragma mark --dht_direct_response_alert
#endif
                case lt::dht_direct_response_alert::alert_type: {
                    if ( m_stopping )
                    {
                        break;
                    }
                    
                     auto* theAlert = dynamic_cast<lt::dht_direct_response_alert*>(alert);
                    //_LOG( "*** dht_direct_response_alert: " );
                     auto response = theAlert->response();
                     if ( response.type() == lt::bdecode_node::dict_t )
                     {
                         auto rDict = response.dict_find_dict("r");
                         if ( rDict.type() == lt::bdecode_node::dict_t )
                         {
                             auto query = rDict.dict_find_string_value("q");
//                             if ( query.size() > 0 && query != "chunk-info" && query != "endpoint_request"
//                                    && query != "handshake" && query != "endpoint_response" )
//                             {
//                                 _LOG( "dht_query: " << query );
//                                 _LOG( "" );
//                             }
                             //_LOG( "dht_query: " << query )
                             if ( query == "get_dn_rcpts" || query == "get-chunks-info" || query == "get-playlist-hash" )
                             {
                                 handleDhtResponse( response, theAlert->endpoint );
                             }
                         }
                     }
                    else
                    {
                        //_LOG_WARN( "*** NULL dht_direct_response_alert: " << theAlert->what() << ":("<< alert->type() <<")  " << theAlert->message() );
                        _LOG( "*** NULL dht_direct_response_alert: " << theAlert->what() << ":("<< alert->type() <<")  " << theAlert->message() );
                    }
                     break;
                }

                case lt::incoming_request_alert::alert_type: {
//                    auto* theAlert = dynamic_cast<lt::incoming_request_alert*>(alert);
//
//                    LOG( m_addressAndPort << " " << "#!!!incoming_request_alert!!!: " << theAlert->endpoint <<
//                        " " << theAlert->pid << " " << theAlert->req.length << "\n" );
//                    LOG( "# : " << theAlert->torrent_name() <<
//                        " " << theAlert->req.piece << " " << theAlert->req.start << " " << theAlert->req.length << "\n" );
                    break;
                }


                case lt::block_downloading_alert::alert_type: {
//                    auto* theAlert = dynamic_cast<lt::block_downloading_alert*>(alert);
//
//                    LOG( m_addressAndPort << " " << "#!!!block_downloading_alert!!!: " << theAlert->endpoint << "\n" );
//                    LOG( "#!!!block_downloading_alert!!!: block idx:" << theAlert->block_index << " piece_index:" << theAlert->piece_index << " pid:" << theAlert->pid << "\n" );
                    break;
                }

                case lt::peer_snubbed_alert::alert_type: {
                    auto* theAlert = dynamic_cast<lt::peer_snubbed_alert*>(alert);

                    _LOG( "#!!!peer_snubbed_alert!!!: " << theAlert->endpoint << "\n" );
                    break;
                }

                case lt::peer_disconnected_alert::alert_type: {
//                    auto* theAlert = dynamic_cast<lt::peer_disconnected_alert*>(alert);
//
//                    LOG( "#peer_disconnected_alert: " << theAlert->error.category().name() << " " << theAlert->error << " " << theAlert->endpoint << "\n" );
//                    break;
                }

#ifdef __APPLE__
#pragma mark --download-progress--
#endif
                // piece_finished_alert
                case lt::piece_finished_alert::alert_type:
                {
//                    auto *theAlert = dynamic_cast<lt::piece_finished_alert *>(alert);
//
//                    if ( theAlert ) {
//
//                        _LOG( "@@@ piece_finished_alert: " << theAlert->handle.torrent_file()->files().file_path(0) );
//
//                        // TODO: better to use piece_granularity
//                        std::vector<int64_t> fp = theAlert->handle.file_progress();// lt::torrent_handle::piece_granularity );
//
//                        bool calculatePercents = false;//true;
//                        uint64_t dnBytes = 0;
//                        uint64_t totalBytes = 0;
//
//                        // check completeness
//                        bool isAllComplete = true;
//                        for( uint32_t i=0; i<fp.size(); i++ ) {
//
//                            auto fsize = theAlert->handle.torrent_file()->files().file_size(i);
//                            bool const complete = ( fp[i] == fsize );
//
//                            isAllComplete = isAllComplete && complete;
//
//                            if ( calculatePercents )
//                            {
//                                dnBytes    += fp[i];
//                                totalBytes += fsize;
//                            }
//
//                            //dbg/////////////////////////
//                            const std::string filePath = theAlert->handle.torrent_file()->files().file_path(i);
//                            _LOG( "@@@ progress: " << fp[i] << " of " << fsize << " " << filePath );
//                            //dbg/////////////////////////
//                        }
//
//                        if ( calculatePercents )
//                        {
//                            _LOG( "@@@  progress: " << 100.*double(dnBytes)/double(totalBytes) << "   " << dnBytes << "/" << totalBytes << "  piece_index=" << theAlert->piece_index );
//                        }
//
//                        if ( isAllComplete )
//                        {
//                            _LOG( "@@@ all completed: " << theAlert->handle.torrent_file()->files().file_path(0) )
//                        }
//                    }
                    break;
                }

                case lt::file_completed_alert::alert_type: {
                    auto *theAlert= dynamic_cast<lt::file_completed_alert *>(alert);
                    _LOG( "*** file_completed_alert:" << theAlert->handle.torrent_file()->files().file_path(0) );
                    break;
                }


                case lt::torrent_error_alert::alert_type: {
                    auto *theAlert = dynamic_cast<lt::torrent_error_alert *>(alert);
                    //(???+++) when client destructing?
                    _LOG(  m_addressAndPort << ": ERROR!!!: torrent error: " << theAlert->message())
                    break;
                    auto userdata = theAlert->handle.userdata().get<LtClientData>();
                    _ASSERT( userdata != nullptr )
                    if ( userdata != nullptr && userdata->m_dnContexts.size()>0 )
                    {
                        userdata->m_dnContexts.front().m_downloadNotification(   download_status::code::dn_failed,
                                                                                 userdata->m_dnContexts.front().m_infoHash,
                                                                                 userdata->m_dnContexts.front().m_saveAs,
                                                                                 userdata->m_uploadedDataSize,
                                                                                 0,
                                                                                 theAlert->message() );
                    }
                    break;
                }

#ifdef __APPLE__
#pragma mark --torrent_finished_alert
#endif
                case lt::torrent_finished_alert::alert_type: {
                    //sleep(1);
                    auto *theAlert = dynamic_cast<lt::torrent_finished_alert*>(alert);
                     //_LOG( "*** finished theAlert->handle.id()=" << theAlert->handle.id() );
                    //dbgPrintActiveTorrents();

                    //auto handle_id = theAlert->handle.id();
                    
//                    if ( ltDataToHash(theAlert->handle.info_hashes().v2.data()) == stringToHash("e71463c9ad6ab4205523fc5fe71c82ff4b78088c97735418c3ba8caaaf900d59") )
//                    {
//                        dbgPrintActiveTorrents();
//                    }
                    
                    auto userdata = theAlert->handle.userdata().get<LtClientData>();
                    _ASSERT( userdata != nullptr )

                    auto sWeak = weak_from_this();
                    auto s = sWeak.lock();

                    userdata->m_releaseFilesTimer = Timer(m_session.get_context(), 2,[sessionWeak=weak_from_this(), handle=theAlert->handle] {

                        auto session = sessionWeak.lock();
                        if (session) {
                            session->onTorrentFinished(handle);
                        }
                    });
//                    onTorrentFinished(theAlert->handle);
                    break;
                }
                    
#ifdef __APPLE__
#pragma mark --torrent_deleted_alert
#endif
                case lt::torrent_deleted_alert::alert_type: {
                    auto *theAlert = dynamic_cast<lt::torrent_deleted_alert*>(alert);
                    _LOG( "*** torrent_deleted_alert:" << theAlert->handle.info_hashes().v2 << " " << theAlert->handle.torrent_file()->files().file_name(0) );
                    //_LOG( "*** deleted get_torrents().size()=" << m_session.get_torrents().size() );
                    //dbgPrintActiveTorrents();
                    break;
                }

                case lt::request_dropped_alert::alert_type: {
                    LOG("!!!!! request_dropped_alert");
                    break;
                }

                case lt::storage_moved_alert::alert_type: {
                    LOG("!!!!! storage_moved_alert");
                    break;
                }

//                case lt::block_finished_alert::alert_type: {
//                    LOG("!!!!! block_finished_alert");
//                    break;
//                }

                case lt::portmap_error_alert::alert_type: {
                    auto *theAlert = dynamic_cast<lt::portmap_error_alert *>(alert);

                    if ( theAlert ) {
                        LOG(  "portmap error: " << theAlert->message())
                    }
                    break;
                }

                case lt::dht_error_alert::alert_type: {
                    auto *theAlert = dynamic_cast<lt::dht_error_alert *>(alert);

                    if ( theAlert ) {
                        LOG(  "dht error: " << theAlert->message())
                    }
                    break;
                }

                case lt::session_error_alert::alert_type: {
                    auto *theAlert = dynamic_cast<lt::session_error_alert *>(alert);

                    if ( theAlert ) {
                        LOG(  "session error: " << theAlert->message())
                    }
                    break;
                }

                case lt::udp_error_alert::alert_type: {
                    auto *theAlert = dynamic_cast<lt::udp_error_alert *>(alert);

                    if ( theAlert ) {
                        LOG(  "udp error: " << theAlert->message())
                    }
                    break;
                }

                case lt::peer_error_alert::alert_type: {
                    auto *theAlert = dynamic_cast<lt::peer_error_alert *>(alert);

                    if ( theAlert ) {
                        LOG(  m_addressAndPort << ": peer error: " << theAlert->message())
                    }
                    break;
                }

                case lt::file_error_alert::alert_type: {
                    auto *theAlert = dynamic_cast<lt::file_error_alert *>(alert);

                    if ( theAlert ) {
                        LOG(  "file error: " << theAlert->message())
                    }
                    break;
                }

                case lt::block_uploaded_alert::alert_type: {
//                    auto *theAlert = dynamic_cast<lt::block_uploaded_alert *>(alert);
//                    //TODO download statistic!
//                    if (theAlert) {
//                        LOG("block_uploaded: " << theAlert->message())
//
//                        // get peers info
//                        std::vector<lt::peer_info> peers;
//                        theAlert->handle.get_peer_info(peers);
//
//                        for (const lt::peer_info &pi : peers) {
//                            LOG("Upload. client: " << pi.client);
//                            LOG("Upload. ip: " << pi.ip);
//                            LOG("Upload. pid: " << pi.pid.to_string());
//                            LOG("Upload. local_endpoint: " << pi.local_endpoint);
//
//                             //the total number of bytes downloaded from and uploaded to this peer.
//                             //These numbers do not include the protocol chatter, but only the
//                             //payload data.
//                            LOG("Upload. Total download: " << pi.total_download)
//                            LOG("Upload. Total upload: " << pi.total_upload)
//                        }
//                    }
                    break;
                }

                default: {
//                    if ( alert->type() != 52 && alert->type() != 78 && alert->type() != 86
//                        && alert->type() != 81 && alert->type() != 85
//                        && m_addressAndPort == "192.168.1.101:5551") //52==portmap_log_alert
//                    {
//                        LOG( m_addressAndPort << " alert(" << alert->type() << "): " << alert->message() );
//                    }
                }
            }
        }
    }
};

//
// ('static') createTorrentFile
//
InfoHash createTorrentFile( const std::string& fileOrFolder,
                            const Key&         drivePublicKey,
                            const std::string& rootFolder,
                            const std::string& outputTorrentFilename )
{
    // setup file storage
    lt::file_storage fStorage;
    lt::add_files( fStorage, fileOrFolder, lt::create_flags_t{} );

    // create torrent info
    lt::create_torrent createInfo( fStorage, PIECE_SIZE, lt::create_torrent::v2_only );

    // calculate hashes for 'fileOrFolder' relative to 'rootFolder'
    lt::error_code ec;
    lt::set_piece_hashes( createInfo, rootFolder, ec );
    if ( ec ) {
        __LOG( "createTorrentFile error: " << ec );
        throw std::runtime_error( std::string("createTorrentFile error: ") + ec.message() );
    }
//    std::cout << ec.category().name() << ':' << ec.value();
//    lt::set_piece_hashes( createInfo, fs::path(fileOrFolder).parent_path() );

    // generate metadata
    lt::entry entry_info = createInfo.generate();

    // add public key of drive
    entry_info["info"].dict()["sirius drive"]=lt::entry( toString(drivePublicKey.array()) );

    // convert to bencoding
    std::vector<char> torrentFileBytes;
    lt::bencode(std::back_inserter(torrentFileBytes), entry_info); // metainfo -> binary

    //dbg////////////////////////////////
    auto entry = entry_info;
    //LOG( "entry[info]:" << entry["info"].to_string() );
    //LOG( entry.to_string() );
    auto tInfo = lt::torrent_info(torrentFileBytes, lt::from_span);
    //LOG( "make_magnet_uri:" << lt::make_magnet_uri(tInfo) );
    //dbg////////////////////////////////

    // get infoHash
    lt::torrent_info torrentInfo( torrentFileBytes, lt::from_span );
    auto binaryString = torrentInfo.info_hashes().v2.to_string();

    // copy hash
    InfoHash infoHash;
    if ( binaryString.size()==32 ) {
        memcpy( &infoHash[0], &binaryString[0], 32 );
    }

    // write to file
    if ( !outputTorrentFilename.empty() )
    {
        __LOG( "outputTorrentFilename: " << outputTorrentFilename )
        std::ofstream fileStream( outputTorrentFilename, std::ios::binary );
        fileStream.write(torrentFileBytes.data(),torrentFileBytes.size());
    }

    return infoHash;
}

InfoHash calculateInfoHashAndCreateTorrentFile( const std::string& pathToFile,
                                                const Key&         drivePublicKey,
                                                const std::string& outputTorrentPath,
                                                const std::string& outputTorrentFileExtension )
{
    if ( fs::is_directory(pathToFile) )
    {
        throw std::runtime_error( std::string("moveFileToFlatDrive: 1-st parameter cannot be a folder: ") + pathToFile );
    }

    if ( !outputTorrentPath.empty() && !fs::is_directory(outputTorrentPath) )
    {
        throw std::runtime_error( std::string("moveFileToFlatDrive: 'outputTorrentPath' must be a folder: ") + pathToFile );
    }

    // setup file storage
    lt::file_storage fStorage;
    lt::add_files( fStorage, pathToFile, lt::create_flags_t{} );

    // create torrent info
    lt::create_torrent createInfo( fStorage, PIECE_SIZE, lt::create_torrent::v2_only );

    // calculate hashes
    lt::error_code ec;
    lt::set_piece_hashes( createInfo, fs::path(pathToFile).parent_path().string() );
    if ( ec )
    {
        throw std::runtime_error( std::string("moveFileToFlatDrive: libtorrent error: ") + ec.message() );
    }

    // generate metadata tree
    lt::entry entry_info = createInfo.generate();

    // add public key of drive
    entry_info["info"].dict()["sirius drive"]=lt::entry( toString(drivePublicKey.array()) );

    // convert to bencoding
    std::vector<char> torrentFileBytes;
    lt::bencode(std::back_inserter(torrentFileBytes), entry_info); // metainfo -> binary

    //dbg////////////////////////////////
    //LOG( "entry_info[info]:" << entry_info["info"].to_string() );
    //dbg////////////////////////////////

    // create torrentInfo
    lt::torrent_info torrentInfo( torrentFileBytes, lt::from_span );
    auto binaryString = torrentInfo.info_hashes().v2.to_string();

    // copy hash
    InfoHash infoHash;
    if ( binaryString.size()==32 ) {
        memcpy( infoHash.data(), binaryString.data(), 32 );
    }
    std::string newFileName = hashToFileName(infoHash);

    // replace file name
    auto& info = entry_info["info"];
    auto& fileTreeDict = info["file tree"].dict();
    auto fileInfo = fileTreeDict.begin()->second;
    fileTreeDict.erase( fileTreeDict.begin() );
    fileTreeDict[newFileName] = fileInfo;
    auto name = info.dict().find("name");
    info.dict().erase( name );
    info.dict()["name"] = newFileName;

    //LOG( "entry[info]:" << entry_info["info"].to_string() );

    std::vector<char> torrentFileBytes2;
    lt::bencode(std::back_inserter(torrentFileBytes2), entry_info); // metainfo -> binary
    lt::torrent_info torrentInfo2( torrentFileBytes2, lt::from_span );

    // get infoHash
    auto binaryString2 = torrentInfo2.info_hashes().v2.to_string();

    // copy hash
    InfoHash infoHash2;
    if ( binaryString2.size()==32 ) {
        memcpy( infoHash2.data(), binaryString2.data(), 32 );
    }

    LOG( "file infoHash :" << toString(infoHash) );
    LOG( "infoHash2 :" << toString(infoHash2) );
    LOG( "pathToFile :" << pathToFile );
    LOG( "drivePublicKey :" << drivePublicKey );
    assert( infoHash == infoHash2 );

    // write to file
    if ( !outputTorrentPath.empty() )
    {
        std::ofstream fileStream( fs::path(outputTorrentPath) / (newFileName + outputTorrentFileExtension), std::ios::binary );
        fileStream.write( torrentFileBytes2.data(), torrentFileBytes2.size() );
    }

    return infoHash;
}

InfoHash calculateInfoHash( const std::string& pathToFile, const Key& drivePublicKey )
{
    if ( fs::is_directory(pathToFile) )
    {
        throw std::runtime_error( std::string("moveFileToFlatDrive: 1-st parameter cannot be a folder: ") + pathToFile );
    }

    // setup file storage
    lt::file_storage fStorage;
    lt::add_files( fStorage, pathToFile, lt::create_flags_t{} );

    // create torrent info
    lt::create_torrent createInfo( fStorage, PIECE_SIZE, lt::create_torrent::v2_only );

    // calculate hashes
    lt::error_code ec;
    lt::set_piece_hashes( createInfo, fs::path(pathToFile).parent_path().string() );
    if ( ec )
    {
        throw std::runtime_error( std::string("moveFileToFlatDrive: libtorrent error: ") + ec.message() );
    }

    // generate metadata tree
    lt::entry entry_info = createInfo.generate();

    // add public key of drive
    entry_info["info"].dict()["sirius drive"]=lt::entry( toString(drivePublicKey.array()) );

    // convert to bencoding
    std::vector<char> torrentFileBytes;
    lt::bencode(std::back_inserter(torrentFileBytes), entry_info); // metainfo -> binary

    //dbg////////////////////////////////
    //LOG( "entry_info[info]:" << entry_info["info"].to_string() );
    //dbg////////////////////////////////

    // create torrentInfo
    lt::torrent_info torrentInfo( torrentFileBytes, lt::from_span );
    auto binaryString = torrentInfo.info_hashes().v2.to_string();

    // copy hash
    InfoHash infoHash;
    if ( binaryString.size()==32 ) {
        memcpy( infoHash.data(), binaryString.data(), 32 );
    }

    return infoHash;
}

//
// createDefaultLibTorrentSession
//

std::shared_ptr<Session> createDefaultSession( boost::asio::io_context&             context,
                                               std::string                          address,
                                               const LibTorrentErrorHandler&        alertHandler,
                                               std::weak_ptr<ReplicatorInt>         replicator,
                                               std::weak_ptr<lt::session_delegate>  downloadLimiter,
                                               const endpoint_list&                 bootstraps,
                                               std::promise<void>&&                 bootstrapBarrier )
{
    return std::make_shared<DefaultSession>( context,
                                            address,
                                            alertHandler,
                                            replicator,
                                            downloadLimiter,
                                            bootstraps,
                                            std::move(bootstrapBarrier) );
}

std::shared_ptr<Session> createDefaultSession( std::string                          address,
                                               const LibTorrentErrorHandler&        alertHandler,
                                               std::weak_ptr<lt::session_delegate>  downloadLimiter,
                                               const endpoint_list&                 bootstraps,
                                               std::weak_ptr<DhtMessageHandler>     dhtMessageHandler )
{
    return std::make_shared<DefaultSession>( address, alertHandler, downloadLimiter, false, bootstraps, dhtMessageHandler );
}

}<|MERGE_RESOLUTION|>--- conflicted
+++ resolved
@@ -773,18 +773,17 @@
         return { m_session.get_context(), milliseconds, std::move( func ) };
     }
 
-<<<<<<< HEAD
+    void setLogMode( LogMode mode ) override
+    {
+    	_LOG( "Set Log Mode: " << static_cast<uint8_t>(mode) );
+    	m_logMode = mode;
+    }
+
 public:
-    boost::asio::io_context& getContext() override
-    {
-        return m_session.get_context();
-=======
-    void setLogMode( LogMode mode ) override
-    {
-        _LOG( "Set Log Mode: " << static_cast<uint8_t>(mode) );
-        m_logMode = mode;
->>>>>>> 2c09972a
-    }
+	boost::asio::io_context& getContext() override
+	{
+    	return m_session.get_context();
+	}
 
 private:
 
@@ -920,14 +919,10 @@
         // loop by alerts
         for (auto &alert : alerts) {
 
-<<<<<<< HEAD
-//            _LOG( ">>>" << alert->what() << " (type="<< alert->type() <<"):  " << alert->message() );
-=======
             if (m_logMode == LogMode::FULL)
             {
                 _LOG( ">>>" << alert->what() << " (type="<< alert->type() <<"):  " << alert->message() );
             }
->>>>>>> 2c09972a
 
 ////            if ( alert->type() == lt::dht_log_alert::alert_type || alert->type() == lt::dht_direct_response_alert::alert_type )
 //            {
