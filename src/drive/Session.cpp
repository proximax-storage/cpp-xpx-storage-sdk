--- conflicted
+++ resolved
@@ -987,20 +987,12 @@
                          if ( rDict.type() == lt::bdecode_node::dict_t )
                          {
                              auto query = rDict.dict_find_string_value("q");
-<<<<<<< HEAD
 //                             if ( query.size() > 0 && query != "chunk-info" && query != "endpoint_request"
 //                                    && query != "handshake" && query != "endpoint_response" )
 //                             {
 //                                 _LOG( "dht_query: " << query );
 //                                 _LOG( "" );
 //                             }
-=======
-                             if ( query.size() > 0 && query != "chunk-info" && query != "endpoint_request"
-                                    && query != "handshake" && query != "endpoint_response" )
-                             {
-                                 _LOG( "dht_query: " << query );
-                             }
->>>>>>> 4d8e3eb4
                              //_LOG( "dht_query: " << query )
                              if ( query == "get_dn_rcpts" || query == "get-chunks-info" || query == "get-playlist-hash" )
                              {
