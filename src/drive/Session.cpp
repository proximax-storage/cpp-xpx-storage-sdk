/*
*** Copyright 2021 ProximaX Limited. All rights reserved.
*** Use of this source code is governed by the Apache 2.0
*** license that can be found in the LICENSE file.
*/

#include "drive/Session.h"
#include "ReplicatorInt.h"
#include "drive/Utils.h"
#include "drive/log.h"

#include <iostream>
#include <vector>
#include <filesystem>
#include <fstream>
#include <cstring>


// boost
#include <boost/uuid/uuid.hpp>
#include <boost/uuid/uuid_generators.hpp>
#include <boost/uuid/uuid_io.hpp>

// cereal
#include <cereal/types/vector.hpp>
#include <cereal/types/array.hpp>
#include <cereal/types/map.hpp>
#include <cereal/archives/portable_binary.hpp>

// libtorrent
#include <libtorrent/alert.hpp>
#include <libtorrent/alert_types.hpp>
#include <libtorrent/session.hpp>
#include <libtorrent/magnet_uri.hpp>
#include <libtorrent/hex.hpp>
#include <libtorrent/create_torrent.hpp>
#include <libtorrent/torrent_flags.hpp>
#include <libtorrent/torrent.hpp>
#include <libtorrent/torrent_handle.hpp>
#include <libtorrent/extensions/ut_metadata.hpp>
#include <libtorrent/aux_/generate_peer_id.hpp>
#include "libtorrent/aux_/session_impl.hpp"
#include "libtorrent/extensions.hpp"

#include <sirius_drive/session_delegate.h>

#undef DBG_MAIN_THREAD
#define DBG_MAIN_THREAD { assert( m_dbgThreadId == std::this_thread::get_id() ); }

namespace fs = std::filesystem;

namespace sirius::drive {

enum { PIECE_SIZE = 16*1024 };

// Libtorrent "ClientData"
//
struct LtClientData
{
    struct RemoveNotifyer
    {
        RemoveNotifyer( const std::function<void()>& notifyer ) : m_notifyer(notifyer) {}
        ~RemoveNotifyer() { m_notifyer(); }
        std::function<void()> m_notifyer = {};
    };
    
    std::shared_ptr<RemoveNotifyer> m_removeNotifyer;

    fs::path                        m_saveFolder          = {};
    fs::path                        m_saveTorrentFilename = {};
    std::vector<DownloadContext>    m_dnContexts          = {};

    uint64_t                        m_downloadLimit       = 0;
    uint64_t                        m_uploadedDataSize    = 0;
    bool                            m_limitIsExceeded     = false;
    
    bool                            m_isRemoved           = false;
};

//
// DefaultSession
//
class DefaultSession: public Session, std::enable_shared_from_this<DefaultSession>
{
    bool                    m_ownerIsReplicator = true;
    
    std::string             m_addressAndPort;
    lt::session             m_session;

    // It will be called on socket listening error
    LibTorrentErrorHandler  m_alertHandler;

    std::weak_ptr<ReplicatorInt>        m_replicator;
    std::weak_ptr<lt::session_delegate> m_downloadLimiter;
    
    std::string                         m_dbgOurPeerName = "";
    
    bool                                m_stopping = false;
    
    std::thread::id                     m_dbgThreadId;


public:
    
    // Constructor for Replicator
    //
    DefaultSession( boost::asio::io_context&             context,
                    std::string                          address,
                    const LibTorrentErrorHandler&        alertHandler,
                    std::weak_ptr<ReplicatorInt>         replicator,
                    std::weak_ptr<lt::session_delegate>  downloadLimiter,
                    const endpoint_list&                 bootstraps,
                    std::promise<void>&&                 bootstrapBarrier
                    )
        : m_ownerIsReplicator(true)
        , m_addressAndPort(address)
        , m_session( lt::session_params{ generateSessionSettings( false, bootstraps) }, context, {})
        , m_alertHandler(alertHandler)
        , m_replicator(replicator)
        , m_downloadLimiter(downloadLimiter)
    {
        m_dbgOurPeerName = m_downloadLimiter.lock()->dbgOurPeerName();
        
        m_session.set_alert_notify( [this] { this->alertHandler(); } );
        m_session.add_extension(std::make_shared<DhtRequestPlugin>(  m_replicator ));
        m_session.setDelegate( m_downloadLimiter );
        
        _LOG( "DefaultSession created: " );
        _LOG( "DefaultSession created: " << m_addressAndPort );
        _LOG( "DefaultSession created: " << m_addressAndPort << " " << m_replicator.lock() );
        _LOG( "DefaultSession created: " << m_addressAndPort << " " << int(m_replicator.lock()->replicatorKey()[0]) );
    }

    // Constructor for Client
    //
    DefaultSession( std::string                             address,
                    LibTorrentErrorHandler                  alertHandler,
                    std::weak_ptr<lt::session_delegate>     downloadLimiter,
                    bool                                    useTcpSocket,
                    const endpoint_list&                    bootstraps,
                    std::weak_ptr<DhtMessageHandler>        dhtMessageHandler
                    )
        : m_ownerIsReplicator(false)
        , m_addressAndPort(address)
        , m_session( lt::session_params{ generateSessionSettings( useTcpSocket, bootstraps ) } )
        , m_alertHandler(alertHandler)
        , m_downloadLimiter(downloadLimiter)
    {
        if ( downloadLimiter.lock() )
            m_dbgOurPeerName = downloadLimiter.lock()->dbgOurPeerName();
        
        m_session.set_alert_notify( [this] { this->alertHandler(); } );
        m_session.add_extension(std::make_shared<DhtRequestPlugin>(  dhtMessageHandler ));
        m_session.setDelegate( m_downloadLimiter );

        _LOG( "DefaultSession created: " << m_addressAndPort );
    }

    virtual ~DefaultSession()
    {
        //m_session.stop_dht();
        // lt::settings_pack p;
        // p.set_bool(lt::settings_pack::enable_dht, false);
        // m_session.apply_settings(p);
        //m_session.pause();

        m_stopping = true;
    }

    // for dbg
    lt::session &lt_session() override
    {
        return m_session;
    }
    
    //
    virtual void onTorrentDeleted( lt::torrent_handle handle ) override
    {
        if (m_stopping)
        {
            return;
        }

        auto userdata = handle.userdata().get<LtClientData>();
        if ( userdata==0 )
        {
            _LOG_WARN( "userdata==0" )
            return;
        }
        
        auto& contextVector = userdata->m_dnContexts;

        if ( ! contextVector.empty() && ! userdata->m_limitIsExceeded )
        {
            fs::path srcFilePath = fs::path(userdata->m_saveFolder) / hashToFileName( contextVector[0].m_infoHash );

            for( size_t i=0; i<contextVector.size(); i++ )
            {
                if ( contextVector[i].m_doNotDeleteTorrent )
                {
                    continue;
                }
                
                auto& context = contextVector[i];

                if ( ! context.m_saveAs.empty() && context.m_downloadType == DownloadContext::file_from_drive )
                {
                    _ASSERT( ! m_ownerIsReplicator )
                    
                    fs::path destFilePath = context.m_saveAs;

                    std::error_code err;
                    if ( !fs::exists( destFilePath.parent_path(), err ) ) {
                        fs::create_directories( destFilePath.parent_path(), err );
                    }

                    //???+++
                    if ( fs::exists( destFilePath, err ) ) {
                        fs::remove( destFilePath );
                    }

                    if ( i == contextVector.size()-1 )
                    {
                        fs::rename( srcFilePath, destFilePath, err );
                    }
                    else
                    {
                        fs::copy( srcFilePath, destFilePath, err );
                    }
                }

                context.m_downloadNotification( download_status::code::download_complete,
                                                context.m_infoHash,
                                                context.m_saveAs,
                                                userdata->m_uploadedDataSize,
                                                0,
                                                "" );
            }
        }


        if ( auto userdata = handle.userdata().get<LtClientData>(); userdata )
        {
            //std::thread( [=] {
                //__LOG( "????? use_count: " << userdata->m_removeNotifyer.use_count() << " " << hash )
                delete userdata;
            //}).detach();
        }
    }


    lt::settings_pack generateSessionSettings(bool useTcpSocket, const endpoint_list& bootstraps)
    {
        lt::settings_pack settingsPack;

        settingsPack.set_int( lt::settings_pack::alert_mask, ~0 );//lt::alert_category::all );

        // todo public_key?
        char todoPubKey[32];
        std::memset(todoPubKey,'x', sizeof(todoPubKey));
        todoPubKey[5] = 0;
        settingsPack.set_str(  lt::settings_pack::user_agent, std::string(todoPubKey,32) );

        if ( useTcpSocket )
        {
            settingsPack.set_bool( lt::settings_pack::enable_outgoing_utp, false );
            settingsPack.set_bool( lt::settings_pack::enable_incoming_utp, false );
            settingsPack.set_bool( lt::settings_pack::enable_outgoing_tcp, true );
            settingsPack.set_bool( lt::settings_pack::enable_incoming_tcp, true );
        }

        //todo 1. is it enough? 2. is it for single peer?
        settingsPack.set_int( lt::settings_pack::dht_upload_rate_limit, 8000000 );

        settingsPack.set_bool( lt::settings_pack::enable_dht, true );
        settingsPack.set_bool( lt::settings_pack::enable_lsd, false ); // is it needed?
        settingsPack.set_bool( lt::settings_pack::enable_upnp, true );

        std::ostringstream bootstrapsBuilder;
        for ( const auto& bootstrap: bootstraps )
        {
            bootstrapsBuilder << bootstrap.address().to_string() << ":" << std::to_string(bootstrap.port()) << ",";
        }

        std::string bootstrapList = bootstrapsBuilder.str();

        settingsPack.set_str(  lt::settings_pack::dht_bootstrap_nodes, bootstrapList);

        settingsPack.set_str(  lt::settings_pack::listen_interfaces, m_addressAndPort );
        settingsPack.set_bool( lt::settings_pack::allow_multiple_connections_per_ip, false );
        settingsPack.set_bool( lt::settings_pack::enable_ip_notifier, false );
        
        return settingsPack;
    }

    void setDbgThreadId()
    {
        m_dbgThreadId = std::this_thread::get_id();
    }
    
    virtual void endSession() override {
        m_stopping = true;
        _LOG( "stop session" )
    }
    
    virtual bool isEnding() override {
        return m_stopping;
    }


    virtual void removeTorrentsFromSession( const std::set<lt::torrent_handle>&  torrents,
                                            std::function<void()>                endNotification,
                                            bool removeFiles ) override
    {
        auto toBeRemoved = std::set<lt::torrent_handle>();

        //_LOG( "+++ ex *** removeTorrentsFromSession: " << torrents.size() << " " << " get_torrents().size()=" << m_session.get_torrents().size() )

        for( const auto& torrentHandle : torrents )
        {
//            _LOG("remove_torrent(2): " << torrentHandle.info_hashes().v2 << " " << torrentHandle.status().state )
            _LOG("remove_torrent(2): " << torrentHandle.info_hashes().v2 )
            if ( !torrentHandle.is_valid() )
            {
                //(???++++)
                _LOG_WARN("TRY REMOVE NOT VALID TORRENT");
            }
            else
            {
                if ( torrentHandle.status().state > 2 ) // torrentHandle.status().state == lt::torrent_status::seeding )
                {
                    toBeRemoved.insert(torrentHandle);
                }
                torrentHandle.userdata().get<LtClientData>()->m_isRemoved = true;
            }
        }
        
        _LOG("remove_torrent(2a): ")

        if ( !toBeRemoved.empty() )
        {
            //m_removeContexts.push_back( std::make_unique<RemoveTorrentContext>( toBeRemoved, endNotification ) );

            auto removeNotifyer = std::make_shared<LtClientData::RemoveNotifyer>(endNotification);

            for( const auto& torrentHandle : torrents )
            {
                if ( torrentHandle.is_valid() && torrentHandle.status().state > 2 )
                {
                    __ASSERT( torrentHandle.userdata().get<LtClientData>() != nullptr )
                    __ASSERT( ! torrentHandle.userdata().get<LtClientData>()->m_removeNotifyer )
                    torrentHandle.userdata().get<LtClientData>()->m_removeNotifyer = removeNotifyer;
                }
            }

            // races!
            removeNotifyer.reset();
            
            for( const auto& torrentHandle : torrents )
            {
//                if ( torrentHandle.userdata().get<LtClientData>()->m_removeNotifyer )
//                {
                    _LOG( "+++ ex :remove_torrent(3): " << torrentHandle.info_hashes().v2 );
                    lt::remove_flags_t removeFlag = removeFiles ? lt::session::delete_files : lt::session::delete_partfile;
                    m_session.remove_torrent( torrentHandle, removeFlag );
//                }
            }
        }
        else
        {
            for( const auto& torrentHandle : torrents )
            {
//                if ( torrentHandle.status().state > 2 )
//                {
                    m_session.remove_torrent( torrentHandle, lt::session::delete_partfile );
//                }
            }

            boost::asio::post(lt_session().get_context(), [=] {
                endNotification();
            });
        }
    }
    
    virtual lt_handle addTorrentFileToSession( const std::string&               torrentFilename,
                                               const std::string&               folderWhereFileIsLocated,
                                               lt::SiriusFlags::type            siriusFlags,
                                               const std::array<uint8_t,32>*    driveKey,
                                               const std::array<uint8_t,32>*    channelId,
                                               const std::array<uint8_t,32>*    modifyTx,
                                               endpoint_list list,
                                               uint64_t* outTotalSize ) override
    {
        // read torrent file
        std::ifstream torrentFile( torrentFilename );
        std::vector<char> buffer( (std::istreambuf_iterator<char>(torrentFile)), std::istreambuf_iterator<char>() );

        // create add_torrent_params
        lt::add_torrent_params params;
        params.userdata = new LtClientData();
        params.flags &= ~lt::torrent_flags::paused;
        params.flags &= ~lt::torrent_flags::auto_managed;

        //(???+++)
        params.flags &= ~lt::torrent_flags::update_subscribe;
        params.flags &= ~lt::torrent_flags::apply_ip_filter;
        params.flags &= ~lt::torrent_flags::need_save_resume;

        params.flags |= lt::torrent_flags::seed_mode;
        params.flags |= lt::torrent_flags::upload_mode;
        params.flags |= lt::torrent_flags::no_verify_files;
        
        // set super seeding mode for clients
//        if ( !(siriusFlags & lt::sf_is_replicator) )
//        {
//            params.flags |= lt::torrent_flags::super_seeding;
//        }

        params.storage_mode     = lt::storage_mode_sparse;
        params.save_path        = fs::path(folderWhereFileIsLocated);
        params.ti               = std::make_shared<lt::torrent_info>( buffer, lt::from_span );
        params.m_siriusFlags    = siriusFlags;
        if ( driveKey )
            params.m_driveKey = *driveKey;
        if ( channelId )
            params.m_channelId = *channelId;
        if ( modifyTx )
            params.m_modifyTx = *modifyTx;

        //dbg///////////////////////////////////////////////////
//        auto tInfo = lt::torrent_info(buffer, lt::from_span);
//        _LOG( "addTorrentToSession: " << torrentFilename << "; infoHash:" << tInfo.info_hashes().v2 );
        
//        LOG( tInfo.info_hashes().v2 ) );
//        LOG( "add torrent: torrent filename:" << torrentFilename );
//        LOG( "add torrent: fileFolder:" << fileFolder );
        //LOG( "add torrent: " << lt::make_magnet_uri(tInfo) );
        //dbg///////////////////////////////////////////////////

        lt::error_code ec;
        lt::torrent_handle tHandle = m_session.add_torrent( std::move(params), ec );
        if ( ec )
        {
            _LOG_WARN( "session::add_torrent error: ec: " << ec );
        }

        connectPeers( tHandle, list );
        
        if ( outTotalSize != nullptr )
        {
            *outTotalSize = tHandle.torrent_file()->total_size();
        }

        return tHandle;
    }

    // downloadFile
    virtual lt_handle download( DownloadContext&&               downloadContext,
                                const std::string&              saveFolder,
                                const std::string&              saveTorrentFolder,
                                const ReplicatorList&           keysHints,
                                const std::array<uint8_t,32>*   driveKey  = nullptr,
                                const std::array<uint8_t,32>*   channelId = nullptr,
                                const std::array<uint8_t,32>*   modifyTx  = nullptr,
                                const endpoint_list&            endpointsHints = {} ) override
    {
        _LOG( "download started " )
        // create add_torrent_params
        lt::error_code ec;
        lt::add_torrent_params params = lt::parse_magnet_uri( magnetLink(downloadContext.m_infoHash), ec );
        
        if (ec) {
            throw std::runtime_error( std::string("downloadFile error: ") + ec.message() );
        }

        auto userdata = new LtClientData();
        userdata->m_saveTorrentFilename = saveTorrentFolder;
        params.userdata = userdata;
//        params.flags &= ~lt::torrent_flags::paused;
//        //params.flags &= ~lt::torrent_flags::auto_managed;
//        params.flags |= lt::torrent_flags::auto_managed;

        // where the file will be placed
        params.save_path = saveFolder;

        if ( driveKey )
            params.m_driveKey = *driveKey;
        if ( channelId )
            params.m_channelId = *channelId;
        if ( modifyTx )
            params.m_modifyTx = *modifyTx;

        if ( downloadContext.m_downloadType == DownloadContext::client_data || downloadContext.m_downloadType == DownloadContext::missing_files )
            params.m_siriusFlags     = lt::SiriusFlags::peer_is_replicator | lt::SiriusFlags::replicator_is_receiver;
        else
            params.m_siriusFlags     = lt::SiriusFlags::client_is_receiver;

        // create torrent_handle
        lt::torrent_handle tHandle = m_session.add_torrent(params,ec);
        if (ec) {
            _LOG( "downloadFile error: " << ec.message() << " " << magnetLink(downloadContext.m_infoHash) );
            throw std::runtime_error( std::string("downloadFile error: ") + ec.message() );
        }

        if ( !m_session.is_valid() )
            throw std::runtime_error("downloadFile: libtorrent session is not valid");

        if ( !tHandle.is_valid() )
            throw std::runtime_error("downloadFile: torrent handle is not valid");

        // connect to peers
        if ( auto limiter = m_downloadLimiter.lock(); limiter )
        {
            for( const auto& key : keysHints ) {
                //LOG( "connect_peer: " << endpoint.address() << ":" << endpoint.port() );
                auto endpoint = limiter->getEndpoint( key.array() );
                if ( endpoint )
                {
                    tHandle.connect_peer( *endpoint );
                }
            }
        }

        for ( const auto& endpoint: endpointsHints )
        {
            tHandle.connect_peer( endpoint );
        }

        // set fs tree save path
        if ( downloadContext.m_downloadType == DownloadContext::fs_tree ) {
            downloadContext.m_saveAs = fs::path(saveFolder) / FS_TREE_FILE_NAME;
        }
        else if ( downloadContext.m_downloadType == DownloadContext::file_from_drive ) {
            if (downloadContext.m_saveAs.empty())
            {
                _LOG_ERR( "download(file_from_drive): DownloadContext::m_saveAs' is empty" )
            }
        }

        __ASSERT( tHandle.userdata().get<LtClientData>() != nullptr )
        tHandle.userdata().get<LtClientData>()->m_dnContexts.push_back( downloadContext );

        return tHandle;
    }


    void removeDownloadContext( lt::torrent_handle tHandle ) override
    {
    }

    void connectPeers( lt::torrent_handle tHandle, endpoint_list list ) {

        if ( !m_session.is_valid() )
            throw std::runtime_error("connectPeers: libtorrent session is not valid");

        //TODO check if not set m_lastTorrentFileHandle
        for( const auto& endpoint : list ) {
            tHandle.connect_peer(endpoint);
        }
    }

    void      dbgPrintActiveTorrents() override
    {
        _LOG( "Active torrents:" );
        std::vector<lt::torrent_handle> torrents = m_session.get_torrents();
        for( const lt::torrent_handle& tHandle : torrents )
        {
//            if ( tHandle.is_valid() )
            if ( tHandle.in_session() )
            {
                auto status = tHandle.status( lt::torrent_handle::query_save_path | lt::torrent_handle::query_name );
                _LOG( " file hash: " << tHandle.info_hashes().v2 << " file:" << status.save_path << "/" << status.name );
            }
        }
    }

#ifdef __APPLE__
#pragma mark --messaging--
#endif
    
    struct DhtRequestPlugin : lt::plugin
    {
//        std::weak_ptr<lt::session_delegate> m_replicator;
//        DhtRequestPlugin( std::weak_ptr<lt::session_delegate> replicator ) : m_replicator(replicator) {}
        std::weak_ptr<ReplicatorInt> m_replicator;
        std::weak_ptr<DhtMessageHandler> m_handler;
        //DhtRequestPlugin( std::weak_ptr<ReplicatorInt> replicator ) : m_replicator(replicator) {}
        DhtRequestPlugin( std::weak_ptr<DhtMessageHandler> replicator ) : m_handler(replicator) {}

        feature_flags_t implemented_features() override
        {
            return plugin::dht_request_feature;
        }

        bool on_dht_request(
            lt::string_view                         query,
            boost::asio::ip::udp::endpoint const&   source,
            lt::bdecode_node const&                 message,
            lt::entry&                              response ) override
        {
            if ( query == "get_peers" || query == "announce_peer" )
            {
                return false;
            }

            if ( auto handler = m_handler.lock(); handler )
            {
                return handler->on_dht_request( query,
                                                source,
                                                message,
                                                response );
            }

            return false;
        }
    };

//    void  sendMessage( boost::asio::ip::udp::endpoint udp, const std::vector<uint8_t>& ) override
//    {
//        lt::entry e;
//        e["q"] = "sirius_message";
//        e["x"] = "-----------------------------------------------------------";
//        LOG( "lt::entry e: " << e );
//
////        lt::client_data_t client_data(this);
//        m_session.dht_direct_request( udp, e, lt::client_data_t(reinterpret_cast<int*>(12345))  );
//    }

    void sendMessage( const std::string&                query,
                      boost::asio::ip::udp::endpoint    endPoint,
                      const std::vector<uint8_t>&       message,
                      const Signature*                  signature ) override
    {
        lt::entry entry;
        entry["q"] = query;
        entry["x"] = std::string( message.begin(), message.end() );
        
        if ( signature != nullptr )
        {
            entry["sign"] = std::string( signature->begin(), signature->end() );
        }

        m_session.dht_direct_request( endPoint, entry );//, lt::client_data_t(userdata) );
    }

    void sendMessage( const std::string& query, boost::asio::ip::udp::endpoint endPoint, const std::string& message ) override
    {
        lt::entry entry;
        entry["q"] = query;
        entry["x"] = message;

        m_session.dht_direct_request( endPoint, entry );
    }

//    void requestDownloadReceipts( boost::asio::ip::udp::endpoint endPoint,
//                                  const std::array<uint8_t,32>& driveKey,
//                                  const std::array<uint8_t,32>& downloadChannelHash )// override
//    {
//        std::vector<uint8_t> message;
//        message.insert( message.end(), driveKey.begin(), driveKey.end() );
//        message.insert( message.end(), downloadChannelHash.begin(), downloadChannelHash.end() );
//
//        lt::entry entry;
//        entry["q"] = "get_dn_repts";
//        entry["x"] = std::string( message.begin(), message.end() );
//
//        m_session.dht_direct_request( endPoint, entry );
//    }



    void findAddress( const Key& key ) override
    {
        auto publicKey = *reinterpret_cast<const std::array<char, 32> *>(key.data());
        m_session.dht_get_item( publicKey, "ip" );
    }

    void announceExternalAddress( const boost::asio::ip::tcp::endpoint& endpoint ) override
    {
        if ( auto limiter = m_downloadLimiter.lock(); limiter )
        {
            std::string data(reinterpret_cast<const char *>(&endpoint), sizeof(boost::asio::ip::tcp::endpoint));
            auto publicKey = *reinterpret_cast<const std::array<char, 32> *>(limiter->publicKey().data());
            m_session.dht_put_item(publicKey,
                                   [limiter = m_downloadLimiter, d = std::move(data)]
                                           (lt::entry &e, std::array<char, 64> &sig, std::int64_t &seq,
                                            std::string const &salt)
                                   {
                                       if ( auto p = limiter.lock(); p )
                                       {
                                           e = d;
                                           std::vector<char> buf;
                                           bencode(std::back_inserter(buf), e);
                                           seq++;
                                           std::array<uint8_t, 64> signature{};
                                           p->signMutableItem(buf, seq, salt, signature);
                                           std::copy(signature.begin(), signature.end(), sig.begin());
                                       }
                                   },
                                   "ip");
        }
    }

    void handleDhtResponse( lt::bdecode_node response )
    {
        if ( auto delegate = m_downloadLimiter.lock(); delegate )
        {
            delegate->handleDhtResponse( response );
        }
//        try
//        {
//            auto rDict = response.dict_find_dict("r");
//            auto query = rDict.dict_find_string_value("q");
//            _LOG( "handleDhtResponse: " << query )
//            if ( query == "get_dn_rcpts" )
//            {
//                lt::string_view response = rDict.dict_find_string_value("ret");
//                lt::string_view sign = rDict.dict_find_string_value("sign");
//                m_replicator.lock()->onSyncRcptReceived( response, sign );
//            }
//
////            else if ( query == "get-chunks-info" )
////            {
////                lt::string_view response = rDict.dict_find_string_value("ret");
////                lt::string_view sign = rDict.dict_find_string_value("sign");
////                m_replicator.lock()->onSyncRcptReceived( response, sign );
////            }
//        }
//        catch(...)
//        {
//        }
    }
    
    virtual std::optional<boost::asio::high_resolution_timer> startTimer( int miliseconds, const std::function<void()>& func ) override
    {
        auto delegate = m_downloadLimiter.lock();
        if ( !delegate || delegate->isStopped() )
        {
            return {};
        }

        boost::asio::high_resolution_timer timer( m_session.get_context() );
        
        timer.expires_after( std::chrono::milliseconds( miliseconds ) );
        timer.async_wait( [func=func] (boost::system::error_code const& e) {
            if ( !e )
            {
                func();
            }
        });
        
        return timer;
    }


private:

    void processEndpointItem(lt::dht_mutable_item_alert* theAlert)
    {
        if ( theAlert->seq < 0 )
        {
            return;
        }
        auto limiter = m_downloadLimiter.lock();
        if ( !limiter )
        {
            return;
        }
        auto publicKey = *reinterpret_cast<std::array<uint8_t, 32> *>( &theAlert->key );
        if ( theAlert->seq == 0 )
        {
            limiter->onEndpointDiscovered(publicKey, {});
            return;
        }
        auto response = theAlert->item.string();
        if ( response.size() != sizeof(boost::asio::ip::tcp::endpoint) )
        {
            return;
        }
        auto endpoint = *reinterpret_cast<boost::asio::ip::tcp::endpoint*>(response.data());
        limiter->onEndpointDiscovered(publicKey, endpoint);
    }

    void saveTorrentFile( const std::shared_ptr<lt::torrent_info>&& ti, LtClientData* userdata )
    {
        lt::create_torrent ct(*ti);
        lt::entry te = ct.generate();
        std::vector<char> buffer;
        bencode(std::back_inserter(buffer), te);

        if ( FILE* f = fopen( userdata->m_saveTorrentFilename.c_str(), "wb+" ); f )
        {
            fwrite( &buffer[0], 1, buffer.size(), f );
            fclose(f);
        }

//                                    userdata->m_saveTorrentFilename = {};

        auto dnContext = userdata->m_dnContexts.front();
        if ( dnContext.m_doNotDeleteTorrent )
        {
            // Notify about finishing
            boost::asio::post( lt_session().get_context(), [=]
            {
                dnContext.m_downloadNotification( download_status::code::download_complete,
                                                dnContext.m_infoHash,
                                                dnContext.m_saveAs,
                                                userdata->m_uploadedDataSize,
                                                0,
                                                "" );
            });
        }
    }
    
    void alertHandler()
    {
        //DBG_MAIN_THREAD
        
        if ( m_stopping )
        {
            return;
        }

        // extract alerts
        std::vector<lt::alert *> alerts;
        m_session.pop_alerts(&alerts);

        // loop by alerts
        for (auto &alert : alerts) {

            //_LOG( ">>>" << alert->what() << " (type="<< alert->type() <<"):  " << alert->message() );
            
////            if ( alert->type() == lt::dht_log_alert::alert_type || alert->type() == lt::dht_direct_response_alert::alert_type )
//            {
//                    _LOG( ">" << m_addressAndPort << " " << alert->what() << ":("<< alert->type() <<")  " << alert->message() );
//            }

//            if ( alert->type() != lt::log_alert::alert_type )
//            {
////                if ( m_addressAndPort == "192.168.1.102:5551" ) {
//                    LOG( ">" << m_addressAndPort << " " << alert->what() << ":("<< alert->type() <<")  " << alert->message() );
////                }
//            }

#ifdef __APPLE__
#pragma mark --alerts--
#endif
            switch (alert->type()) {
                    
                //todo++++
//                case lt::torrent_log_alert::alert_type:
//                {
//                    auto* theAlert = dynamic_cast<lt::torrent_log_alert*>(alert);
//                    _LOG( "torrent_log_alert:" << m_addressAndPort << ": " <<  theAlert->message() );
//                    break;
//                }

                case lt::peer_log_alert::alert_type: {
                    _LOG(  ": peer_log_alert: " << alert->message())
                    break;
                }

                case lt::log_alert::alert_type: {
                    _LOG(  ": session_log_alert: " << alert->message())
                    break;
                }

                case lt::dht_bootstrap_alert::alert_type: {
                    _LOG( "dht_bootstrap_alert: " << alert->message() )
<<<<<<< HEAD
                    //m_bootstrapBarrier.set_value();
=======
>>>>>>> ea0cd3d9
                    break;
                }

                case lt::external_ip_alert::alert_type: {
                    auto* theAlert = dynamic_cast<lt::external_ip_alert*>(alert);
                    _LOG( "External Ip Alert " << " " << theAlert->message())
                    break;
                }

                case lt::dht_announce_alert::alert_type: {
                    break;
                }

                case lt::dht_immutable_item_alert::alert_type: {
                    break;
                }

                case lt::dht_mutable_item_alert::alert_type: {

                    auto* theAlert = dynamic_cast<lt::dht_mutable_item_alert*>(alert);
                    if ( theAlert->salt == "ip" )
                    {
                        processEndpointItem( theAlert );
                    }

                    break;
                }
                    
                case lt::add_torrent_alert::        alert_type:
                {
                    auto* theAlert = dynamic_cast<lt::add_torrent_alert*>(alert);
                    _LOG( "*** add_torrent_alert: " << theAlert->handle.info_hashes().v2 );
                    //_LOG( "*** added get_torrents().size()=" << m_session.get_torrents().size() );
                    break;
                }

#ifdef __APPLE__
#pragma mark --metadata_received_alert
#endif
                case lt::metadata_received_alert::        alert_type:
                {
                    //sleep(1);
                    auto* theAlert = dynamic_cast<lt::metadata_received_alert*>(alert);
                    if ( theAlert->handle.is_valid() && theAlert->handle.userdata().get<LtClientData>() != nullptr )
                    {
                        auto userdata = theAlert->handle.userdata().get<LtClientData>();
                        
                        if ( userdata != nullptr )
                        {
                            int64_t downloadLimit = (userdata->m_dnContexts.size() == 0) ? 0 : userdata->m_dnContexts.front().m_downloadLimit;
                            userdata->m_uploadedDataSize = theAlert->handle.torrent_file()->total_size();

                            bool limitIsExceeded = downloadLimit != 0 && downloadLimit < theAlert->handle.torrent_file()->total_size();
                            //_LOG( "+**** limitIsExceeded?: " << downloadLimit << " " << theAlert->handle.torrent_file()->total_size() );
                            if ( limitIsExceeded )
                            {
                                _LOG( "+**** limitIsExceeded: " << theAlert->handle.torrent_file()->total_size() );
                                m_session.remove_torrent( theAlert->handle, lt::session::delete_files );

                                userdata->m_limitIsExceeded = true;
                                _ASSERT( userdata->m_dnContexts.size()==1 )
                                userdata->m_dnContexts.front().m_downloadNotification(
                                                                    download_status::code::dn_failed,
                                                                    userdata->m_dnContexts.front().m_infoHash,
                                                                    userdata->m_dnContexts.front().m_saveAs,
                                                                    userdata->m_uploadedDataSize,
                                                                    0,
                                                                    "Limit Is Exceeded" );
                            }
                        }
                    }
                    
                    break;
                }

//                case lt::dht_announce_alert::       alert_type:
//                case lt::torrent_log_alert::        alert_type:
//                case lt::incoming_connection_alert::alert_type: {
//                    LOG( m_addressAndPort << " " << alert->what() << ":("<< alert->type() <<")  " << alert->message() );
//                    break;
//                }

#ifdef __APPLE__
#pragma mark --dht_direct_response_alert
#endif
                case lt::dht_direct_response_alert::alert_type: {
                    if ( m_stopping )
                    {
                        break;
                    }
                    
                     auto* theAlert = dynamic_cast<lt::dht_direct_response_alert*>(alert);
                    //_LOG( "*** dht_direct_response_alert: " );
                     auto response = theAlert->response();
                     if ( response.type() == lt::bdecode_node::dict_t )
                     {
                         auto rDict = response.dict_find_dict("r");
                         if ( rDict.type() == lt::bdecode_node::dict_t )
                         {
                             auto query = rDict.dict_find_string_value("q");
                             if ( query.size() > 0 && query != "chunk-info" && query != "endpoint_request"
                                    && query != "handshake" && query != "endpoint_response" )
                             {
                                 _LOG( "dht_query: " << query );
                                 _LOG( "" );
                             }
                             //_LOG( "dht_query: " << query )
                             if ( query == "get_dn_rcpts" || query == "get-chunks-info" )
                             {
                                 handleDhtResponse( response);
                             }
                         }
                     }
                    else
                    {
                        //_LOG_WARN( "*** NULL dht_direct_response_alert: " << theAlert->what() << ":("<< alert->type() <<")  " << theAlert->message() );
                        _LOG( "*** NULL dht_direct_response_alert: " << theAlert->what() << ":("<< alert->type() <<")  " << theAlert->message() );
                    }
                     break;
                }

                case lt::incoming_request_alert::alert_type: {
//                    auto* theAlert = dynamic_cast<lt::incoming_request_alert*>(alert);
//
//                    LOG( m_addressAndPort << " " << "#!!!incoming_request_alert!!!: " << theAlert->endpoint <<
//                        " " << theAlert->pid << " " << theAlert->req.length << "\n" );
//                    LOG( "# : " << theAlert->torrent_name() <<
//                        " " << theAlert->req.piece << " " << theAlert->req.start << " " << theAlert->req.length << "\n" );
                    break;
                }


                case lt::block_downloading_alert::alert_type: {
//                    auto* theAlert = dynamic_cast<lt::block_downloading_alert*>(alert);
//
//                    LOG( m_addressAndPort << " " << "#!!!block_downloading_alert!!!: " << theAlert->endpoint << "\n" );
//                    LOG( "#!!!block_downloading_alert!!!: block idx:" << theAlert->block_index << " piece_index:" << theAlert->piece_index << " pid:" << theAlert->pid << "\n" );
                    break;
                }

                case lt::peer_snubbed_alert::alert_type: {
                    auto* theAlert = dynamic_cast<lt::peer_snubbed_alert*>(alert);

                    _LOG( "#!!!peer_snubbed_alert!!!: " << theAlert->endpoint << "\n" );
                    break;
                }

                case lt::peer_disconnected_alert::alert_type: {
//                    auto* theAlert = dynamic_cast<lt::peer_disconnected_alert*>(alert);
//
//                    LOG( "#peer_disconnected_alert: " << theAlert->error.category().name() << " " << theAlert->error << " " << theAlert->endpoint << "\n" );
//                    break;
                }

                // piece_finished_alert
                case lt::piece_finished_alert::alert_type:
                {
                    //_LOG( "*** piece_finished_alert:" );

//                    auto *theAlert = dynamic_cast<lt::piece_finished_alert *>(alert);
//                    if ( theAlert ) _LOG( "piece_finished_alert: " << theAlert->handle.torrent_file()->files().file_path(0) );
//
//                    if ( theAlert ) {
//
//                        // TODO: better to use piece_granularity
//                        std::vector<int64_t> fp = theAlert->handle.file_progress();// lt::torrent_handle::piece_granularity );
//
#ifdef __APPLE__
#pragma mark --download-progress--
#endif
//                        //todo++++
//                        bool calculatePercents = true;//false;//true;
//                        uint64_t dnBytes = 0;
//                        uint64_t totalBytes = 0;
//
//                        // check completeness
//                        bool isAllComplete = true;
//                        for( uint32_t i=0; i<fp.size(); i++ ) {
//
//                            auto fsize = theAlert->handle.torrent_file()->files().file_size(i);
//                            bool const complete = ( fp[i] == fsize );
//
//                            isAllComplete = isAllComplete && complete;
//
//                            if ( calculatePercents )
//                            {
//                                dnBytes    += fp[i];
//                                totalBytes += fsize;
//                            }
//
//                            //dbg/////////////////////////
////                            const std::string filePath = theAlert->handle.torrent_file()->files().file_path(i);
////                            _LOG( m_addressAndPort << ": " << filePath << ": alert: progress: " << fp[i] << " of " << fsize );
//                            //dbg/////////////////////////
//                        }
//
//                        if ( calculatePercents )
//                        {
//                            m_dbgPieceCounter++;
//                            _LOG( m_addressAndPort << ":  progress: " << 100.*double(dnBytes)/double(totalBytes) << "   " << dnBytes << "/" << totalBytes << "  piece_index=" << theAlert->piece_index << "  piece_count=" << m_dbgPieceCounter );
//                        }
//
//                        if ( isAllComplete )
//                        {
//                            _LOG( m_addressAndPort << ": all complete" )
//                        }
//                    }
                    break;
                }

                case lt::file_completed_alert::alert_type: {
                    auto *theAlert= dynamic_cast<lt::file_completed_alert *>(alert);
                    _LOG( "*** file_completed_alert:" << theAlert->handle.torrent_file()->files().file_path(0) );
                    break;
                }


                case lt::torrent_error_alert::alert_type: {
                    auto *theAlert = dynamic_cast<lt::torrent_error_alert *>(alert);
                    //(???+++) when client destructing?
                    _LOG(  m_addressAndPort << ": ERROR!!!: torrent error: " << theAlert->message())
                    break;
                    auto userdata = theAlert->handle.userdata().get<LtClientData>();
                    _ASSERT( userdata != nullptr )
                    if ( userdata != nullptr && userdata->m_dnContexts.size()>0 )
                    {
                        userdata->m_dnContexts.front().m_downloadNotification(   download_status::code::dn_failed,
                                                                                 userdata->m_dnContexts.front().m_infoHash,
                                                                                 userdata->m_dnContexts.front().m_saveAs,
                                                                                 userdata->m_uploadedDataSize,
                                                                                 0,
                                                                                 theAlert->message() );
                    }
                    break;
                }

#ifdef __APPLE__
#pragma mark --torrent_finished_alert
#endif
                case lt::torrent_finished_alert::alert_type: {
                    //sleep(1);
                    auto *theAlert = dynamic_cast<lt::torrent_finished_alert*>(alert);
                    _LOG( "*** torrent_finished_alert: " << theAlert->handle.info_hashes().v2 );
                    _LOG( "***                   file: " << theAlert->handle.torrent_file()->files().file_path(0) );
                    _LOG( "***              save_path: " << theAlert->handle.status(lt::torrent_handle::query_save_path).save_path );
                    //_LOG( "*** finished theAlert->handle.id()=" << theAlert->handle.id() );
                    //dbgPrintActiveTorrents();

                    //auto handle_id = theAlert->handle.id();
                    
//                    if ( ltDataToHash(theAlert->handle.info_hashes().v2.data()) == stringToHash("e71463c9ad6ab4205523fc5fe71c82ff4b78088c97735418c3ba8caaaf900d59") )
//                    {
//                        dbgPrintActiveTorrents();
//                    }
                    
                    auto userdata = theAlert->handle.userdata().get<LtClientData>();
                    _ASSERT( userdata != nullptr )
                    
                    if ( userdata->m_isRemoved )
                    {
                        break;
                    }

                    if ( userdata->m_dnContexts.size()>0 )
                    {
                        auto dnContext = userdata->m_dnContexts.front();
                        if ( dnContext.m_doNotDeleteTorrent )
                        {
                            if ( userdata->m_saveTorrentFilename.empty() )
                            {
//                                boost::asio::post( lt_session().get_context(), [=]
//                                {
                                    dnContext.m_downloadNotification( download_status::code::download_complete,
                                                                    dnContext.m_infoHash,
                                                                    dnContext.m_saveAs,
                                                                    userdata->m_uploadedDataSize,
                                                                    0,
                                                                    "" );
//                                });
                            }
                            else
                            {
                                auto ti = theAlert->handle.torrent_file_with_hashes();

                                // Save torrent file
                                if ( auto replicator = m_replicator.lock(); replicator )
                                {
                                    replicator->executeOnBackgroundThread( [ti=std::move(ti),userdata,this]
                                    {
                                        saveTorrentFile( std::move(ti), userdata );
                                    });
                                }
                                else
                                {
                                    // Client could save torrent-file on main thread
                                    saveTorrentFile( std::move(ti), userdata );
                                }
                            }
                        }
                        else
                        {
                            _LOG( "***                removed: " << theAlert->handle.info_hashes().v2 );
                            m_session.remove_torrent( theAlert->handle, lt::session::delete_partfile );
                        }
                    }
                    break;
                }
                    
#ifdef __APPLE__
#pragma mark --torrent_deleted_alert
#endif
                case lt::torrent_deleted_alert::alert_type: {
                    auto *theAlert = dynamic_cast<lt::torrent_deleted_alert*>(alert);
                    _LOG( "*** torrent_deleted_alert:" << theAlert->handle.info_hashes().v2 << " " << theAlert->handle.torrent_file()->files().file_name(0) );
                    //_LOG( "*** deleted get_torrents().size()=" << m_session.get_torrents().size() );
                    //dbgPrintActiveTorrents();
                    break;
                }

                case lt::request_dropped_alert::alert_type: {
                    LOG("!!!!! request_dropped_alert");
                    break;
                }

                case lt::storage_moved_alert::alert_type: {
                    LOG("!!!!! storage_moved_alert");
                    break;
                }

//                case lt::block_finished_alert::alert_type: {
//                    LOG("!!!!! block_finished_alert");
//                    break;
//                }




                case lt::listen_failed_alert::alert_type: {
                    this->m_alertHandler( alert );

                    auto *theAlert = dynamic_cast<lt::listen_failed_alert *>(alert);

                    if ( theAlert ) {
                        LOG(  "listen error: " << theAlert->message())
                    }
                    break;
                }

                case lt::portmap_error_alert::alert_type: {
                    auto *theAlert = dynamic_cast<lt::portmap_error_alert *>(alert);

                    if ( theAlert ) {
                        LOG(  "portmap error: " << theAlert->message())
                    }
                    break;
                }

                case lt::dht_error_alert::alert_type: {
                    auto *theAlert = dynamic_cast<lt::dht_error_alert *>(alert);

                    if ( theAlert ) {
                        LOG(  "dht error: " << theAlert->message())
                    }
                    break;
                }

                case lt::session_error_alert::alert_type: {
                    auto *theAlert = dynamic_cast<lt::session_error_alert *>(alert);

                    if ( theAlert ) {
                        LOG(  "session error: " << theAlert->message())
                    }
                    break;
                }

                case lt::udp_error_alert::alert_type: {
                    auto *theAlert = dynamic_cast<lt::udp_error_alert *>(alert);

                    if ( theAlert ) {
                        LOG(  "udp error: " << theAlert->message())
                    }
                    break;
                }

                case lt::peer_error_alert::alert_type: {
                    auto *theAlert = dynamic_cast<lt::peer_error_alert *>(alert);

                    if ( theAlert ) {
                        LOG(  m_addressAndPort << ": peer error: " << theAlert->message())
                    }
                    break;
                }

                case lt::file_error_alert::alert_type: {
                    auto *theAlert = dynamic_cast<lt::file_error_alert *>(alert);

                    if ( theAlert ) {
                        LOG(  "file error: " << theAlert->message())
                    }
                    break;
                }

                case lt::block_uploaded_alert::alert_type: {
//                    auto *theAlert = dynamic_cast<lt::block_uploaded_alert *>(alert);
//                    //TODO download statistic!
//                    if (theAlert) {
//                        LOG("block_uploaded: " << theAlert->message())
//
//                        // get peers info
//                        std::vector<lt::peer_info> peers;
//                        theAlert->handle.get_peer_info(peers);
//
//                        for (const lt::peer_info &pi : peers) {
//                            LOG("Upload. client: " << pi.client);
//                            LOG("Upload. ip: " << pi.ip);
//                            LOG("Upload. pid: " << pi.pid.to_string());
//                            LOG("Upload. local_endpoint: " << pi.local_endpoint);
//
//                             //the total number of bytes downloaded from and uploaded to this peer.
//                             //These numbers do not include the protocol chatter, but only the
//                             //payload data.
//                            LOG("Upload. Total download: " << pi.total_download)
//                            LOG("Upload. Total upload: " << pi.total_upload)
//                        }
//                    }
                    break;
                }

                default: {
//                    if ( alert->type() != 52 && alert->type() != 78 && alert->type() != 86
//                        && alert->type() != 81 && alert->type() != 85
//                        && m_addressAndPort == "192.168.1.101:5551") //52==portmap_log_alert
//                    {
//                        LOG( m_addressAndPort << " alert(" << alert->type() << "): " << alert->message() );
//                    }
                }
            }
        }
    }
};

//
// ('static') createTorrentFile
//
InfoHash createTorrentFile( const std::string& fileOrFolder,
                            const Key&         drivePublicKey,
                            const std::string& rootFolder,
                            const std::string& outputTorrentFilename )
{
    // setup file storage
    lt::file_storage fStorage;
    lt::add_files( fStorage, fileOrFolder, lt::create_flags_t{} );

    // create torrent info
    lt::create_torrent createInfo( fStorage, PIECE_SIZE, lt::create_torrent::v2_only );

    // calculate hashes for 'fileOrFolder' relative to 'rootFolder'
    lt::error_code ec;
    lt::set_piece_hashes( createInfo, rootFolder, ec );
    if ( ec ) {
        __LOG( "createTorrentFile error: " << ec );
        throw std::runtime_error( std::string("createTorrentFile error: ") + ec.message() );
    }
//    std::cout << ec.category().name() << ':' << ec.value();
//    lt::set_piece_hashes( createInfo, fs::path(fileOrFolder).parent_path() );

    // generate metadata
    lt::entry entry_info = createInfo.generate();

    // add public key of drive
    entry_info["info"].dict()["sirius drive"]=lt::entry( toString(drivePublicKey.array()) );

    // convert to bencoding
    std::vector<char> torrentFileBytes;
    lt::bencode(std::back_inserter(torrentFileBytes), entry_info); // metainfo -> binary

    //dbg////////////////////////////////
    auto entry = entry_info;
    //LOG( "entry[info]:" << entry["info"].to_string() );
    //LOG( entry.to_string() );
    auto tInfo = lt::torrent_info(torrentFileBytes, lt::from_span);
    //LOG( "make_magnet_uri:" << lt::make_magnet_uri(tInfo) );
    //dbg////////////////////////////////

    // get infoHash
    lt::torrent_info torrentInfo( torrentFileBytes, lt::from_span );
    auto binaryString = torrentInfo.info_hashes().v2.to_string();

    // copy hash
    InfoHash infoHash;
    if ( binaryString.size()==32 ) {
        memcpy( &infoHash[0], &binaryString[0], 32 );
    }

    // write to file
    if ( !outputTorrentFilename.empty() )
    {
        __LOG( "outputTorrentFilename: " << outputTorrentFilename )
        std::ofstream fileStream( outputTorrentFilename, std::ios::binary );
        fileStream.write(torrentFileBytes.data(),torrentFileBytes.size());
    }

    return infoHash;
}

InfoHash calculateInfoHashAndCreateTorrentFile( const std::string& pathToFile,
                                                const Key&         drivePublicKey,
                                                const std::string& outputTorrentPath,
                                                const std::string& outputTorrentFileExtension )
{
    if ( fs::is_directory(pathToFile) )
    {
        throw std::runtime_error( std::string("moveFileToFlatDrive: 1-st parameter cannot be a folder: ") + pathToFile );
    }

    if ( !outputTorrentPath.empty() && !fs::is_directory(outputTorrentPath) )
    {
        throw std::runtime_error( std::string("moveFileToFlatDrive: 'outputTorrentPath' must be a folder: ") + pathToFile );
    }

    // setup file storage
    lt::file_storage fStorage;
    lt::add_files( fStorage, pathToFile, lt::create_flags_t{} );

    // create torrent info
    lt::create_torrent createInfo( fStorage, PIECE_SIZE, lt::create_torrent::v2_only );

    // calculate hashes
    lt::error_code ec;
    lt::set_piece_hashes( createInfo, fs::path(pathToFile).parent_path() );
    if ( ec )
    {
        throw std::runtime_error( std::string("moveFileToFlatDrive: libtorrent error: ") + ec.message() );
    }

    // generate metadata tree
    lt::entry entry_info = createInfo.generate();

    // add public key of drive
    entry_info["info"].dict()["sirius drive"]=lt::entry( toString(drivePublicKey.array()) );

    // convert to bencoding
    std::vector<char> torrentFileBytes;
    lt::bencode(std::back_inserter(torrentFileBytes), entry_info); // metainfo -> binary

    //dbg////////////////////////////////
    //LOG( "entry_info[info]:" << entry_info["info"].to_string() );
    //dbg////////////////////////////////

    // create torrentInfo
    lt::torrent_info torrentInfo( torrentFileBytes, lt::from_span );
    auto binaryString = torrentInfo.info_hashes().v2.to_string();

    // copy hash
    InfoHash infoHash;
    if ( binaryString.size()==32 ) {
        memcpy( infoHash.data(), binaryString.data(), 32 );
    }
    std::string newFileName = hashToFileName(infoHash);

    // replace file name
    auto& info = entry_info["info"];
    auto& fileTreeDict = info["file tree"].dict();
    auto fileInfo = fileTreeDict.begin()->second;
    fileTreeDict.erase( fileTreeDict.begin() );
    fileTreeDict[newFileName] = fileInfo;
    auto name = info.dict().find("name");
    info.dict().erase( name );
    info.dict()["name"] = newFileName;

    //LOG( "entry[info]:" << entry_info["info"].to_string() );

    std::vector<char> torrentFileBytes2;
    lt::bencode(std::back_inserter(torrentFileBytes2), entry_info); // metainfo -> binary
    lt::torrent_info torrentInfo2( torrentFileBytes2, lt::from_span );

    // get infoHash
    auto binaryString2 = torrentInfo2.info_hashes().v2.to_string();

    // copy hash
    InfoHash infoHash2;
    if ( binaryString2.size()==32 ) {
        memcpy( infoHash2.data(), binaryString2.data(), 32 );
    }

    LOG( "file infoHash :" << toString(infoHash) );
    LOG( "infoHash2 :" << toString(infoHash2) );
    LOG( "pathToFile :" << pathToFile );
    LOG( "drivePublicKey :" << drivePublicKey );
    assert( infoHash == infoHash2 );

    // write to file
    if ( !outputTorrentPath.empty() )
    {
        std::ofstream fileStream( fs::path(outputTorrentPath) / (newFileName + outputTorrentFileExtension), std::ios::binary );
        fileStream.write( torrentFileBytes2.data(), torrentFileBytes2.size() );
    }

    return infoHash;
}

InfoHash calculateInfoHash( const std::string& pathToFile, const Key& drivePublicKey )
{
    if ( fs::is_directory(pathToFile) )
    {
        throw std::runtime_error( std::string("moveFileToFlatDrive: 1-st parameter cannot be a folder: ") + pathToFile );
    }

    // setup file storage
    lt::file_storage fStorage;
    lt::add_files( fStorage, pathToFile, lt::create_flags_t{} );

    // create torrent info
    lt::create_torrent createInfo( fStorage, PIECE_SIZE, lt::create_torrent::v2_only );

    // calculate hashes
    lt::error_code ec;
    lt::set_piece_hashes( createInfo, fs::path(pathToFile).parent_path() );
    if ( ec )
    {
        throw std::runtime_error( std::string("moveFileToFlatDrive: libtorrent error: ") + ec.message() );
    }

    // generate metadata tree
    lt::entry entry_info = createInfo.generate();

    // add public key of drive
    entry_info["info"].dict()["sirius drive"]=lt::entry( toString(drivePublicKey.array()) );

    // convert to bencoding
    std::vector<char> torrentFileBytes;
    lt::bencode(std::back_inserter(torrentFileBytes), entry_info); // metainfo -> binary

    //dbg////////////////////////////////
    //LOG( "entry_info[info]:" << entry_info["info"].to_string() );
    //dbg////////////////////////////////

    // create torrentInfo
    lt::torrent_info torrentInfo( torrentFileBytes, lt::from_span );
    auto binaryString = torrentInfo.info_hashes().v2.to_string();

    // copy hash
    InfoHash infoHash;
    if ( binaryString.size()==32 ) {
        memcpy( infoHash.data(), binaryString.data(), 32 );
    }

    return infoHash;
}

//
// createDefaultLibTorrentSession
//

std::shared_ptr<Session> createDefaultSession( boost::asio::io_context&             context,
                                               std::string                          address,
                                               const LibTorrentErrorHandler&        alertHandler,
                                               std::weak_ptr<ReplicatorInt>         replicator,
                                               std::weak_ptr<lt::session_delegate>  downloadLimiter,
                                               const endpoint_list&                 bootstraps,
                                               std::promise<void>&&                 bootstrapBarrier )
{
    return std::make_shared<DefaultSession>( context,
                                            address,
                                            alertHandler,
                                            replicator,
                                            downloadLimiter,
                                            bootstraps,
                                            std::move(bootstrapBarrier) );
}

std::shared_ptr<Session> createDefaultSession( std::string                          address,
                                               const LibTorrentErrorHandler&        alertHandler,
                                               std::weak_ptr<lt::session_delegate>  downloadLimiter,
                                               const endpoint_list&                 bootstraps,
                                               std::weak_ptr<DhtMessageHandler>     dhtMessageHandler )
{
    return std::make_shared<DefaultSession>( address, alertHandler, downloadLimiter, false, bootstraps, dhtMessageHandler );
}

}<|MERGE_RESOLUTION|>--- conflicted
+++ resolved
@@ -92,7 +92,7 @@
 
     std::weak_ptr<ReplicatorInt>        m_replicator;
     std::weak_ptr<lt::session_delegate> m_downloadLimiter;
-    
+
     std::string                         m_dbgOurPeerName = "";
     
     bool                                m_stopping = false;
@@ -124,7 +124,7 @@
         m_session.set_alert_notify( [this] { this->alertHandler(); } );
         m_session.add_extension(std::make_shared<DhtRequestPlugin>(  m_replicator ));
         m_session.setDelegate( m_downloadLimiter );
-        
+
         _LOG( "DefaultSession created: " );
         _LOG( "DefaultSession created: " << m_addressAndPort );
         _LOG( "DefaultSession created: " << m_addressAndPort << " " << m_replicator.lock() );
@@ -297,7 +297,7 @@
     {
         m_dbgThreadId = std::this_thread::get_id();
     }
-    
+
     virtual void endSession() override {
         m_stopping = true;
         _LOG( "stop session" )
@@ -811,7 +811,7 @@
             });
         }
     }
-    
+
     void alertHandler()
     {
         //DBG_MAIN_THREAD
@@ -829,7 +829,7 @@
         for (auto &alert : alerts) {
 
             //_LOG( ">>>" << alert->what() << " (type="<< alert->type() <<"):  " << alert->message() );
-            
+
 ////            if ( alert->type() == lt::dht_log_alert::alert_type || alert->type() == lt::dht_direct_response_alert::alert_type )
 //            {
 //                    _LOG( ">" << m_addressAndPort << " " << alert->what() << ":("<< alert->type() <<")  " << alert->message() );
@@ -867,10 +867,7 @@
 
                 case lt::dht_bootstrap_alert::alert_type: {
                     _LOG( "dht_bootstrap_alert: " << alert->message() )
-<<<<<<< HEAD
                     //m_bootstrapBarrier.set_value();
-=======
->>>>>>> ea0cd3d9
                     break;
                 }
 
