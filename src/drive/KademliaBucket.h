#pragma once

#include <vector>
#include <cassert>
#include <queue>

#include "drive/log.h"

namespace sirius { namespace drive { namespace kademlia {

#define USE_CLOSEST_NODES_SET


const size_t    BUCKET_NUMBER = sizeof(Key)*8; // 32*8
const size_t    BUCKET_SIZE   = 6;

// Every 15 minutes (CHECK_EXPIRED_SEC) will be checked all peerInfo
// If time is exceed 1 hour (PEER_UPDATE_SEC), "get-peer-info" mesage will be send to this peer
// If time is exceed 2 hour (EXPIRED_SEC), peer-info will be removed
//const
inline uint32_t  CHECK_EXPIRED_SEC   = (15*60); // 15*60
//const
inline uint32_t  PEER_UPDATE_SEC     = (40*60);
//const
inline uint32_t  EXPIRED_SEC         = (2*60*60);

inline bool      gDoNotSkipVerification  = true;


inline bool isPeerInfoExpired( uint64_t t )
{
    uint64_t now = std::chrono::duration_cast<std::chrono::seconds>(std::chrono::steady_clock::now().time_since_epoch()).count();
<<<<<<< HEAD
=======
    //TODO? check staing logs!!! ??? 20185094 > 49200191+7200
    ___LOG( "isPeerInfoExpired: " << now << " > " << t << "+" << EXPIRED_SEC )
>>>>>>> 96ad4891
    return now > t+EXPIRED_SEC;
}

inline bool shouldPeerInfoBeUpdated( uint64_t t )
{
    auto now = std::chrono::duration_cast<std::chrono::seconds>(std::chrono::steady_clock::now().time_since_epoch()).count();
    return now-t > t+PEER_UPDATE_SEC;
}

size_t equalPrefixLength( PeerKey aKey, PeerKey bKey )
{
    static_assert( sizeof(PeerKey)==32, "sizeof(PeerKey)==32" );
    using PeerKey64 = std::array<uint64_t,4>;

    PeerKey64& a = reinterpret_cast<PeerKey64&>(aKey);
    PeerKey64& b = reinterpret_cast<PeerKey64&>(bKey);

    size_t index = 0;
    for( size_t i=0; i<a.size(); i++ )
    {
        auto xorValue = a[i] ^ b[i];
        for( int j=0; j<8; j++ )
        {
            if ( xorValue&0x01 )
            {
                return index;
            }
            xorValue = xorValue>>1;
            index++;
        }
    }
    
    _SIRIUS_ASSERT(aKey!=bKey );
    return BUCKET_NUMBER-1;
};

class Bucket
{
    std::vector<PeerInfo> m_nodes;
public:
    
    Bucket() { m_nodes.reserve( BUCKET_SIZE ); }
    
    bool empty() const { return m_nodes.empty(); }
    
    std::vector<PeerInfo>&       nodes() { return m_nodes; }

    const std::vector<PeerInfo>& nodes() const { return m_nodes; }

    void removeExpiredNodes()
    {
        std::erase_if( m_nodes, [] (auto& peerInfo)
        {
            return isPeerInfoExpired( peerInfo.m_creationTimeInSeconds );
        });
    }

    size_t size() const { return m_nodes.size(); }

    const PeerInfo* getPeer( const PeerKey& key ) const
    {
        for( auto& nodeInfo : m_nodes )
        {
            if ( nodeInfo.m_publicKey == key )
                return &nodeInfo;
        }
        return nullptr;
    }

    bool addPeerOrUpdate( const PeerInfo& info )
    {
        auto it = std::find_if( m_nodes.begin(), m_nodes.end(), [&key=info.m_publicKey] (const auto& item) {
            return key==item.m_publicKey;
        });
        
        if ( it != m_nodes.end() )
        {
            // peer found
            if ( info.m_creationTimeInSeconds > it->m_creationTimeInSeconds )
            {
                // refresh
                *it = info;
            }
            return true;
        }
        else
        {
            // peer not found
            if ( m_nodes.size() < BUCKET_SIZE )
            {
                m_nodes.push_back(info);
                return true;
            }
        }
        return false;
    }
};

}}}<|MERGE_RESOLUTION|>--- conflicted
+++ resolved
@@ -30,11 +30,8 @@
 inline bool isPeerInfoExpired( uint64_t t )
 {
     uint64_t now = std::chrono::duration_cast<std::chrono::seconds>(std::chrono::steady_clock::now().time_since_epoch()).count();
-<<<<<<< HEAD
-=======
     //TODO? check staing logs!!! ??? 20185094 > 49200191+7200
     ___LOG( "isPeerInfoExpired: " << now << " > " << t << "+" << EXPIRED_SEC )
->>>>>>> 96ad4891
     return now > t+EXPIRED_SEC;
 }
 
