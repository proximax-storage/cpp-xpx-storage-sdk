#include "drive/RpcReplicatorClient.h"
#include "drive/RpcReplicator.h"
#include "drive/ClientSession.h"
#include "drive/ExtensionEmulator.h"
#include <filesystem>
#include <array>

using namespace sirius::drive;

int main() {
    // Run emulator
    std::thread emulator([]{
        ExtensionEmulator extensionEmulator("192.168.2.101", 5510);
        extensionEmulator.run();
    });
    emulator.detach();

    std::this_thread::sleep_for(std::chrono::seconds(2));

    // Run replicators
    std::thread replicator1([]{
        const std::string replicatorPrivateKey = "1000000000000000000000000000000000000000000000000000000000000000";
        const auto keyPair = sirius::crypto::KeyPair::FromPrivate(sirius::crypto::PrivateKey::FromString( replicatorPrivateKey ));
        RpcReplicator replicator( keyPair,
                                  "replicator1",
                                  "192.168.2.102",
                                  "5550",
                                  (std::string(getenv("HOME"))+"/111/replicator1/replicator_root"),
                                  (std::string(getenv("HOME"))+"/111/replicator1/sandbox_root"),
                                  5510,
                                  "192.168.2.101",
                                  5510);
        replicator.setModifyApprovalTransactionTimerDelay(1);
        replicator.setDownloadApprovalTransactionTimerDelay(1);
        replicator.run();
    });
    replicator1.detach();

//    std::thread replicator2([]{
//        const std::string replicatorPrivateKey = "2000000000000000000000000000000000000000000000000000000000000000";
//        const auto keyPair = sirius::crypto::KeyPair::FromPrivate(sirius::crypto::PrivateKey::FromString( replicatorPrivateKey ));
//        RpcReplicator replicator( keyPair,
//                                  "replicator2",
//                                  "192.168.2.103",
//                                  "5550",
//                                  (std::string(getenv("HOME"))+"/111/replicator2/replicator_root"),
//                                  (std::string(getenv("HOME"))+"/111/replicator2/sandbox_root"),
//                                  5510,
//                                  "192.168.2.101",
//                                  5510);
//        replicator.setModifyApprovalTransactionTimerDelay(1);
//        replicator.setDownloadApprovalTransactionTimerDelay(1);
//        replicator.run();
//    });
//    replicator2.detach();
//
//    std::thread replicator3([]{
//        const std::string replicatorPrivateKey = "3000000000000000000000000000000000000000000000000000000000000000";
//        const auto keyPair = sirius::crypto::KeyPair::FromPrivate(sirius::crypto::PrivateKey::FromString( replicatorPrivateKey ));
//        RpcReplicator replicator( keyPair,
//                                  "replicator3",
//                                  "192.168.2.104",
//                                  "5550",
//                                  (std::string(getenv("HOME"))+"/111/replicator3/replicator_root"),
//                                  (std::string(getenv("HOME"))+"/111/replicator3/sandbox_root"),
//                                  5510,
//                                  "192.168.2.101",
//                                  5510);
//        replicator.setModifyApprovalTransactionTimerDelay(1);
//        replicator.setDownloadApprovalTransactionTimerDelay(1);
//        replicator.run();
//    });
//    replicator3.detach();
//
//    std::thread replicator4([]{
//        const std::string replicatorPrivateKey = "4000000000000000000000000000000000000000000000000000000000000000";
//        const auto keyPair = sirius::crypto::KeyPair::FromPrivate(sirius::crypto::PrivateKey::FromString( replicatorPrivateKey ));
//        RpcReplicator replicator( keyPair,
//                                  "replicator4",
//                                  "192.168.2.105",
//                                  "5550",
//                                  (std::string(getenv("HOME"))+"/111/replicator4/replicator_root"),
//                                  (std::string(getenv("HOME"))+"/111/replicator4/sandbox_root"),
//                                  5510,
//                                  "192.168.2.101",
//                                  5510);
//        replicator.setModifyApprovalTransactionTimerDelay(1);
//        replicator.setDownloadApprovalTransactionTimerDelay(1);
//        replicator.run();
//    });
//    replicator4.detach();
//
//    std::thread replicator5([]{
//        const std::string replicatorPrivateKey = "5000000000000000000000000000000000000000000000000000000000000000";
//        const auto keyPair = sirius::crypto::KeyPair::FromPrivate(sirius::crypto::PrivateKey::FromString( replicatorPrivateKey ));
//        RpcReplicator replicator( keyPair,
//                                  "replicator5",
//                                  "192.168.2.106",
//                                  "5550",
//                                  (std::string(getenv("HOME"))+"/111/replicator5/replicator_root"),
//                                  (std::string(getenv("HOME"))+"/111/replicator5/sandbox_root"),
//                                  5510,
//                                  "192.168.2.101",
//                                  5510);
//        replicator.setModifyApprovalTransactionTimerDelay(1);
//        replicator.setDownloadApprovalTransactionTimerDelay(1);
//        replicator.run();
//    });
//    replicator5.detach();

    std::this_thread::sleep_for(std::chrono::seconds(3));

    // Client
    std::thread client([]{
        const std::string clientPrivateKey = "0000000000010203040501020304050102030405010203040501020304050102";
<<<<<<< HEAD
        const auto keyPair = sirius::crypto::KeyPair::FromPrivate(sirius::crypto::PrivateKey::FromString( clientPrivateKey ));
        const std::string remoteRpcAddress = "192.168.0.101";
=======
        const std::string remoteRpcAddress = "192.168.2.101";
>>>>>>> 25277315
        const int remoteRpcPort = 5510;
        const std::string incomingAddress = "192.168.2.100";
        const int incomingPort = 5550;
        const int incomingRpcPort = 5510;
        const std::filesystem::path workFolder = std::filesystem::path(getenv("HOME")) / "111" / "client_work_folder";

        RpcReplicatorClient rpcReplicatorClient(keyPair, remoteRpcAddress, remoteRpcPort, incomingAddress, incomingPort, incomingRpcPort, workFolder, "client1");
        rpcReplicatorClient.createClientFiles(10 * 1024*1024);

        const std::array<uint8_t,32> drivePubKey{0,0,0,0,0,0,0,0,0,0, 0,0,0,0,0,0,0,0,0,0, 0,0,0,0,0,0,0,0,0,0, 0,1};
        const std::array<uint8_t,32> channelKey{0,0,0,0,0,0,0,0,0,0, 0,0,0,0,0,0,0,0,0,0, 0,0,0,0,0,0,0,0,0,0, 0,123};

        auto addDriveCallback = [&rpcReplicatorClient, &workFolder, channelKey](const auto& drivePubKey) {

            ActionList actionList;
            actionList.push_back( Action::newFolder( "fff1" ) );
//            actionList.push_back( Action::newFolder( "fff1/ffff1" ) );
//            actionList.push_back( Action::upload( workFolder / "client_files" / "a.txt", "a.txt" ) );
//            actionList.push_back( Action::upload( workFolder / "client_files" / "a.txt", "a2.txt" ) );
//            actionList.push_back( Action::upload( workFolder / "client_files" / "b.bin", "f1/b1.bin" ) );
//            actionList.push_back( Action::upload( workFolder / "client_files" / "b.bin", "f2/b2.bin" ) );
//            actionList.push_back( Action::upload( workFolder / "client_files" / "a.txt", "f2/a.txt" ) );

            const uint64_t maxDataSize = 10;

            auto endDriveModificationCallback = [&rpcReplicatorClient, drivePubKey, channelKey, workFolder]() {
                std::cout << "Client. endDriveModificationCallback." << std::endl;

                const size_t prepaidDownloadSize = 10 * 1024*1024;
                rpcReplicatorClient.openDownloadChannel(channelKey, prepaidDownloadSize, drivePubKey, {rpcReplicatorClient.getPubKey()});

                auto downloadDataCallback = [](download_status::code code,
                                               const InfoHash& infoHash,
                                               const std::filesystem::path filePath,
                                               size_t downloaded,
                                               size_t fileSize,
                                               const std::string& errorText){
                    if ( code == download_status::download_complete )
                    {
                        std::cout << "Client. downloadDataCallback - COMPLETE: " << filePath.string() << " downloaded: " << downloaded <<
                                  " fileSize: " << fileSize << " errorText: " << errorText <<std::endl;
                    }
                    else if ( code == download_status::failed )
                    {
                        std::cout << "Client. downloadDataCallback - FAILED." << " errorText: " << errorText <<std::endl;
                    }
                };

                auto downloadFsTreeCallback = [&rpcReplicatorClient, workFolder, downloadDataCallback](const FsTree& fsTree, download_status::code code){
                    if ( code == download_status::download_complete )
                    {
                        std::cout << "Client. downloadFsTreeCallback - COMPLETE." << std::endl;
                        rpcReplicatorClient.downloadData(fsTree, workFolder.string() + "/downloads", downloadDataCallback);
                    }
                    else if ( code == download_status::failed )
                    {
                        std::cout << "Client. downloadFsTreeCallback - FAILED." << std::endl;
                    }
                };

                rpcReplicatorClient.downloadFsTree(drivePubKey, channelKey, workFolder.string() + "/drives/", downloadFsTreeCallback);
            };

            rpcReplicatorClient.modifyDrive(drivePubKey, actionList, maxDataSize, endDriveModificationCallback);
        };

        rpcReplicatorClient.addDrive(drivePubKey, 100*1024*1024, addDriveCallback);
        rpcReplicatorClient.sync();
    });
    client.detach();

    char a;
    int ret = std::scanf("%c\n", &a);
    (void) ret; // ignore

    return 0;
}<|MERGE_RESOLUTION|>--- conflicted
+++ resolved
@@ -10,7 +10,7 @@
 int main() {
     // Run emulator
     std::thread emulator([]{
-        ExtensionEmulator extensionEmulator("192.168.2.101", 5510);
+        ExtensionEmulator extensionEmulator("192.168.0.101", 5510);
         extensionEmulator.run();
     });
     emulator.detach();
@@ -23,12 +23,12 @@
         const auto keyPair = sirius::crypto::KeyPair::FromPrivate(sirius::crypto::PrivateKey::FromString( replicatorPrivateKey ));
         RpcReplicator replicator( keyPair,
                                   "replicator1",
-                                  "192.168.2.102",
+                                  "192.168.0.102",
                                   "5550",
                                   (std::string(getenv("HOME"))+"/111/replicator1/replicator_root"),
                                   (std::string(getenv("HOME"))+"/111/replicator1/sandbox_root"),
                                   5510,
-                                  "192.168.2.101",
+                                  "192.168.0.101",
                                   5510);
         replicator.setModifyApprovalTransactionTimerDelay(1);
         replicator.setDownloadApprovalTransactionTimerDelay(1);
@@ -41,12 +41,12 @@
 //        const auto keyPair = sirius::crypto::KeyPair::FromPrivate(sirius::crypto::PrivateKey::FromString( replicatorPrivateKey ));
 //        RpcReplicator replicator( keyPair,
 //                                  "replicator2",
-//                                  "192.168.2.103",
+//                                  "192.168.0.103",
 //                                  "5550",
 //                                  (std::string(getenv("HOME"))+"/111/replicator2/replicator_root"),
 //                                  (std::string(getenv("HOME"))+"/111/replicator2/sandbox_root"),
 //                                  5510,
-//                                  "192.168.2.101",
+//                                  "192.168.0.101",
 //                                  5510);
 //        replicator.setModifyApprovalTransactionTimerDelay(1);
 //        replicator.setDownloadApprovalTransactionTimerDelay(1);
@@ -59,12 +59,12 @@
 //        const auto keyPair = sirius::crypto::KeyPair::FromPrivate(sirius::crypto::PrivateKey::FromString( replicatorPrivateKey ));
 //        RpcReplicator replicator( keyPair,
 //                                  "replicator3",
-//                                  "192.168.2.104",
+//                                  "192.168.0.104",
 //                                  "5550",
 //                                  (std::string(getenv("HOME"))+"/111/replicator3/replicator_root"),
 //                                  (std::string(getenv("HOME"))+"/111/replicator3/sandbox_root"),
 //                                  5510,
-//                                  "192.168.2.101",
+//                                  "192.168.0.101",
 //                                  5510);
 //        replicator.setModifyApprovalTransactionTimerDelay(1);
 //        replicator.setDownloadApprovalTransactionTimerDelay(1);
@@ -77,7 +77,7 @@
 //        const auto keyPair = sirius::crypto::KeyPair::FromPrivate(sirius::crypto::PrivateKey::FromString( replicatorPrivateKey ));
 //        RpcReplicator replicator( keyPair,
 //                                  "replicator4",
-//                                  "192.168.2.105",
+//                                  "192.168.0.105",
 //                                  "5550",
 //                                  (std::string(getenv("HOME"))+"/111/replicator4/replicator_root"),
 //                                  (std::string(getenv("HOME"))+"/111/replicator4/sandbox_root"),
@@ -95,12 +95,12 @@
 //        const auto keyPair = sirius::crypto::KeyPair::FromPrivate(sirius::crypto::PrivateKey::FromString( replicatorPrivateKey ));
 //        RpcReplicator replicator( keyPair,
 //                                  "replicator5",
-//                                  "192.168.2.106",
+//                                  "192.168.0.106",
 //                                  "5550",
 //                                  (std::string(getenv("HOME"))+"/111/replicator5/replicator_root"),
 //                                  (std::string(getenv("HOME"))+"/111/replicator5/sandbox_root"),
 //                                  5510,
-//                                  "192.168.2.101",
+//                                  "192.168.0.101",
 //                                  5510);
 //        replicator.setModifyApprovalTransactionTimerDelay(1);
 //        replicator.setDownloadApprovalTransactionTimerDelay(1);
@@ -113,14 +113,10 @@
     // Client
     std::thread client([]{
         const std::string clientPrivateKey = "0000000000010203040501020304050102030405010203040501020304050102";
-<<<<<<< HEAD
         const auto keyPair = sirius::crypto::KeyPair::FromPrivate(sirius::crypto::PrivateKey::FromString( clientPrivateKey ));
         const std::string remoteRpcAddress = "192.168.0.101";
-=======
-        const std::string remoteRpcAddress = "192.168.2.101";
->>>>>>> 25277315
         const int remoteRpcPort = 5510;
-        const std::string incomingAddress = "192.168.2.100";
+        const std::string incomingAddress = "192.168.0.100";
         const int incomingPort = 5550;
         const int incomingRpcPort = 5510;
         const std::filesystem::path workFolder = std::filesystem::path(getenv("HOME")) / "111" / "client_work_folder";
