#include "types.h"
#include "drive/Session.h"
#include "drive/ClientSession.h"
#include "drive/Replicator.h"
#include "drive/FlatDrive.h"
#include "drive/FsTree.h"
#include "drive/Utils.h"
#include "crypto/Signer.h"

#include <fstream>
#include <filesystem>
#include <future>
#include <condition_variable>
#include "boost/date_time/posix_time/posix_time.hpp"

#include <libtorrent/alert.hpp>
#include <libtorrent/alert_types.hpp>
#include <libtorrent/kademlia/ed25519.hpp>

#include <sirius_drive/session_delegate.h>

const bool testLateReplicator = true;

//
// This example shows interaction between 'client' and 'replicator'.
//

#define BIG_FILE_SIZE 1 * 1024*1024 //150//4
#define TRANSPORT_PROTOCOL false // true - TCP, false - uTP

// !!!
// CLIENT_IP_ADDR should be changed to proper address according to your network settings (see ifconfig)

#define CLIENT_IP_ADDR          "192.168.2.200"
#define CLIENT_PORT             5000

#define REPLICATOR_IP_ADDR      "192.168.2.101"
#define REPLICATOR_PORT         5001
<<<<<<< HEAD
#define REPLICATOR_IP_ADDR_2    "192.168.0.102"
#define REPLICATOR_PORT_2       5002
#define REPLICATOR_IP_ADDR_3    "192.168.0.103"
=======
#define REPLICATOR_IP_ADDR_2    "192.168.2.102"
#define REPLICATOR_PORT_2       5002
#define REPLICATOR_IP_ADDR_3    "192.168.2.103"
>>>>>>> 25277315
#define REPLICATOR_PORT_3       5003

#define ROOT_TEST_FOLDER                fs::path(getenv("HOME")) / "111"
#define REPLICATOR_ROOT_FOLDER          fs::path(getenv("HOME")) / "111" / "replicator_root"
#define REPLICATOR_SANDBOX_ROOT_FOLDER  fs::path(getenv("HOME")) / "111" / "sandbox_root"

#define REPLICATOR_ROOT_FOLDER_2          fs::path(getenv("HOME")) / "111" / "replicator_root_2"
#define REPLICATOR_SANDBOX_ROOT_FOLDER_2  fs::path(getenv("HOME")) / "111" / "sandbox_root_2"

#define REPLICATOR_ROOT_FOLDER_3          fs::path(getenv("HOME")) / "111" / "replicator_root_3"
#define REPLICATOR_SANDBOX_ROOT_FOLDER_3  fs::path(getenv("HOME")) / "111" / "sandbox_root_3"

#define CLIENT_WORK_FOLDER              fs::path(getenv("HOME")) / "111" / "client_work_folder"

auto clientKeyPair = sirius::crypto::KeyPair::FromPrivate(
        sirius::crypto::PrivateKey::FromString( "0000000000010203040501020304050102030405010203040501020304050102" ));


#define REPLICATOR_PRIVATE_KEY      "1000000000010203040501020304050102030405010203040501020304050102"
#define REPLICATOR_PRIVATE_KEY_2    "2000000000010203040501020304050102030405010203040501020304050102"
#define REPLICATOR_PRIVATE_KEY_3    "3000000000010203040501020304050102030405010203040501020304050102"
#define REPLICATOR_PRIVATE_KEY_4    "4000000000010203040501020304050102030405010203040501020304050102"
#define REPLICATOR_PRIVATE_KEY_5    "5000000000010203040501020304050102030405010203040501020304050102"

#define DRIVE_PUB_KEY                   std::array<uint8_t,32>{1,0,0,0,0,5,6,7,8,9, 0,1,2,3,4,5,6,7,8,9, 0,1,2,3,4,5,6,7,8,9, 0,1}

const sirius::Hash256 downloadChannelHash1 = std::array<uint8_t,32>{1,1,1,1};
const sirius::Hash256 downloadChannelHash2 = std::array<uint8_t,32>{2,2,2,2};
const sirius::Hash256 downloadChannelHash3 = std::array<uint8_t,32>{3,3,3,3};

const sirius::Hash256 initApprovalHash = std::array<uint8_t,32>{0xf,0,0,0};

const sirius::Hash256 modifyTransactionHash1 = std::array<uint8_t,32>{0xa1,0xf,0xf,0xf};
const sirius::Hash256 modifyTransactionHash2 = std::array<uint8_t,32>{0xa2,0xf,0xf,0xf};

namespace fs = std::filesystem;

using namespace sirius::drive;

inline std::mutex gExLogMutex;

static std::string now_str();

#define EXLOG(expr) { \
        std::lock_guard<std::mutex> autolock( gExLogMutex ); \
        std::cout << now_str() << ": " << expr << std::endl << std::flush; \
    }

#define _EXLOG(expr) { \
        std::lock_guard<std::mutex> autolock( gExLogMutex ); \
        std::cout << ": " << expr << std::endl << std::flush; \
    }

// Replicators
//
std::shared_ptr<Replicator> gReplicator;
std::thread gReplicatorThread;
std::shared_ptr<Replicator> gReplicator2;
std::thread gReplicatorThread2;
std::shared_ptr<Replicator> gReplicator3;
std::thread gReplicatorThread3;
std::shared_ptr<Replicator> gReplicator4;
std::thread gReplicatorThread4;
std::shared_ptr<Replicator> gReplicator5;
std::thread gReplicatorThread5;

std::map<sirius::Key,std::shared_ptr<Replicator>> gReplicatorMap;


class MyReplicatorEventHandler;

static std::shared_ptr<Replicator> createReplicator(
        const sirius::crypto::KeyPair&  keyPair,
        std::string&&       ipAddr,
        int                 port,
        std::string&&       rootFolder,
        std::string&&       sandboxRootFolder,
        bool                useTcpSocket,
        MyReplicatorEventHandler& handler,
        const char*         dbgReplicatorName );

static void modifyDrive( std::shared_ptr<Replicator>    replicator,
                         const sirius::Key&             driveKey,
                         const sirius::Key&             clientPublicKey,
                         const InfoHash&                hash,
                         const sirius::Hash256&         transactionHash,
                         const ReplicatorList&          replicatorList,
                         uint64_t                       maxDataSize );

//
// Client functions
//
static fs::path createClientFiles( size_t bigFileSize );
static void     clientDownloadFsTree();
static void     clientModifyDrive( const ActionList& actionList,
                                   const ReplicatorList& replicatorList,
                                   const sirius::Hash256& transactionHash );
static void     clientDownloadFiles( int fileNumber, Folder& folder );

// FsTree
FsTree gFsTree;

// Client folder for his files
fs::path gClientFolder;

// Libtorrent session
std::shared_ptr<ClientSession> gClientSession;


//
// global variables, which help synchronize client and replicator
//

bool                        isDownloadCompleted = false;
InfoHash                    clientModifyHash;
std::condition_variable     clientCondVar;
std::mutex                  clientMutex;

std::shared_ptr<InfoHash>   driveRootHash;

ReplicatorList              replicatorList;

std::condition_variable     modifyCompleteCondVar;
std::atomic<int>            modifyCompleteCounter{0};
std::mutex                  modifyCompleteMutex;

// Listen (socket) error handle
//
static void clientSessionErrorHandler( const lt::alert* alert )
{
    if ( alert->type() == lt::listen_failed_alert::alert_type )
    {
        std::cerr << alert->message() << std::endl << std::flush;
        exit(-1);
    }
}

#ifdef __APPLE__
#pragma mark --MyReplicatorEventHandler--
#endif

class MyReplicatorEventHandler : public ReplicatorEventHandler, public DbgReplicatorEventHandler
{
public:

    static std::optional<ApprovalTransactionInfo>           m_approvalTransactionInfo;
    static std::optional<DownloadApprovalTransactionInfo>   m_dnApprovalTransactionInfo;
    static std::mutex                                       m_transactionInfoMutex;

    // It will be called before 'replicator' shuts down
    virtual void willBeTerminated( Replicator& replicator ) override
    {
        EXLOG( "Replicator will be terminated: " << replicator.dbgReplicatorName() );
    }

    virtual void downloadApprovalTransactionIsReady( Replicator& replicator, const DownloadApprovalTransactionInfo& info ) override
    {
        EXLOG( "downloadApprovalTransactionIsReady: " << replicator.dbgReplicatorName() );

        const std::unique_lock<std::mutex> lock(m_transactionInfoMutex);
        if ( !m_dnApprovalTransactionInfo )
        {
            m_dnApprovalTransactionInfo = { std::move(info) };

            std::thread( [info] { gReplicator->asyncDownloadApprovalTransactionHasBeenPublished( info.m_blockHash, info.m_downloadChannelId ); }).detach();
            std::thread( [info] { gReplicator2->asyncDownloadApprovalTransactionHasBeenPublished( info.m_blockHash, info.m_downloadChannelId ); }).detach();
            std::thread( [info] { gReplicator3->asyncDownloadApprovalTransactionHasBeenPublished( info.m_blockHash, info.m_downloadChannelId ); }).detach();
<<<<<<< HEAD


=======
            
            
>>>>>>> 25277315
            for( const auto& opinion : info.m_opinions )
            {
                EXLOG( "---------------------------------------------------------" );
                EXLOG( "----  DownloadApprovalTransactionHasBeenPublished  ------" );
                EXLOG( "---------------------------------------------------------" );
                EXLOG( "download opinion of: " << gReplicatorMap[opinion.m_replicatorKey]->dbgReplicatorName() );
                for( const auto& downloadInfo : opinion.m_downloadLayout )
                {
                    EXLOG( "  bytes: " << downloadInfo.m_uploadedBytes );
                }
            }
        }
    }

    // It will be called when rootHash is calculated in sandbox
    virtual void rootHashIsCalculated( Replicator&                    replicator,
                                       const sirius::Key&             driveKey,
                                       const sirius::drive::InfoHash& modifyTransactionHash,
                                       const sirius::drive::InfoHash& sandboxRootHash )  override
    {
        //EXLOG( "rootHshIsCalculated: " << replicator.dbgReplicatorName() );
        EXLOG( "@ sandbox calculated: " << replicator.dbgReplicatorName() );
    }

    // It will be called when transaction could not be completed
    virtual void modifyTransactionEndedWithError( Replicator& replicator,
                                                  const sirius::Key&             driveKey,
                                                  const ModifyRequest&           modifyRequest,
                                                  const std::string&             reason,
                                                  int                            errorCode )  override
    {
        EXLOG( "modifyTransactionEndedWithError: " << replicator.dbgReplicatorName() );
    }

    // It will initiate the approving of modify transaction
    virtual void modifyApprovalTransactionIsReady( Replicator& replicator, ApprovalTransactionInfo&& transactionInfo )  override
    {
        EXLOG( "modifyApprovalTransactionIsReady: " << replicator.dbgReplicatorName() );
        const std::unique_lock<std::mutex> lock(m_transactionInfoMutex);

        for( const auto& opinion: transactionInfo.m_opinions )
        {
            std::cout << " key:" << int(opinion.m_replicatorKey[0]) << " ";
            for( size_t i=0; i<opinion.m_uploadLayout.size(); i++  )
            {
                std::cout << int(opinion.m_uploadLayout[i].m_key[0]) << ":" << opinion.m_uploadLayout[i].m_uploadedBytes << " ";
            }
            std::cout << "client:" <<opinion.m_clientUploadBytes << std::endl;
        }
<<<<<<< HEAD

=======
        
>>>>>>> 25277315
        gReplicator3->printTrafficDistribution( modifyTransactionHash1.array() );
        gReplicator->printTrafficDistribution( modifyTransactionHash1.array() );
        gReplicator2->printTrafficDistribution( modifyTransactionHash1.array() );

        if ( !m_approvalTransactionInfo )
        {
            m_approvalTransactionInfo = { std::move(transactionInfo) };

            std::thread( [] { gReplicator->asyncApprovalTransactionHasBeenPublished( *MyReplicatorEventHandler::m_approvalTransactionInfo ); }).detach();
            std::thread( [] { gReplicator2->asyncApprovalTransactionHasBeenPublished( *MyReplicatorEventHandler::m_approvalTransactionInfo ); }).detach();
<<<<<<< HEAD
=======
            
            if ( testLateReplicator )
                gReplicatorThread3 = std::thread( modifyDrive, gReplicator3, DRIVE_PUB_KEY, clientKeyPair.publicKey(), clientModifyHash, modifyTransactionHash1, replicatorList, BIG_FILE_SIZE+1024 );

>>>>>>> 25277315
            std::thread( [] { gReplicator3->asyncApprovalTransactionHasBeenPublished( *MyReplicatorEventHandler::m_approvalTransactionInfo ); }).detach();
        }
    }

    // It will initiate the approving of single modify transaction
    virtual void singleModifyApprovalTransactionIsReady( Replicator& replicator, ApprovalTransactionInfo&& transactionInfo )  override
    {
        EXLOG( "singleModifyApprovalTransactionIsReady: " << replicator.dbgReplicatorName() );
    }

    // It will be called after the drive is synchronized with sandbox
    virtual void driveModificationIsCompleted( Replicator&                    replicator,
                                               const sirius::Key&             driveKey,
                                               const sirius::drive::InfoHash& modifyTransactionHash,
                                               const sirius::drive::InfoHash& rootHash ) override
    {
        //EXLOG( "driveModificationIsCompleted: " << replicator.dbgReplicatorName() );
        EXLOG( "" );
        EXLOG( "@ update_completed:" << replicator.dbgReplicatorName() );

        driveRootHash = std::make_shared<InfoHash>( replicator.dbgGetRootHash( driveKey ) );
        EXLOG( "@ Drive modified: " << replicator.dbgReplicatorName() << "      rootHash:" << rootHash );

        std::lock_guard<std::mutex> autolock( gExLogMutex );
        replicator.printDriveStatus( driveKey );

        modifyCompleteCounter++;
        modifyCompleteCondVar.notify_all();
    }

    virtual void opinionHasBeenReceived(  Replicator& replicator,
                                          const ApprovalTransactionInfo& opinion ) override
    {
        replicator.asyncOnOpinionReceived( opinion );
    }

    virtual void downloadOpinionHasBeenReceived(  Replicator& replicator,
                                                  const DownloadApprovalTransactionInfo& opinion ) override
    {
        replicator.asyncOnDownloadOpinionReceived( opinion );
    }
};

std::optional<ApprovalTransactionInfo>          MyReplicatorEventHandler::m_approvalTransactionInfo;
std::optional<DownloadApprovalTransactionInfo>  MyReplicatorEventHandler::m_dnApprovalTransactionInfo;
std::mutex                                      MyReplicatorEventHandler::m_transactionInfoMutex;

MyReplicatorEventHandler gMyReplicatorEventHandler;
MyReplicatorEventHandler gMyReplicatorEventHandler2;
MyReplicatorEventHandler gMyReplicatorEventHandler3;
MyReplicatorEventHandler gMyReplicatorEventHandler4;
MyReplicatorEventHandler gMyReplicatorEventHandler5;


#ifdef __APPLE__
#pragma mark --main()--
#endif

//
// main
//
int main(int,char**)
{
    fs::remove_all( ROOT_TEST_FOLDER );

    auto startTime = std::clock();

    ///
    /// Make the list of replicator addresses
    ///
    boost::asio::ip::address e = boost::asio::ip::address::from_string(REPLICATOR_IP_ADDR);
    replicatorList.emplace_back( ReplicatorInfo{ {e, REPLICATOR_PORT},
<<<<<<< HEAD
                                                 sirius::crypto::KeyPair::FromPrivate( sirius::crypto::PrivateKey::FromString( REPLICATOR_PRIVATE_KEY)).publicKey() } );

    boost::asio::ip::address e2 = boost::asio::ip::address::from_string(REPLICATOR_IP_ADDR_2);
    replicatorList.emplace_back( ReplicatorInfo{ {e2, REPLICATOR_PORT_2},
                                                 sirius::crypto::KeyPair::FromPrivate( sirius::crypto::PrivateKey::FromString( REPLICATOR_PRIVATE_KEY_2)).publicKey() } );

    boost::asio::ip::address e3 = boost::asio::ip::address::from_string(REPLICATOR_IP_ADDR_3);
    replicatorList.emplace_back( ReplicatorInfo{ {e3, REPLICATOR_PORT_3},
                                                 sirius::crypto::KeyPair::FromPrivate( sirius::crypto::PrivateKey::FromString( REPLICATOR_PRIVATE_KEY_3)).publicKey() } );
=======
        sirius::crypto::KeyPair::FromPrivate( sirius::crypto::PrivateKey::FromString( REPLICATOR_PRIVATE_KEY)).publicKey() } );
    
    boost::asio::ip::address e2 = boost::asio::ip::address::from_string(REPLICATOR_IP_ADDR_2);
    replicatorList.emplace_back( ReplicatorInfo{ {e2, REPLICATOR_PORT_2},
        sirius::crypto::KeyPair::FromPrivate( sirius::crypto::PrivateKey::FromString( REPLICATOR_PRIVATE_KEY_2)).publicKey() } );

    boost::asio::ip::address e3 = boost::asio::ip::address::from_string(REPLICATOR_IP_ADDR_3);
    replicatorList.emplace_back( ReplicatorInfo{ {e3, REPLICATOR_PORT_3},
        sirius::crypto::KeyPair::FromPrivate( sirius::crypto::PrivateKey::FromString( REPLICATOR_PRIVATE_KEY_3)).publicKey() } );
>>>>>>> 25277315

    printf( "client key[0] :      0x%x %i\n", clientKeyPair.publicKey().array()[0], clientKeyPair.publicKey().array()[0] );
    printf( "replicator1 key[0] : 0x%x %i\n", replicatorList[0].m_publicKey[0], replicatorList[0].m_publicKey[0] );
    printf( "replicator2 key[0] : 0x%x %i\n", replicatorList[1].m_publicKey[0], replicatorList[1].m_publicKey[0] );
    printf( "replicator3 key[0] : 0x%x %i\n", replicatorList[2].m_publicKey[0], replicatorList[2].m_publicKey[0] );


    ///
    /// Create client session
    ///
    gClientFolder  = createClientFiles(BIG_FILE_SIZE);
    gClientSession = createClientSession( std::move(clientKeyPair),
                                         CLIENT_IP_ADDR ":5000",
                                         clientSessionErrorHandler,
                                         TRANSPORT_PROTOCOL,
                                         "client" );

    ///
    /// Create replicators
    ///
    auto replicatorKeyPair   = sirius::crypto::KeyPair::FromPrivate(
            sirius::crypto::PrivateKey::FromString( REPLICATOR_PRIVATE_KEY ));
    auto replicatorKeyPair_2 = sirius::crypto::KeyPair::FromPrivate(
            sirius::crypto::PrivateKey::FromString( REPLICATOR_PRIVATE_KEY_2 ));
    auto replicatorKeyPair_3 = sirius::crypto::KeyPair::FromPrivate(
            sirius::crypto::PrivateKey::FromString( REPLICATOR_PRIVATE_KEY_3 ));

    gReplicator = createReplicator( replicatorKeyPair,
                                    REPLICATOR_IP_ADDR,
                                    REPLICATOR_PORT,
                                    std::string( REPLICATOR_ROOT_FOLDER ),
                                    std::string( REPLICATOR_SANDBOX_ROOT_FOLDER ),
                                    TRANSPORT_PROTOCOL,
                                    gMyReplicatorEventHandler,
                                    "replicator1" );
    gReplicatorMap[gReplicator->replicatorKey()] = gReplicator;

<<<<<<< HEAD
    gReplicator2 = createReplicator( replicatorKeyPair_2,
                                     REPLICATOR_IP_ADDR_2,
                                     REPLICATOR_PORT_2,
                                     std::string( REPLICATOR_ROOT_FOLDER_2 ),
                                     std::string( REPLICATOR_SANDBOX_ROOT_FOLDER_2 ),
                                     TRANSPORT_PROTOCOL,
                                     gMyReplicatorEventHandler2,
                                     "replicator2" );
    gReplicatorMap[gReplicator2->replicatorKey()] = gReplicator2;

    gReplicator3 = createReplicator( replicatorKeyPair_3,
                                     REPLICATOR_IP_ADDR_3,
                                     REPLICATOR_PORT_3,
                                     std::string( REPLICATOR_ROOT_FOLDER_3 ),
                                     std::string( REPLICATOR_SANDBOX_ROOT_FOLDER_3 ),
                                     TRANSPORT_PROTOCOL,
                                     gMyReplicatorEventHandler3,
                                     "replicator3" );
    gReplicatorMap[gReplicator3->replicatorKey()] = gReplicator3;

    ///
    /// Create client session
    ///
    gClientFolder  = createClientFiles(BIG_FILE_SIZE);
    gClientSession = createClientSession( std::move(clientKeyPair),
                                          CLIENT_IP_ADDR ":5000",
                                          clientSessionErrorHandler,
                                          TRANSPORT_PROTOCOL,
                                          "client" );
=======
#if 0
    sleep(1);
    driveRootHash = std::make_shared<InfoHash>( gReplicator->dbgGetRootHash( DRIVE_PUB_KEY ) );
    gReplicator.reset();
    gClientSession->setDownloadChannel( replicatorList, downloadChannelHash1 );
    clientDownloadFsTree();

    gReplicator = createReplicator( replicatorKeyPair,
                                    REPLICATOR_IP_ADDR,
                                    REPLICATOR_PORT,
                                    std::string( REPLICATOR_ROOT_FOLDER ),
                                    std::string( REPLICATOR_SANDBOX_ROOT_FOLDER ),
                                    TRANSPORT_PROTOCOL,
                                    gMyReplicatorEventHandler,
                                    "replicator1" );
#endif

    gReplicator2 = createReplicator( replicatorKeyPair_2,
                                    REPLICATOR_IP_ADDR_2,
                                    REPLICATOR_PORT_2,
                                    std::string( REPLICATOR_ROOT_FOLDER_2 ),
                                    std::string( REPLICATOR_SANDBOX_ROOT_FOLDER_2 ),
                                    TRANSPORT_PROTOCOL,
                                    gMyReplicatorEventHandler2,
                                    "replicator2" );
    gReplicatorMap[gReplicator2->replicatorKey()] = gReplicator2;

    gReplicator3 = createReplicator( replicatorKeyPair_3,
                                    REPLICATOR_IP_ADDR_3,
                                    REPLICATOR_PORT_3,
                                    std::string( REPLICATOR_ROOT_FOLDER_3 ),
                                    std::string( REPLICATOR_SANDBOX_ROOT_FOLDER_3 ),
                                    TRANSPORT_PROTOCOL,
                                    gMyReplicatorEventHandler3,
                                    "replicator3" );
    gReplicatorMap[gReplicator3->replicatorKey()] = gReplicator3;

//    ///
//    /// Create client session
//    ///
//    gClientFolder  = createClientFiles(BIG_FILE_SIZE);
//    gClientSession = createClientSession( std::move(clientKeyPair),
//                                         CLIENT_IP_ADDR ":5000",
//                                         clientSessionErrorHandler,
//                                         TRANSPORT_PROTOCOL,
//                                         "client" );
>>>>>>> 25277315
    _EXLOG("");

    // set root drive hash
    driveRootHash = std::make_shared<InfoHash>( gReplicator->dbgGetRootHash( DRIVE_PUB_KEY ) );

    fs::path clientFolder = gClientFolder / "client_files";

    /// Client: read fsTree (1)
    ///
//    TODO++
//    gClientSession->setDownloadChannel( replicatorList, downloadChannelHash1 );
//    clientDownloadFsTree();

    /// Client: request to modify drive (1)
    ///
    EXLOG( "\n# Client started: 1-st upload" );
    {
        ActionList actionList;
        actionList.push_back( Action::newFolder( "fff0/" ) );
        actionList.push_back( Action::newFolder( "fff1/" ) );
        actionList.push_back( Action::newFolder( "fff1/ffff1" ) );
        actionList.push_back( Action::upload( clientFolder / "a.txt", "fff2/a.txt" ) );

        //actionList.push_back( Action::upload( clientFolder / "a.txt", "a.txt" ) );
        actionList.push_back( Action::upload( clientFolder / "a.txt", "a2.txt" ) );
        actionList.push_back( Action::upload( clientFolder / "b.bin", "f1/b1.bin" ) );
        actionList.push_back( Action::upload( clientFolder / "b.bin", "f2/b2.bin" ) );
        actionList.push_back( Action::upload( clientFolder / "a.txt", "f2/a.txt" ) );

        clientModifyDrive( actionList, replicatorList, modifyTransactionHash1 );
    }

    modifyCompleteCounter = 0;
    MyReplicatorEventHandler::m_approvalTransactionInfo.reset();

    gReplicatorThread  = std::thread( modifyDrive, gReplicator,  DRIVE_PUB_KEY, clientKeyPair.publicKey(), clientModifyHash, modifyTransactionHash1, replicatorList, BIG_FILE_SIZE+1024 );
    gReplicatorThread2 = std::thread( modifyDrive, gReplicator2, DRIVE_PUB_KEY, clientKeyPair.publicKey(), clientModifyHash, modifyTransactionHash1, replicatorList, BIG_FILE_SIZE+1024 );
<<<<<<< HEAD
    gReplicatorThread3 = std::thread( modifyDrive, gReplicator3, DRIVE_PUB_KEY, clientKeyPair.publicKey(), clientModifyHash, modifyTransactionHash1, replicatorList, BIG_FILE_SIZE+1024 );

=======

    if ( !testLateReplicator )
    {
        gReplicatorThread3 = std::thread( modifyDrive, gReplicator3, DRIVE_PUB_KEY, clientKeyPair.publicKey(), clientModifyHash, modifyTransactionHash1, replicatorList, BIG_FILE_SIZE+1024 );
    }
    
>>>>>>> 25277315
    {
        std::unique_lock<std::mutex> lock(modifyCompleteMutex);
        modifyCompleteCondVar.wait( lock, [] { return modifyCompleteCounter == 3; } );
    }

    gReplicatorThread.join();
    gReplicatorThread2.join();
<<<<<<< HEAD
    gReplicatorThread3.join();

=======
    //if ( !testLateReplicator )
        gReplicatorThread3.join();
    
>>>>>>> 25277315
    /// Client: read changed fsTree (2)
    ///
    gClientSession->setDownloadChannel( replicatorList, downloadChannelHash2 );
    clientDownloadFsTree();

    /// Client: read files from drive
    clientDownloadFiles( 5, gFsTree );

    ///TODO
//    sleep(1);
//    gReplicator->sendMessage( "dnopinion", replicatorList[0].m_endpoint, "str" );
//    sleep(1);
//    usleep(1000);
    //_EXLOG( "replicatorList[0].m_endpoint" << replicatorList[0].m_endpoint );
    std::thread( [&]() { gReplicator->asyncInitiateDownloadApprovalTransactionInfo( initApprovalHash, downloadChannelHash2 ); } ).detach();
    std::thread( [&]() { gReplicator2->asyncInitiateDownloadApprovalTransactionInfo( initApprovalHash, downloadChannelHash2 ); } ).detach();
    std::thread( [&]() { gReplicator3->asyncInitiateDownloadApprovalTransactionInfo( initApprovalHash, downloadChannelHash2 ); } ).detach();
    EXLOG( "" );
    //sleep(1000);

    /// Client: modify drive (2)
    EXLOG( "" );
    EXLOG( "# Client started: 2-st upload/modify" );
    {
        ActionList actionList;

//        actionList.push_back( Action::upload( clientFolder / "a.txt", "fff0/a.txt" ) );
        actionList.push_back( Action::upload( clientFolder / "a.txt", "fff0" ) );

        actionList.push_back( Action::remove( "fff1/" ) );
        actionList.push_back( Action::remove( "fff2/" ) );

        actionList.push_back( Action::remove( "a2.txt" ) );
        actionList.push_back( Action::remove( "f1/b2.bin" ) );
        actionList.push_back( Action::remove( "f2/b2.bin" ) );
        actionList.push_back( Action::move( "f2/", "f2_renamed/" ) );
        actionList.push_back( Action::move( "f2_renamed/a.txt", "f2_renamed/a_renamed.txt" ) );
        clientModifyDrive( actionList, replicatorList, modifyTransactionHash2 );
    }

    modifyCompleteCounter = 0;
    MyReplicatorEventHandler::m_approvalTransactionInfo.reset();

    gReplicatorThread  = std::thread( modifyDrive, gReplicator,  DRIVE_PUB_KEY, clientKeyPair.publicKey(), clientModifyHash, modifyTransactionHash2, replicatorList, BIG_FILE_SIZE+1024 );
    gReplicatorThread2 = std::thread( modifyDrive, gReplicator2, DRIVE_PUB_KEY, clientKeyPair.publicKey(), clientModifyHash, modifyTransactionHash2, replicatorList, BIG_FILE_SIZE+1024 );
<<<<<<< HEAD
    gReplicatorThread3 = std::thread( modifyDrive, gReplicator3, DRIVE_PUB_KEY, clientKeyPair.publicKey(), clientModifyHash, modifyTransactionHash2, replicatorList, BIG_FILE_SIZE+1024 );
=======
    if ( !testLateReplicator )
    {
        gReplicatorThread3 = std::thread( modifyDrive, gReplicator3, DRIVE_PUB_KEY, clientKeyPair.publicKey(), clientModifyHash, modifyTransactionHash2, replicatorList, BIG_FILE_SIZE+1024 );
    }
>>>>>>> 25277315

    {
        std::unique_lock<std::mutex> lock(modifyCompleteMutex);
        modifyCompleteCondVar.wait( lock, [] { return modifyCompleteCounter == 3; } );
    }

    gReplicatorThread.join();
    gReplicatorThread2.join();
    gReplicatorThread3.join();

    /// Client: read new fsTree (3)
    EXLOG( "# Client started FsTree download !!!!! " );
    gClientSession->setDownloadChannel( replicatorList, downloadChannelHash3 );
    clientDownloadFsTree();

    /// Delete client session and replicators
    gClientSession.reset();
    gReplicator.reset();
    gReplicator2.reset();
    gReplicator3.reset();

    _EXLOG( "\ntotal time: " << float( std::clock() - startTime ) /  CLOCKS_PER_SEC );

    return 0;
}

//
// replicator
//
#ifdef __APPLE__
#pragma mark --replicator--
#endif

static std::shared_ptr<Replicator> createReplicator(
        const sirius::crypto::KeyPair&  keyPair,
        std::string&&       ipAddr,
        int                 port,
        std::string&&       rootFolder,
        std::string&&       sandboxRootFolder,
        bool                useTcpSocket,
        MyReplicatorEventHandler& handler,
        const char*         dbgReplicatorName )
{
    EXLOG( "creating: " << dbgReplicatorName << " with key: " <<  int(keyPair.publicKey().array()[0]) );

    auto replicator = createDefaultReplicator(
            std::move( keyPair ),
            std::move( ipAddr ),
            std::to_string(port),
            std::move( rootFolder ),
            std::move( sandboxRootFolder ),
            useTcpSocket,
            handler,
            &handler,
            dbgReplicatorName );

    replicator->setDownloadApprovalTransactionTimerDelay(1);
    replicator->setModifyApprovalTransactionTimerDelay(1);
    replicator->start();
    replicator->asyncAddDrive( DRIVE_PUB_KEY, {100*1024*1024, 0, replicatorList} );
<<<<<<< HEAD
//    replicator->asyncAddDrive( DRIVE_PUB_KEY, {100*1024*1024, 0, false, replicatorList} );

//todo    smart_unique_ptr<AddDriveRequest> x = { 100*1024*1024u, 0u, false, replicatorList };

=======
    
>>>>>>> 25277315
    replicator->asyncAddDownloadChannelInfo( DRIVE_PUB_KEY, { downloadChannelHash1.array(), 1024*1024, replicatorList, { clientKeyPair.publicKey() }} );
    replicator->asyncAddDownloadChannelInfo( DRIVE_PUB_KEY, { downloadChannelHash2.array(), 10*1024*1024, replicatorList, { clientKeyPair.publicKey() }} );
    replicator->asyncAddDownloadChannelInfo( DRIVE_PUB_KEY, { downloadChannelHash3.array(), 1024*1024, replicatorList, { clientKeyPair.publicKey() }} );

    return replicator;
}

static void modifyDrive( std::shared_ptr<Replicator>    replicator,
                         const sirius::Key&             driveKey,
                         const sirius::Key&             clientPublicKey,
                         const InfoHash&                clientDataInfoHash,
                         const sirius::Hash256&         transactionHash,
                         const ReplicatorList&          replicatorList,
                         uint64_t                       maxDataSize )
{
    replicator->asyncModify( DRIVE_PUB_KEY, ModifyRequest{ clientDataInfoHash, transactionHash, maxDataSize, replicatorList, clientPublicKey } );
}

//
// clientDownloadHandler
//
static void clientDownloadHandler( download_status::code code,
                                   const InfoHash& infoHash,
                                   const std::filesystem::path /*filePath*/,
                                   size_t /*downloaded*/,
                                   size_t /*fileSize*/,
                                   const std::string& /*errorText*/ )
{
    if ( code == download_status::download_complete )
    {
        EXLOG( "# Client received FsTree: " << toString(infoHash) );
        EXLOG( "# FsTree file path: " << gClientFolder / "fsTree-folder" / FS_TREE_FILE_NAME );
        gFsTree.deserialize( gClientFolder / "fsTree-folder" / FS_TREE_FILE_NAME );

        // print FsTree
        {
            std::lock_guard<std::mutex> autolock( gExLogMutex );
            gFsTree.dbgPrint();
        }

        isDownloadCompleted = true;
        clientCondVar.notify_all();
    }
    else if ( code == download_status::failed )
    {
        exit(-1);
    }
}

//
// clientDownloadFsTree
//
static void clientDownloadFsTree()
{
    InfoHash rootHash = *driveRootHash;
    driveRootHash.reset();

    isDownloadCompleted = false;

    LOG("");
    EXLOG( "# Client started FsTree download: " << toString(rootHash) );

    gClientSession->download( DownloadContext(
<<<<<<< HEAD
                                      DownloadContext::fs_tree,
                                      clientDownloadHandler,
                                      rootHash,
                                      *gClientSession->downloadChannelId(), 0 ),
                              gClientFolder / "fsTree-folder" );
=======
                                    DownloadContext::fs_tree,
                                    clientDownloadHandler,
                                    rootHash,
                                    *gClientSession->downloadChannelId(), 0 ),
                                    gClientFolder / "fsTree-folder" );
>>>>>>> 25277315

    /// wait the end of file downloading
    {
        std::unique_lock<std::mutex> lock(clientMutex);
        clientCondVar.wait( lock, [] { return isDownloadCompleted; } );
    }
}

//
// clientModifyDrive
//
static void clientModifyDrive( const ActionList& actionList,
                               const ReplicatorList& replicatorList,
                               const sirius::Hash256& transactionHash )
{
    {
        std::lock_guard<std::mutex> autolock( gExLogMutex );
        actionList.dbgPrint();
    }

    // Create empty tmp folder for 'client modify data'
    //
    auto tmpFolder = fs::temp_directory_path() / "modify_drive_data";
    fs::remove_all( tmpFolder );
    fs::create_directories( tmpFolder );

    // start file uploading
    InfoHash hash = gClientSession->addActionListToSession( actionList, clientKeyPair.publicKey(), replicatorList, tmpFolder );

    // inform replicator
    clientModifyHash = hash;

    EXLOG( "# Client is waiting the end of replicator update" );
}

//
// clientDownloadFilesHandler
//
int downloadFileCount;
int downloadedFileCount;
static void clientDownloadFilesHandler( download_status::code code,
                                        const InfoHash& /*infoHash*/,
                                        const std::filesystem::path filePath,
                                        size_t downloaded,
                                        size_t fileSize,
                                        const std::string& errorText )
{
    if ( code == download_status::download_complete )
    {
//        LOG( "@ hash: " << toString(context.m_infoHash) );
//        LOG( "@ renameAs: " << context.m_renameAs );
//        LOG( "@ saveFolder: " << context.m_saveFolder );
        if ( ++downloadedFileCount == downloadFileCount )
        {
            EXLOG( "# Downloaded " << filePath << " files" );
            isDownloadCompleted = true;
            clientCondVar.notify_all();
        }
    }
    else if ( code == download_status::downloading )
    {
        //LOG( "downloading: " << downloaded << " of " << fileSize );
    }
    else if ( code == download_status::failed )
    {
        EXLOG( "# Error in clientDownloadFilesHandler: " << errorText );
        exit(-1);
    }
}

//
// Client: read files
//
static void clientDownloadFilesR( const Folder& folder )
{
    for( const auto& child: folder.childs() )
    {
        if ( isFolder(child) )
        {
            clientDownloadFilesR( getFolder(child) );
        }
        else
        {
            const File& file = getFile(child);
            std::string folderName = "root";
            if ( folder.name() != "/" )
                folderName = folder.name();
            EXLOG( "# Client started download file " << hashToFileName( file.hash() ) );
            EXLOG( "#  to " << gClientFolder / "downloaded_files" / folderName  / file.name() );
            gClientSession->download( DownloadContext(
                                              DownloadContext::file_from_drive,
                                              clientDownloadFilesHandler,
                                              file.hash(),
                                              {}, 0,
                                              gClientFolder / "downloaded_files" / folderName / file.name() ),
                    //gClientFolder / "downloaded_files" / folderName / toString(file.hash()) ),
                                      gClientFolder / "downloaded_files" );
        }
    }
}
static void clientDownloadFiles( int fileNumber, Folder& fsTree )
{
    isDownloadCompleted = false;

    downloadFileCount = 0;
    downloadedFileCount = 0;
    fsTree.iterate([](File& /*file*/) {
        downloadFileCount++;
    });

    if ( downloadFileCount == 0 )
    {
        EXLOG( "downloadFileCount == 0" );
        return;
    }

    if ( fileNumber != downloadFileCount )
    {
        EXLOG( "!ERROR! clientDownloadFiles(): fileNumber != downloadFileCount; " << fileNumber <<"!=" << downloadFileCount );
        exit(-1);
    }

    EXLOG("#======================client start downloading=== " << downloadFileCount );

    clientDownloadFilesR( fsTree );

    /// wait the end of file downloading
    {
        std::unique_lock<std::mutex> lock(clientMutex);
        clientCondVar.wait( lock, [] { return isDownloadCompleted; } );
    }
}


//
// createClientFiles
//
static fs::path createClientFiles( size_t bigFileSize ) {

    // Create empty tmp folder for testing
    //
    auto dataFolder = CLIENT_WORK_FOLDER / "client_files";
    fs::remove_all( dataFolder.parent_path() );
    fs::create_directories( dataFolder );
    //fs::create_directories( dataFolder/"empty_folder" );

    {
        std::ofstream file( dataFolder / "a.txt" );
        file.write( "a_txt", 5 );
    }
    {
        fs::path b_bin = dataFolder / "b.bin";
        fs::create_directories( b_bin.parent_path() );
//        std::vector<uint8_t> data(10*1024*1024);
        std::vector<uint8_t> data(bigFileSize);
        std::generate( data.begin(), data.end(), std::rand );
        std::ofstream file( b_bin );
        file.write( (char*) data.data(), data.size() );
    }
    {
        std::ofstream file( dataFolder / "c.txt" );
        file.write( "c_txt", 5 );
    }
    {
        std::ofstream file( dataFolder / "d.txt" );
        file.write( "d_txt", 5 );
    }

    // Return path to file
    return dataFolder.parent_path();
}


static std::string now_str()
{
    // Get current time from the clock, using microseconds resolution
    const boost::posix_time::ptime now =
            boost::posix_time::microsec_clock::local_time();

    // Get the time offset in current day
    const boost::posix_time::time_duration td = now.time_of_day();

    //
    // Extract hours, minutes, seconds and milliseconds.
    //
    // Since there is no direct accessor ".milliseconds()",
    // milliseconds are computed _by difference_ between total milliseconds
    // (for which there is an accessor), and the hours/minutes/seconds
    // values previously fetched.
    //
    const long hours        = td.hours();
    const long minutes      = td.minutes();
    const long seconds      = td.seconds();
    const long milliseconds = td.total_milliseconds() -
                              ((hours * 3600 + minutes * 60 + seconds) * 1000);

    //
    // Format like this:
    //
    //      hh:mm:ss.SS
    //
    // e.g. 02:15:40:321
    //
    //      ^          ^
    //      |          |
    //      123456789*12
    //      ---------10-     --> 12 chars + \0 --> 13 chars should suffice
    //
    //
    char buf[40];
    sprintf(buf, "%02ld:%02ld:%02ld.%03ld",
            hours, minutes, seconds, milliseconds);

    return buf;
}<|MERGE_RESOLUTION|>--- conflicted
+++ resolved
@@ -36,15 +36,9 @@
 
 #define REPLICATOR_IP_ADDR      "192.168.2.101"
 #define REPLICATOR_PORT         5001
-<<<<<<< HEAD
-#define REPLICATOR_IP_ADDR_2    "192.168.0.102"
-#define REPLICATOR_PORT_2       5002
-#define REPLICATOR_IP_ADDR_3    "192.168.0.103"
-=======
 #define REPLICATOR_IP_ADDR_2    "192.168.2.102"
 #define REPLICATOR_PORT_2       5002
 #define REPLICATOR_IP_ADDR_3    "192.168.2.103"
->>>>>>> 25277315
 #define REPLICATOR_PORT_3       5003
 
 #define ROOT_TEST_FOLDER                fs::path(getenv("HOME")) / "111"
@@ -212,13 +206,8 @@
             std::thread( [info] { gReplicator->asyncDownloadApprovalTransactionHasBeenPublished( info.m_blockHash, info.m_downloadChannelId ); }).detach();
             std::thread( [info] { gReplicator2->asyncDownloadApprovalTransactionHasBeenPublished( info.m_blockHash, info.m_downloadChannelId ); }).detach();
             std::thread( [info] { gReplicator3->asyncDownloadApprovalTransactionHasBeenPublished( info.m_blockHash, info.m_downloadChannelId ); }).detach();
-<<<<<<< HEAD
-
-
-=======
             
             
->>>>>>> 25277315
             for( const auto& opinion : info.m_opinions )
             {
                 EXLOG( "---------------------------------------------------------" );
@@ -268,11 +257,7 @@
             }
             std::cout << "client:" <<opinion.m_clientUploadBytes << std::endl;
         }
-<<<<<<< HEAD
-
-=======
         
->>>>>>> 25277315
         gReplicator3->printTrafficDistribution( modifyTransactionHash1.array() );
         gReplicator->printTrafficDistribution( modifyTransactionHash1.array() );
         gReplicator2->printTrafficDistribution( modifyTransactionHash1.array() );
@@ -283,13 +268,10 @@
 
             std::thread( [] { gReplicator->asyncApprovalTransactionHasBeenPublished( *MyReplicatorEventHandler::m_approvalTransactionInfo ); }).detach();
             std::thread( [] { gReplicator2->asyncApprovalTransactionHasBeenPublished( *MyReplicatorEventHandler::m_approvalTransactionInfo ); }).detach();
-<<<<<<< HEAD
-=======
             
             if ( testLateReplicator )
                 gReplicatorThread3 = std::thread( modifyDrive, gReplicator3, DRIVE_PUB_KEY, clientKeyPair.publicKey(), clientModifyHash, modifyTransactionHash1, replicatorList, BIG_FILE_SIZE+1024 );
 
->>>>>>> 25277315
             std::thread( [] { gReplicator3->asyncApprovalTransactionHasBeenPublished( *MyReplicatorEventHandler::m_approvalTransactionInfo ); }).detach();
         }
     }
@@ -362,17 +344,6 @@
     ///
     boost::asio::ip::address e = boost::asio::ip::address::from_string(REPLICATOR_IP_ADDR);
     replicatorList.emplace_back( ReplicatorInfo{ {e, REPLICATOR_PORT},
-<<<<<<< HEAD
-                                                 sirius::crypto::KeyPair::FromPrivate( sirius::crypto::PrivateKey::FromString( REPLICATOR_PRIVATE_KEY)).publicKey() } );
-
-    boost::asio::ip::address e2 = boost::asio::ip::address::from_string(REPLICATOR_IP_ADDR_2);
-    replicatorList.emplace_back( ReplicatorInfo{ {e2, REPLICATOR_PORT_2},
-                                                 sirius::crypto::KeyPair::FromPrivate( sirius::crypto::PrivateKey::FromString( REPLICATOR_PRIVATE_KEY_2)).publicKey() } );
-
-    boost::asio::ip::address e3 = boost::asio::ip::address::from_string(REPLICATOR_IP_ADDR_3);
-    replicatorList.emplace_back( ReplicatorInfo{ {e3, REPLICATOR_PORT_3},
-                                                 sirius::crypto::KeyPair::FromPrivate( sirius::crypto::PrivateKey::FromString( REPLICATOR_PRIVATE_KEY_3)).publicKey() } );
-=======
         sirius::crypto::KeyPair::FromPrivate( sirius::crypto::PrivateKey::FromString( REPLICATOR_PRIVATE_KEY)).publicKey() } );
     
     boost::asio::ip::address e2 = boost::asio::ip::address::from_string(REPLICATOR_IP_ADDR_2);
@@ -382,7 +353,6 @@
     boost::asio::ip::address e3 = boost::asio::ip::address::from_string(REPLICATOR_IP_ADDR_3);
     replicatorList.emplace_back( ReplicatorInfo{ {e3, REPLICATOR_PORT_3},
         sirius::crypto::KeyPair::FromPrivate( sirius::crypto::PrivateKey::FromString( REPLICATOR_PRIVATE_KEY_3)).publicKey() } );
->>>>>>> 25277315
 
     printf( "client key[0] :      0x%x %i\n", clientKeyPair.publicKey().array()[0], clientKeyPair.publicKey().array()[0] );
     printf( "replicator1 key[0] : 0x%x %i\n", replicatorList[0].m_publicKey[0], replicatorList[0].m_publicKey[0] );
@@ -420,37 +390,6 @@
                                     "replicator1" );
     gReplicatorMap[gReplicator->replicatorKey()] = gReplicator;
 
-<<<<<<< HEAD
-    gReplicator2 = createReplicator( replicatorKeyPair_2,
-                                     REPLICATOR_IP_ADDR_2,
-                                     REPLICATOR_PORT_2,
-                                     std::string( REPLICATOR_ROOT_FOLDER_2 ),
-                                     std::string( REPLICATOR_SANDBOX_ROOT_FOLDER_2 ),
-                                     TRANSPORT_PROTOCOL,
-                                     gMyReplicatorEventHandler2,
-                                     "replicator2" );
-    gReplicatorMap[gReplicator2->replicatorKey()] = gReplicator2;
-
-    gReplicator3 = createReplicator( replicatorKeyPair_3,
-                                     REPLICATOR_IP_ADDR_3,
-                                     REPLICATOR_PORT_3,
-                                     std::string( REPLICATOR_ROOT_FOLDER_3 ),
-                                     std::string( REPLICATOR_SANDBOX_ROOT_FOLDER_3 ),
-                                     TRANSPORT_PROTOCOL,
-                                     gMyReplicatorEventHandler3,
-                                     "replicator3" );
-    gReplicatorMap[gReplicator3->replicatorKey()] = gReplicator3;
-
-    ///
-    /// Create client session
-    ///
-    gClientFolder  = createClientFiles(BIG_FILE_SIZE);
-    gClientSession = createClientSession( std::move(clientKeyPair),
-                                          CLIENT_IP_ADDR ":5000",
-                                          clientSessionErrorHandler,
-                                          TRANSPORT_PROTOCOL,
-                                          "client" );
-=======
 #if 0
     sleep(1);
     driveRootHash = std::make_shared<InfoHash>( gReplicator->dbgGetRootHash( DRIVE_PUB_KEY ) );
@@ -497,7 +436,6 @@
 //                                         clientSessionErrorHandler,
 //                                         TRANSPORT_PROTOCOL,
 //                                         "client" );
->>>>>>> 25277315
     _EXLOG("");
 
     // set root drive hash
@@ -535,17 +473,12 @@
 
     gReplicatorThread  = std::thread( modifyDrive, gReplicator,  DRIVE_PUB_KEY, clientKeyPair.publicKey(), clientModifyHash, modifyTransactionHash1, replicatorList, BIG_FILE_SIZE+1024 );
     gReplicatorThread2 = std::thread( modifyDrive, gReplicator2, DRIVE_PUB_KEY, clientKeyPair.publicKey(), clientModifyHash, modifyTransactionHash1, replicatorList, BIG_FILE_SIZE+1024 );
-<<<<<<< HEAD
-    gReplicatorThread3 = std::thread( modifyDrive, gReplicator3, DRIVE_PUB_KEY, clientKeyPair.publicKey(), clientModifyHash, modifyTransactionHash1, replicatorList, BIG_FILE_SIZE+1024 );
-
-=======
 
     if ( !testLateReplicator )
     {
         gReplicatorThread3 = std::thread( modifyDrive, gReplicator3, DRIVE_PUB_KEY, clientKeyPair.publicKey(), clientModifyHash, modifyTransactionHash1, replicatorList, BIG_FILE_SIZE+1024 );
     }
     
->>>>>>> 25277315
     {
         std::unique_lock<std::mutex> lock(modifyCompleteMutex);
         modifyCompleteCondVar.wait( lock, [] { return modifyCompleteCounter == 3; } );
@@ -553,14 +486,9 @@
 
     gReplicatorThread.join();
     gReplicatorThread2.join();
-<<<<<<< HEAD
-    gReplicatorThread3.join();
-
-=======
     //if ( !testLateReplicator )
         gReplicatorThread3.join();
     
->>>>>>> 25277315
     /// Client: read changed fsTree (2)
     ///
     gClientSession->setDownloadChannel( replicatorList, downloadChannelHash2 );
@@ -568,7 +496,7 @@
 
     /// Client: read files from drive
     clientDownloadFiles( 5, gFsTree );
-
+    
     ///TODO
 //    sleep(1);
 //    gReplicator->sendMessage( "dnopinion", replicatorList[0].m_endpoint, "str" );
@@ -606,14 +534,10 @@
 
     gReplicatorThread  = std::thread( modifyDrive, gReplicator,  DRIVE_PUB_KEY, clientKeyPair.publicKey(), clientModifyHash, modifyTransactionHash2, replicatorList, BIG_FILE_SIZE+1024 );
     gReplicatorThread2 = std::thread( modifyDrive, gReplicator2, DRIVE_PUB_KEY, clientKeyPair.publicKey(), clientModifyHash, modifyTransactionHash2, replicatorList, BIG_FILE_SIZE+1024 );
-<<<<<<< HEAD
-    gReplicatorThread3 = std::thread( modifyDrive, gReplicator3, DRIVE_PUB_KEY, clientKeyPair.publicKey(), clientModifyHash, modifyTransactionHash2, replicatorList, BIG_FILE_SIZE+1024 );
-=======
     if ( !testLateReplicator )
     {
         gReplicatorThread3 = std::thread( modifyDrive, gReplicator3, DRIVE_PUB_KEY, clientKeyPair.publicKey(), clientModifyHash, modifyTransactionHash2, replicatorList, BIG_FILE_SIZE+1024 );
     }
->>>>>>> 25277315
 
     {
         std::unique_lock<std::mutex> lock(modifyCompleteMutex);
@@ -674,14 +598,7 @@
     replicator->setModifyApprovalTransactionTimerDelay(1);
     replicator->start();
     replicator->asyncAddDrive( DRIVE_PUB_KEY, {100*1024*1024, 0, replicatorList} );
-<<<<<<< HEAD
-//    replicator->asyncAddDrive( DRIVE_PUB_KEY, {100*1024*1024, 0, false, replicatorList} );
-
-//todo    smart_unique_ptr<AddDriveRequest> x = { 100*1024*1024u, 0u, false, replicatorList };
-
-=======
     
->>>>>>> 25277315
     replicator->asyncAddDownloadChannelInfo( DRIVE_PUB_KEY, { downloadChannelHash1.array(), 1024*1024, replicatorList, { clientKeyPair.publicKey() }} );
     replicator->asyncAddDownloadChannelInfo( DRIVE_PUB_KEY, { downloadChannelHash2.array(), 10*1024*1024, replicatorList, { clientKeyPair.publicKey() }} );
     replicator->asyncAddDownloadChannelInfo( DRIVE_PUB_KEY, { downloadChannelHash3.array(), 1024*1024, replicatorList, { clientKeyPair.publicKey() }} );
@@ -745,19 +662,11 @@
     EXLOG( "# Client started FsTree download: " << toString(rootHash) );
 
     gClientSession->download( DownloadContext(
-<<<<<<< HEAD
-                                      DownloadContext::fs_tree,
-                                      clientDownloadHandler,
-                                      rootHash,
-                                      *gClientSession->downloadChannelId(), 0 ),
-                              gClientFolder / "fsTree-folder" );
-=======
                                     DownloadContext::fs_tree,
                                     clientDownloadHandler,
                                     rootHash,
                                     *gClientSession->downloadChannelId(), 0 ),
                                     gClientFolder / "fsTree-folder" );
->>>>>>> 25277315
 
     /// wait the end of file downloading
     {
