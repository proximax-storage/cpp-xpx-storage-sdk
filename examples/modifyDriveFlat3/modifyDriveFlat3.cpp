#include "types.h"
#include "drive/Session.h"
#include "drive/ClientSession.h"
#include "drive/Replicator.h"
#include "drive/FlatDrive.h"
#include "drive/FsTree.h"
#include "drive/Utils.h"
#include "crypto/Signer.h"

#include <fstream>
#include <filesystem>
#include <future>
#include <condition_variable>
#include "boost/date_time/posix_time/posix_time.hpp"

#include <libtorrent/alert.hpp>
#include <libtorrent/alert_types.hpp>
#include <libtorrent/kademlia/ed25519.hpp>

#include <sirius_drive/session_delegate.h>

const bool gUse3Replicators = true;

//
// This example shows interaction between 'client' and 'replicator'.
//

#define BIG_FILE_SIZE 10 * 1024*1024
#define TRANSPORT_PROTOCOL true // true - TCP, false - uTP

// !!!
// CLIENT_IP_ADDR should be changed to proper address according to your network settings (see ifconfig)

#define CLIENT_IP_ADDR          "192.168.1.100"
#define CLIENT_PORT             5000

#define REPLICATOR_IP_ADDR      "127.0.0.1"
#define REPLICATOR_PORT         5001
#define REPLICATOR_IP_ADDR_2    "10.0.3.112"
#define REPLICATOR_PORT_2       5002
#define REPLICATOR_IP_ADDR_3    "10.0.3.113"
#define REPLICATOR_PORT_3       5003

#define ROOT_TEST_FOLDER                fs::path(getenv("HOME")) / "111"
#define REPLICATOR_ROOT_FOLDER          fs::path(getenv("HOME")) / "111" / "replicator_root"
#define REPLICATOR_SANDBOX_ROOT_FOLDER  fs::path(getenv("HOME")) / "111" / "sandbox_root"

#define REPLICATOR_ROOT_FOLDER_2          fs::path(getenv("HOME")) / "111" / "replicator_root_2"
#define REPLICATOR_SANDBOX_ROOT_FOLDER_2  fs::path(getenv("HOME")) / "111" / "sandbox_root_2"

#define REPLICATOR_ROOT_FOLDER_3          fs::path(getenv("HOME")) / "111" / "replicator_root_3"
#define REPLICATOR_SANDBOX_ROOT_FOLDER_3  fs::path(getenv("HOME")) / "111" / "sandbox_root_3"

#define CLIENT_WORK_FOLDER              fs::path(getenv("HOME")) / "111" / "client_work_folder"

#define CLIENT_PRIVATE_KEY          "0000000000010203040501020304050102030405010203040501020304050102"
#define REPLICATOR_PRIVATE_KEY      "1000000000010203040501020304050102030405010203040501020304050102"
#define REPLICATOR_PRIVATE_KEY_2    "2000000000010203040501020304050102030405010203040501020304050102"
#define REPLICATOR_PRIVATE_KEY_3    "3000000000010203040501020304050102030405010203040501020304050102"
#define REPLICATOR_PRIVATE_KEY_4    "4000000000010203040501020304050102030405010203040501020304050102"
#define REPLICATOR_PRIVATE_KEY_5    "5000000000010203040501020304050102030405010203040501020304050102"

#define DRIVE_PUB_KEY                   std::array<uint8_t,32>{1,0,0,0,0,5,6,7,8,9, 0,1,2,3,4,5,6,7,8,9, 0,1,2,3,4,5,6,7,8,9, 0,1}

const sirius::Key clientPublicKey;

const sirius::Hash256 downloadChannelHash1 = std::array<uint8_t,32>{1,1,1,1};
const sirius::Hash256 downloadChannelHash2 = std::array<uint8_t,32>{2,2,2,2};
const sirius::Hash256 downloadChannelHash3 = std::array<uint8_t,32>{3,3,3,3};

const sirius::Hash256 modifyTransactionHash1 = std::array<uint8_t,32>{0xa1,0xf,0xf,0xf};
const sirius::Hash256 modifyTransactionHash2 = std::array<uint8_t,32>{0xa2,0xf,0xf,0xf};

namespace fs = std::filesystem;

using namespace sirius::drive;

inline std::mutex gExLogMutex;

static std::string now_str();

#define EXLOG(expr) { \
        const std::lock_guard<std::mutex> autolock( gExLogMutex ); \
        std::cout << now_str() << ": " << expr << std::endl << std::flush; \
    }

// Replicators
//
std::shared_ptr<Replicator> gReplicator;
std::thread gReplicatorThread;
std::shared_ptr<Replicator> gReplicator2;
std::thread gReplicatorThread2;
std::shared_ptr<Replicator> gReplicator3;
std::thread gReplicatorThread3;
std::shared_ptr<Replicator> gReplicator4;
std::thread gReplicatorThread4;
std::shared_ptr<Replicator> gReplicator5;
std::thread gReplicatorThread5;

class MyReplicatorEventHandler;

static std::shared_ptr<Replicator> createReplicator(
                                        const std::string&  pivateKey,
                                        std::string&&       ipAddr,
                                        int                 port,
                                        std::string&&       rootFolder,
                                        std::string&&       sandboxRootFolder,
                                        bool                useTcpSocket,
                                        MyReplicatorEventHandler& handler,
                                        const char*         dbgReplicatorName );

static void modifyDrive( std::shared_ptr<Replicator>    replicator,
                         const sirius::Key&             driveKey,
                         const sirius::Key&             clientPublicKey,
                         const InfoHash&                hash,
                         const sirius::Hash256&         transactionHash,
                         const ReplicatorList&          replicatorList,
                         uint64_t                       maxDataSize );

//
// Client functions
//
static fs::path createClientFiles( size_t bigFileSize );
static void     clientDownloadFsTree();
static void     clientModifyDrive( const ActionList& actionList,
                                   const ReplicatorList& replicatorList,
                                   const sirius::Hash256& transactionHash );
static void     clientDownloadFiles( int fileNumber, Folder& folder );

// FsTree
FsTree gFsTree;

// Client folder for his files
fs::path gClientFolder;

// Libtorrent session
std::shared_ptr<ClientSession> gClientSession;


//
// global variables, which help synchronize client and replicator
//

bool                        isDownloadCompleted = false;
InfoHash                    clientModifyHash;
std::condition_variable     clientCondVar;
std::mutex                  clientMutex;

std::shared_ptr<InfoHash>   driveRootHash;

ReplicatorList              replicatorList;

std::condition_variable     modifyCompleteCondVar;
std::atomic<int>            modifyCompleteCounter{0};
std::mutex                  modifyCompleteMutex;

// Listen (socket) error handle
//
static void clientSessionErrorHandler( const lt::alert* alert )
{
    if ( alert->type() == lt::listen_failed_alert::alert_type )
    {
        std::cerr << alert->message() << std::endl << std::flush;
        exit(-1);
    }
}

#pragma mark --MyReplicatorEventHandler--
class MyReplicatorEventHandler : public ReplicatorEventHandler
{
public:

    static std::optional<ApprovalTransactionInfo>   m_approvalTransactionInfo;
    static std::mutex                               m_transactionInfoMutex;

    // It will be called before 'replicator' shuts down
    virtual void willBeTerminated( Replicator& replicator ) override
    {
        EXLOG( "Replicator will be terminated: " << replicator.dbgReplicatorName() );
    }

    // It will be called when rootHash is calculated in sandbox
    virtual void rootHashIsCalculated( Replicator&                    replicator,
                                       const sirius::Key&             driveKey,
                                       const sirius::drive::InfoHash& modifyTransactionHash,
                                       const sirius::drive::InfoHash& sandboxRootHash )  override
    {
        //EXLOG( "rootHshIsCalculated: " << replicator.dbgReplicatorName() );
        EXLOG( "@ sandbox calculated: " << replicator.dbgReplicatorName() );
    }
    
    // It will be called when transaction could not be completed
    virtual void modifyTransactionIsCanceled( Replicator& replicator,
                                             const sirius::Key&             driveKey,
                                             const sirius::drive::InfoHash& modifyTransactionHash,
                                             const std::string&             reason,
                                             int                            errorCode )  override
    {
        EXLOG( "modifyTransactionIsCanceled: " << replicator.dbgReplicatorName() );
    }
    
    // It will initiate the approving of modify transaction
    virtual void modifyApproveTransactionIsReady( Replicator& replicator, ApprovalTransactionInfo&& transactionInfo )  override
    {
        EXLOG( "modifyApproveTransactionIsReady: " << replicator.dbgReplicatorName() );
        const std::unique_lock<std::mutex> lock(m_transactionInfoMutex);
        if ( !m_approvalTransactionInfo )
        {
            m_approvalTransactionInfo = { std::move(transactionInfo) };
            
            std::thread( [] { gReplicator->onApprovalTransactionHasBeenPublished( *MyReplicatorEventHandler::m_approvalTransactionInfo ); }).detach();
            std::thread( [] { gReplicator2->onApprovalTransactionHasBeenPublished( *MyReplicatorEventHandler::m_approvalTransactionInfo ); }).detach();
            std::thread( [] { gReplicator3->onApprovalTransactionHasBeenPublished( *MyReplicatorEventHandler::m_approvalTransactionInfo ); }).detach();

//            gReplicator->onApprovalTransactionHasBeenPublished( *MyReplicatorEventHandler::m_approvalTransactionInfo );
//            gReplicator2->onApprovalTransactionHasBeenPublished( *MyReplicatorEventHandler::m_approvalTransactionInfo );
//            gReplicator3->onApprovalTransactionHasBeenPublished( *MyReplicatorEventHandler::m_approvalTransactionInfo );
        }
    }
    
    // It will initiate the approving of single modify transaction
    virtual void singleModifyApproveTransactionIsReady( Replicator& replicator, ApprovalTransactionInfo&& transactionInfo )  override
    {
        EXLOG( "modifyTransactionIsCanceled: " << replicator.dbgReplicatorName() );
    }

    // It will be called after the drive is synchronized with sandbox
    virtual void driveModificationIsCompleted( Replicator&                    replicator,
                                               const sirius::Key&             driveKey,
                                               const sirius::drive::InfoHash& modifyTransactionHash,
                                               const sirius::drive::InfoHash& rootHash ) override
    {
        //EXLOG( "driveModificationIsCompleted: " << replicator.dbgReplicatorName() );
        EXLOG( "" );
        EXLOG( "@ update_completed:" << replicator.dbgReplicatorName() );

        driveRootHash = std::make_shared<InfoHash>( replicator.getRootHash( driveKey ) );
        EXLOG( "@ Drive modified: " << replicator.dbgReplicatorName() );
        replicator.printDriveStatus( driveKey );

        modifyCompleteCounter++;
        modifyCompleteCondVar.notify_all();
    }
};

std::optional<ApprovalTransactionInfo>  MyReplicatorEventHandler::m_approvalTransactionInfo;
std::mutex                              MyReplicatorEventHandler::m_transactionInfoMutex;


MyReplicatorEventHandler gMyReplicatorEventHandler;
MyReplicatorEventHandler gMyReplicatorEventHandler2;
MyReplicatorEventHandler gMyReplicatorEventHandler3;
MyReplicatorEventHandler gMyReplicatorEventHandler4;
MyReplicatorEventHandler gMyReplicatorEventHandler5;


#pragma mark --main()--
//
// main
//
int main(int,char**)
{
    fs::remove_all( ROOT_TEST_FOLDER );

    auto startTime = std::clock();

    ///
    /// Make the list of replicator addresses
    ///
    boost::asio::ip::address e3 = boost::asio::ip::address::from_string(REPLICATOR_IP_ADDR_3);
    replicatorList.emplace_back( ReplicatorInfo{ {e3, REPLICATOR_PORT_3},
        sirius::crypto::KeyPair::FromPrivate( sirius::crypto::PrivateKey::FromString( REPLICATOR_PRIVATE_KEY_3)).publicKey() } );

    boost::asio::ip::address e = boost::asio::ip::address::from_string(REPLICATOR_IP_ADDR);
    replicatorList.emplace_back( ReplicatorInfo{ {e, REPLICATOR_PORT},
        sirius::crypto::KeyPair::FromPrivate( sirius::crypto::PrivateKey::FromString( REPLICATOR_PRIVATE_KEY)).publicKey() } );
    
    boost::asio::ip::address e2 = boost::asio::ip::address::from_string(REPLICATOR_IP_ADDR_2);
    replicatorList.emplace_back( ReplicatorInfo{ {e2, REPLICATOR_PORT_2},
        sirius::crypto::KeyPair::FromPrivate( sirius::crypto::PrivateKey::FromString( REPLICATOR_PRIVATE_KEY_2)).publicKey() } );

    ///
    /// Create replicators
    ///
    gReplicator = createReplicator( REPLICATOR_PRIVATE_KEY,
                                    REPLICATOR_IP_ADDR,
                                    REPLICATOR_PORT,
                                    std::string( REPLICATOR_ROOT_FOLDER ),
                                    std::string( REPLICATOR_SANDBOX_ROOT_FOLDER ),
                                    TRANSPORT_PROTOCOL,
                                    gMyReplicatorEventHandler,
                                    "replicator1" );

    gReplicator2 = createReplicator( REPLICATOR_PRIVATE_KEY_2,
                                    REPLICATOR_IP_ADDR_2,
                                    REPLICATOR_PORT_2,
                                    std::string( REPLICATOR_ROOT_FOLDER_2 ),
                                    std::string( REPLICATOR_SANDBOX_ROOT_FOLDER_2 ),
                                    TRANSPORT_PROTOCOL,
                                    gMyReplicatorEventHandler2,
                                    "replicator2" );

    gReplicator3 = createReplicator( REPLICATOR_PRIVATE_KEY_3,
                                    REPLICATOR_IP_ADDR_3,
                                    REPLICATOR_PORT_3,
                                    std::string( REPLICATOR_ROOT_FOLDER_3 ),
                                    std::string( REPLICATOR_SANDBOX_ROOT_FOLDER_3 ),
                                    TRANSPORT_PROTOCOL,
                                    gMyReplicatorEventHandler3,
                                    "replicator3" );

    ///
    /// Create client session
    ///
    auto clientKeyPair = sirius::crypto::KeyPair::FromPrivate(
                                   sirius::crypto::PrivateKey::FromString( CLIENT_PRIVATE_KEY ));
    gClientFolder  = createClientFiles(BIG_FILE_SIZE);
    gClientSession = createClientSession( std::move(clientKeyPair),
                                         CLIENT_IP_ADDR ":5550",
                                         clientSessionErrorHandler,
                                         TRANSPORT_PROTOCOL,
                                         "client" );
    _LOG("");

    fs::path clientFolder = gClientFolder / "client_files";

    /// Client: read fsTree (1)
    ///
//    TODO++
//    gClientSession->setDownloadChannel( replicatorList, downloadChannelHash1 );
//    clientDownloadFsTree();

    /// Client: request to modify drive (1)
    ///
    EXLOG( "\n# Client started: 1-st upload" );
    {
        ActionList actionList;
        actionList.push_back( Action::newFolder( "fff1/" ) );
        actionList.push_back( Action::newFolder( "fff1/ffff1" ) );
        actionList.push_back( Action::upload( clientFolder / "a.txt", "fff2/a.txt" ) );

        //actionList.push_back( Action::upload( clientFolder / "a.txt", "a.txt" ) );
        actionList.push_back( Action::upload( clientFolder / "a.txt", "a2.txt" ) );
        actionList.push_back( Action::upload( clientFolder / "b.bin", "f1/b1.bin" ) );
        actionList.push_back( Action::upload( clientFolder / "b.bin", "f2/b2.bin" ) );
        actionList.push_back( Action::upload( clientFolder / "a.txt", "f2/a.txt" ) );

        clientModifyDrive( actionList, replicatorList, modifyTransactionHash1 );
    }

    modifyCompleteCounter = 0;
    MyReplicatorEventHandler::m_approvalTransactionInfo.reset();

    gReplicatorThread  = std::thread( modifyDrive, gReplicator,  DRIVE_PUB_KEY, clientKeyPair.publicKey(), clientModifyHash, modifyTransactionHash1, replicatorList, BIG_FILE_SIZE+1024 );
    sleep(1);
    gReplicatorThread2 = std::thread( modifyDrive, gReplicator2, DRIVE_PUB_KEY, clientKeyPair.publicKey(), clientModifyHash, modifyTransactionHash1, replicatorList, BIG_FILE_SIZE+1024 );
    gReplicatorThread3 = std::thread( modifyDrive, gReplicator3, DRIVE_PUB_KEY, clientKeyPair.publicKey(), clientModifyHash, modifyTransactionHash1, replicatorList, BIG_FILE_SIZE+1024 );
    
    {
<<<<<<< HEAD
        std::unique_lock<std::mutex> lock(clientMutex);
        approveCondVar.wait( lock, [] { return approveTransactionCounter == 3; } );

        // Reaction on a confirmation of the DataModificationApprovalTransaction from BC side
        gReplicator->onDataModificationApprovalTransaction(MyReplicatorEventHandler::m_approvalTransactionInfo);
        gReplicator2->onDataModificationApprovalTransaction(MyReplicatorEventHandler::m_approvalTransactionInfo);
        gReplicator3->onDataModificationApprovalTransaction(MyReplicatorEventHandler::m_approvalTransactionInfo);
=======
        std::unique_lock<std::mutex> lock(modifyCompleteMutex);
        modifyCompleteCondVar.wait( lock, [] { return modifyCompleteCounter == 3; } );
>>>>>>> 3a07c6dd
    }

    gReplicatorThread.join();
    gReplicatorThread2.join();
    gReplicatorThread3.join();
    
    /// Print traffic distribution (for modify drive operation)
    gReplicator3->printTrafficDistribution( modifyTransactionHash1.array() );
    gReplicator->printTrafficDistribution( modifyTransactionHash1.array() );
    gReplicator2->printTrafficDistribution( modifyTransactionHash1.array() );

    /// Client: read changed fsTree (2)
    ///
    gClientSession->setDownloadChannel( replicatorList, downloadChannelHash2 );
    clientDownloadFsTree();

    /// Client: read files from drive
    clientDownloadFiles( 5, gFsTree );

    /// Client: modify drive (2)
    EXLOG( "\n# Client started: 2-st upload" );
    {
        ActionList actionList;
        actionList.push_back( Action::remove( "fff1/" ) );
        actionList.push_back( Action::remove( "fff2/" ) );

        actionList.push_back( Action::remove( "a2.txt" ) );
        actionList.push_back( Action::remove( "f1/b2.bin" ) );
        actionList.push_back( Action::remove( "f2/b2.bin" ) );
        actionList.push_back( Action::move( "f2/", "f2_renamed/" ) );
        actionList.push_back( Action::move( "f2_renamed/a.txt", "f2_renamed/a_renamed.txt" ) );
        clientModifyDrive( actionList, replicatorList, modifyTransactionHash2 );
    }

    modifyCompleteCounter = 0;
    MyReplicatorEventHandler::m_approvalTransactionInfo.reset();
    
    gReplicatorThread  = std::thread( modifyDrive, gReplicator,  DRIVE_PUB_KEY, clientKeyPair.publicKey(), clientModifyHash, modifyTransactionHash2, replicatorList, BIG_FILE_SIZE+1024 );
    gReplicatorThread2 = std::thread( modifyDrive, gReplicator2, DRIVE_PUB_KEY, clientKeyPair.publicKey(), clientModifyHash, modifyTransactionHash2, replicatorList, BIG_FILE_SIZE+1024 );
    gReplicatorThread3 = std::thread( modifyDrive, gReplicator3, DRIVE_PUB_KEY, clientKeyPair.publicKey(), clientModifyHash, modifyTransactionHash2, replicatorList, BIG_FILE_SIZE+1024 );

    {
<<<<<<< HEAD
        std::unique_lock<std::mutex> lock(clientMutex);
        approveCondVar.wait( lock, [] { return approveTransactionCounter == 3; } );

        gReplicator->onDataModificationApprovalTransaction(MyReplicatorEventHandler::m_approvalTransactionInfo);
        gReplicator2->onDataModificationApprovalTransaction(MyReplicatorEventHandler::m_approvalTransactionInfo);
        gReplicator3->onDataModificationApprovalTransaction(MyReplicatorEventHandler::m_approvalTransactionInfo);
=======
        std::unique_lock<std::mutex> lock(modifyCompleteMutex);
        modifyCompleteCondVar.wait( lock, [] { return modifyCompleteCounter == 3; } );
>>>>>>> 3a07c6dd
    }

    gReplicatorThread.join();
    gReplicatorThread2.join();
    gReplicatorThread3.join();

    /// Client: read new fsTree (3)
    gClientSession->setDownloadChannel( replicatorList, downloadChannelHash3 );
    clientDownloadFsTree();

    /// Delete client session and replicators
    gClientSession.reset();
    gReplicator.reset();
    gReplicator2.reset();
    gReplicator3.reset();

    _LOG( "\ntotal time: " << float( std::clock() - startTime ) /  CLOCKS_PER_SEC );

    return 0;
}

//
// replicator
//
#pragma mark --replicator--
static std::shared_ptr<Replicator> createReplicator(
                                        const std::string&  privateKey,
                                        std::string&&       ipAddr,
                                        int                 port,
                                        std::string&&       rootFolder,
                                        std::string&&       sandboxRootFolder,
                                        bool                useTcpSocket,
                                        MyReplicatorEventHandler& handler,
                                        const char*         dbgReplicatorName )
{
    auto clientKeyPair = sirius::crypto::KeyPair::FromPrivate(
                                   sirius::crypto::PrivateKey::FromString( privateKey ));
    
    EXLOG( "creating: " << dbgReplicatorName << " with key: " <<  int(clientKeyPair.publicKey().array()[0]) );

    auto replicator = createDefaultReplicator(
                                              std::move( clientKeyPair ),
                                              std::move( ipAddr ),
                                              std::to_string(port),
                                              std::move( rootFolder ),
                                              std::move( sandboxRootFolder ),
                                              useTcpSocket,
                                              handler,
                                              dbgReplicatorName );

    replicator->start();
    replicator->addDrive( DRIVE_PUB_KEY, 100*1024*1024 );

    replicator->addDownloadChannelInfo( downloadChannelHash1.array(), 1024*1024,    replicatorList, { clientPublicKey } );
    replicator->addDownloadChannelInfo( downloadChannelHash2.array(), 10*1024*1024, replicatorList, { clientPublicKey } );
    replicator->addDownloadChannelInfo( downloadChannelHash3.array(), 1024*1024,    replicatorList, { clientPublicKey } );

    // set root drive hash
    driveRootHash = std::make_shared<InfoHash>( replicator->getRootHash( DRIVE_PUB_KEY ) );

    return replicator;
}

static void modifyDrive( std::shared_ptr<Replicator>    replicator,
                         const sirius::Key&             driveKey,
                         const sirius::Key&             clientPublicKey,
                         const InfoHash&                infoHash,
                         const sirius::Hash256&         transactionHash,
                         const ReplicatorList&          replicatorList,
                         uint64_t                       maxDataSize )
{
    replicator->modify( DRIVE_PUB_KEY, ModifyRequest{ infoHash, transactionHash, maxDataSize, replicatorList, clientPublicKey } );
}

//
// clientDownloadHandler
//192.168.1.102
static void clientDownloadHandler( download_status::code code,
                                   const InfoHash& infoHash,
                                   const std::filesystem::path /*filePath*/,
                                   size_t /*downloaded*/,
                                   size_t /*fileSize*/,
                                   const std::string& /*errorText*/ )
{
    if ( code == download_status::complete )
    {
        EXLOG( "# Client received FsTree: " << toString(infoHash) );
        EXLOG( "# FsTree file path: " << gClientFolder / "fsTree-folder" / FS_TREE_FILE_NAME );
        gFsTree.deserialize( gClientFolder / "fsTree-folder" / FS_TREE_FILE_NAME );

        // print FsTree
        gFsTree.dbgPrint();

        isDownloadCompleted = true;
        clientCondVar.notify_all();
    }
    else if ( code == download_status::failed )
    {
        exit(-1);
    }
}

//
// clientDownloadFsTree
//
static void clientDownloadFsTree()
{
    InfoHash rootHash = *driveRootHash;
    driveRootHash.reset();

    isDownloadCompleted = false;

    LOG("");
    EXLOG( "# Client started FsTree download: " << toString(rootHash) );

    gClientSession->download( DownloadContext(
                                    DownloadContext::fs_tree,
                                    clientDownloadHandler,                                    
                                    rootHash,
                                    *gClientSession->downloadChannelId(), 0 ),
                                    gClientFolder / "fsTree-folder" );

    /// wait the end of file downloading
    {
        std::unique_lock<std::mutex> lock(clientMutex);
        clientCondVar.wait( lock, [] { return isDownloadCompleted; } );
    }
}

//
// clientModifyDrive
//
static void clientModifyDrive( const ActionList& actionList,
                               const ReplicatorList& replicatorList,
                               const sirius::Hash256& transactionHash )
{
    actionList.dbgPrint();

    // Create empty tmp folder for 'client modify data'
    //
    auto tmpFolder = fs::temp_directory_path() / "modify_drive_data";
    fs::remove_all( tmpFolder );
    fs::create_directories( tmpFolder );

    // start file uploading
    InfoHash hash = gClientSession->addActionListToSession( actionList, replicatorList, transactionHash, tmpFolder );

    // inform replicator
    clientModifyHash = hash;

    EXLOG( "# Client is waiting the end of replicator update" );
}

//
// clientDownloadFilesHandler
//
int downloadFileCount;
int downloadedFileCount;
static void clientDownloadFilesHandler( download_status::code code,
                                        const InfoHash& /*infoHash*/,
                                        const std::filesystem::path filePath,
                                        size_t downloaded,
                                        size_t fileSize,
                                        const std::string& errorText )
{
    if ( code == download_status::complete )
    {
//        LOG( "@ hash: " << toString(context.m_infoHash) );
//        LOG( "@ renameAs: " << context.m_renameAs );
//        LOG( "@ saveFolder: " << context.m_saveFolder );
        if ( ++downloadedFileCount == downloadFileCount )
        {
            EXLOG( "# Downloaded " << filePath << " files" );
            isDownloadCompleted = true;
            clientCondVar.notify_all();
        }
    }
    else if ( code == download_status::downloading )
    {
        //LOG( "downloading: " << downloaded << " of " << fileSize );
    }
    else if ( code == download_status::failed )
    {
        EXLOG( "# Error in clientDownloadFilesHandler: " << errorText );
        exit(-1);
    }
}

//
// Client: read files
//
static void clientDownloadFilesR( const Folder& folder )
{
    for( const auto& child: folder.childs() )
    {
        if ( isFolder(child) )
        {
            clientDownloadFilesR( getFolder(child) );
        }
        else
        {
            const File& file = getFile(child);
            std::string folderName = "root";
            if ( folder.name() != "/" )
                folderName = folder.name();
            EXLOG( "# Client started download file " << internalFileName( file.hash() ) );
            EXLOG( "#  to " << gClientFolder / "downloaded_files" / folderName  / file.name() );
            gClientSession->download( DownloadContext(
                                            DownloadContext::file_from_drive,
                                            clientDownloadFilesHandler,
                                            file.hash(),
                                            {}, 0,
                                            gClientFolder / "downloaded_files" / folderName / file.name() ),
                                            //gClientFolder / "downloaded_files" / folderName / toString(file.hash()) ),
                                            gClientFolder / "downloaded_files" );
        }
    }
}
static void clientDownloadFiles( int fileNumber, Folder& fsTree )
{
    isDownloadCompleted = false;

    downloadFileCount = 0;
    downloadedFileCount = 0;
    fsTree.iterate([](File& /*file*/) {
        downloadFileCount++;
    });

    if ( downloadFileCount == 0 )
    {
        EXLOG( "downloadFileCount == 0" );
        return;
    }

    if ( fileNumber != downloadFileCount )
    {
        EXLOG( "!ERROR! clientDownloadFiles(): fileNumber != downloadFileCount; " << fileNumber <<"!=" << downloadFileCount );
        exit(-1);
    }

    EXLOG("#======================client start downloading=== " << downloadFileCount );

    clientDownloadFilesR( fsTree );

    /// wait the end of file downloading
    {
        std::unique_lock<std::mutex> lock(clientMutex);
        clientCondVar.wait( lock, [] { return isDownloadCompleted; } );
    }
}


//
// createClientFiles
//
static fs::path createClientFiles( size_t bigFileSize ) {

    // Create empty tmp folder for testing
    //
    auto dataFolder = CLIENT_WORK_FOLDER / "client_files";
    fs::remove_all( dataFolder.parent_path() );
    fs::create_directories( dataFolder );
    //fs::create_directories( dataFolder/"empty_folder" );

    {
        std::ofstream file( dataFolder / "a.txt" );
        file.write( "a_txt", 5 );
    }
    {
        fs::path b_bin = dataFolder / "b.bin";
        fs::create_directories( b_bin.parent_path() );
//        std::vector<uint8_t> data(10*1024*1024);
        std::vector<uint8_t> data(bigFileSize);
        std::generate( data.begin(), data.end(), std::rand );
        std::ofstream file( b_bin );
        file.write( (char*) data.data(), data.size() );
    }
    {
        std::ofstream file( dataFolder / "c.txt" );
        file.write( "c_txt", 5 );
    }
    {
        std::ofstream file( dataFolder / "d.txt" );
        file.write( "d_txt", 5 );
    }

    // Return path to file
    return dataFolder.parent_path();
}


static std::string now_str()
{
    // Get current time from the clock, using microseconds resolution
    const boost::posix_time::ptime now =
        boost::posix_time::microsec_clock::local_time();

    // Get the time offset in current day
    const boost::posix_time::time_duration td = now.time_of_day();

    //
    // Extract hours, minutes, seconds and milliseconds.
    //
    // Since there is no direct accessor ".milliseconds()",
    // milliseconds are computed _by difference_ between total milliseconds
    // (for which there is an accessor), and the hours/minutes/seconds
    // values previously fetched.
    //
    const long hours        = td.hours();
    const long minutes      = td.minutes();
    const long seconds      = td.seconds();
    const long milliseconds = td.total_milliseconds() -
                              ((hours * 3600 + minutes * 60 + seconds) * 1000);

    //
    // Format like this:
    //
    //      hh:mm:ss.SS
    //
    // e.g. 02:15:40:321
    //
    //      ^          ^
    //      |          |
    //      123456789*12
    //      ---------10-     --> 12 chars + \0 --> 13 chars should suffice
    //
    //
    char buf[40];
    sprintf(buf, "%02ld:%02ld:%02ld.%03ld",
        hours, minutes, seconds, milliseconds);

    return buf;
}
<|MERGE_RESOLUTION|>--- conflicted
+++ resolved
@@ -357,18 +357,8 @@
     gReplicatorThread3 = std::thread( modifyDrive, gReplicator3, DRIVE_PUB_KEY, clientKeyPair.publicKey(), clientModifyHash, modifyTransactionHash1, replicatorList, BIG_FILE_SIZE+1024 );
     
     {
-<<<<<<< HEAD
-        std::unique_lock<std::mutex> lock(clientMutex);
-        approveCondVar.wait( lock, [] { return approveTransactionCounter == 3; } );
-
-        // Reaction on a confirmation of the DataModificationApprovalTransaction from BC side
-        gReplicator->onDataModificationApprovalTransaction(MyReplicatorEventHandler::m_approvalTransactionInfo);
-        gReplicator2->onDataModificationApprovalTransaction(MyReplicatorEventHandler::m_approvalTransactionInfo);
-        gReplicator3->onDataModificationApprovalTransaction(MyReplicatorEventHandler::m_approvalTransactionInfo);
-=======
         std::unique_lock<std::mutex> lock(modifyCompleteMutex);
         modifyCompleteCondVar.wait( lock, [] { return modifyCompleteCounter == 3; } );
->>>>>>> 3a07c6dd
     }
 
     gReplicatorThread.join();
@@ -411,17 +401,8 @@
     gReplicatorThread3 = std::thread( modifyDrive, gReplicator3, DRIVE_PUB_KEY, clientKeyPair.publicKey(), clientModifyHash, modifyTransactionHash2, replicatorList, BIG_FILE_SIZE+1024 );
 
     {
-<<<<<<< HEAD
-        std::unique_lock<std::mutex> lock(clientMutex);
-        approveCondVar.wait( lock, [] { return approveTransactionCounter == 3; } );
-
-        gReplicator->onDataModificationApprovalTransaction(MyReplicatorEventHandler::m_approvalTransactionInfo);
-        gReplicator2->onDataModificationApprovalTransaction(MyReplicatorEventHandler::m_approvalTransactionInfo);
-        gReplicator3->onDataModificationApprovalTransaction(MyReplicatorEventHandler::m_approvalTransactionInfo);
-=======
         std::unique_lock<std::mutex> lock(modifyCompleteMutex);
         modifyCompleteCondVar.wait( lock, [] { return modifyCompleteCounter == 3; } );
->>>>>>> 3a07c6dd
     }
 
     gReplicatorThread.join();
@@ -498,7 +479,7 @@
 
 //
 // clientDownloadHandler
-//192.168.1.102
+//
 static void clientDownloadHandler( download_status::code code,
                                    const InfoHash& infoHash,
                                    const std::filesystem::path /*filePath*/,
