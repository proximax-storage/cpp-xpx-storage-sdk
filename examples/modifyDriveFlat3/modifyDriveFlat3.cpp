#include "types.h"
#include "drive/Session.h"
#include "drive/ClientSession.h"
#include "drive/Replicator.h"
#include "drive/FlatDrive.h"
#include "drive/FsTree.h"
#include "drive/Utils.h"
#include "crypto/Signer.h"

#include <fstream>
#include <filesystem>
#include <future>
#include <condition_variable>
#include "boost/date_time/posix_time/posix_time.hpp"

#include <libtorrent/alert.hpp>
#include <libtorrent/alert_types.hpp>
#include <libtorrent/kademlia/ed25519.hpp>

#include <sirius_drive/session_delegate.h>

const bool testLateReplicator = true;

//
// This example shows interaction between 'client' and 'replicator'.
//

#define BIG_FILE_SIZE 1 * 1024*1024 //150//4
#define TRANSPORT_PROTOCOL false // true - TCP, false - uTP

// !!!
// CLIENT_IP_ADDR should be changed to proper address according to your network settings (see ifconfig)

#define CLIENT_IP_ADDR          "192.168.2.200"
#define CLIENT_PORT             5000

#define REPLICATOR_IP_ADDR      "192.168.2.101"
#define REPLICATOR_PORT         5001
#define REPLICATOR_IP_ADDR_2    "192.168.2.102"
#define REPLICATOR_PORT_2       5002
#define REPLICATOR_IP_ADDR_3    "192.168.2.103"
#define REPLICATOR_PORT_3       5003

#define ROOT_TEST_FOLDER                fs::path(getenv("HOME")) / "111"
#define REPLICATOR_ROOT_FOLDER          fs::path(getenv("HOME")) / "111" / "replicator_root"
#define REPLICATOR_SANDBOX_ROOT_FOLDER  fs::path(getenv("HOME")) / "111" / "sandbox_root"

#define REPLICATOR_ROOT_FOLDER_2          fs::path(getenv("HOME")) / "111" / "replicator_root_2"
#define REPLICATOR_SANDBOX_ROOT_FOLDER_2  fs::path(getenv("HOME")) / "111" / "sandbox_root_2"

#define REPLICATOR_ROOT_FOLDER_3          fs::path(getenv("HOME")) / "111" / "replicator_root_3"
#define REPLICATOR_SANDBOX_ROOT_FOLDER_3  fs::path(getenv("HOME")) / "111" / "sandbox_root_3"

#define CLIENT_WORK_FOLDER              fs::path(getenv("HOME")) / "111" / "client_work_folder"

auto clientKeyPair = sirius::crypto::KeyPair::FromPrivate(
        sirius::crypto::PrivateKey::FromString( "0000000000010203040501020304050102030405010203040501020304050102" ));


#define REPLICATOR_PRIVATE_KEY      "1000000000010203040501020304050102030405010203040501020304050102"
#define REPLICATOR_PRIVATE_KEY_2    "2000000000010203040501020304050102030405010203040501020304050102"
#define REPLICATOR_PRIVATE_KEY_3    "3000000000010203040501020304050102030405010203040501020304050102"
#define REPLICATOR_PRIVATE_KEY_4    "4000000000010203040501020304050102030405010203040501020304050102"
#define REPLICATOR_PRIVATE_KEY_5    "5000000000010203040501020304050102030405010203040501020304050102"

#define DRIVE_PUB_KEY                   std::array<uint8_t,32>{1,0,0,0,0,5,6,7,8,9, 0,1,2,3,4,5,6,7,8,9, 0,1,2,3,4,5,6,7,8,9, 0,1}

const sirius::Hash256 downloadChannelHash1 = std::array<uint8_t,32>{1,1,1,1};
const sirius::Hash256 downloadChannelHash2 = std::array<uint8_t,32>{2,2,2,2};
const sirius::Hash256 downloadChannelHash3 = std::array<uint8_t,32>{3,3,3,3};
const sirius::Hash256 verifyTx             = std::array<uint8_t,32>{8,8,8,8};

const sirius::Hash256 initApprovalHash = std::array<uint8_t,32>{0xf,0,0,0};

const sirius::Hash256 modifyTransactionHash1 = std::array<uint8_t,32>{0xa1,0xf,0xf,0xf};
const sirius::Hash256 modifyTransactionHash2 = std::array<uint8_t,32>{0xa2,0xf,0xf,0xf};

namespace fs = std::filesystem;

using namespace sirius::drive;

inline std::mutex gExLogMutex;

static std::string now_str();

#define EXLOG(expr) { \
        std::lock_guard<std::mutex> autolock( gExLogMutex ); \
        std::cout << now_str() << ": " << expr << std::endl << std::flush; \
    }

#define _EXLOG(expr) { \
        std::lock_guard<std::mutex> autolock( gExLogMutex ); \
        std::cout << ": " << expr << std::endl << std::flush; \
    }

// Replicators
//
std::shared_ptr<Replicator> gReplicator;
std::thread gReplicatorThread;
std::shared_ptr<Replicator> gReplicator2;
std::thread gReplicatorThread2;
std::shared_ptr<Replicator> gReplicator3;
std::thread gReplicatorThread3;
std::shared_ptr<Replicator> gReplicator4;
std::thread gReplicatorThread4;
std::shared_ptr<Replicator> gReplicator5;
std::thread gReplicatorThread5;

std::map<sirius::Key,std::shared_ptr<Replicator>> gReplicatorMap;


class MyReplicatorEventHandler;

static std::shared_ptr<Replicator> createReplicator(
        const sirius::crypto::KeyPair&      keyPair,
        std::string&&                       ipAddr,
        int                                 port,
        std::string&&                       rootFolder,
        std::string&&                       sandboxRootFolder,
        bool                                useTcpSocket,
        const std::vector<ReplicatorInfo>&  bootstraps,
        MyReplicatorEventHandler&           handler,
        const char*                         dbgReplicatorName );

static void modifyDrive( std::shared_ptr<Replicator>    replicator,
                         const sirius::Key&             driveKey,
                         const sirius::Key&             clientPublicKey,
                         const InfoHash&                hash,
                         const sirius::Hash256&         transactionHash,
                         const ReplicatorList&          replicatorList,
                         uint64_t                       maxDataSize );

//
// Client functions
//
static fs::path createClientFiles( size_t bigFileSize );
static void     clientDownloadFsTree();
static void     clientModifyDrive( const ActionList& actionList,
                                   const ReplicatorList& replicatorList,
                                   const sirius::Hash256& transactionHash );
static void     clientDownloadFiles( int fileNumber, Folder& folder );

// FsTree
FsTree gFsTree;

// Client folder for his files
fs::path gClientFolder;

// Libtorrent session
std::shared_ptr<ClientSession> gClientSession;


//
// global variables, which help synchronize client and replicator
//

bool                        isDownloadCompleted = false;
InfoHash                    clientModifyHash;
std::condition_variable     clientCondVar;
std::mutex                  clientMutex;

std::shared_ptr<InfoHash>   driveRootHash;

ReplicatorList              replicatorList;
endpoint_list               endpointList;

std::condition_variable     modifyCompleteCondVar;
std::atomic<int>            modifyCompleteCounter{0};
std::mutex                  modifyCompleteMutex;

std::condition_variable     verifyCompleteCondVar;
std::atomic<int>            verifyCompleteCounter{0};
std::mutex                  verifyCompleteMutex;

// Listen (socket) error handle
//
static void clientSessionErrorHandler( const lt::alert* alert )
{
    if ( alert->type() == lt::listen_failed_alert::alert_type )
    {
        std::cerr << alert->message() << std::endl << std::flush;
        exit(-1);
    }
}

#ifdef __APPLE__
#pragma mark --MyReplicatorEventHandler--
#endif

class MyReplicatorEventHandler : public ReplicatorEventHandler, public DbgReplicatorEventHandler
{
public:

    static std::optional<ApprovalTransactionInfo>           m_approvalTransactionInfo;
    static std::optional<DownloadApprovalTransactionInfo>   m_dnApprovalTransactionInfo;
    static std::mutex                                       m_transactionInfoMutex;

    // It will be called before 'replicator' shuts down
    virtual void willBeTerminated( Replicator& replicator ) override
    {
        EXLOG( "Replicator will be terminated: " << replicator.dbgReplicatorName() );
    }

    virtual void downloadApprovalTransactionIsReady( Replicator& replicator, const DownloadApprovalTransactionInfo& info ) override
    {
        EXLOG( "downloadApprovalTransactionIsReady: " << replicator.dbgReplicatorName() );

        const std::unique_lock<std::mutex> lock(m_transactionInfoMutex);
        if ( !m_dnApprovalTransactionInfo )
        {
            m_dnApprovalTransactionInfo = { std::move(info) };

            std::thread( [info] { gReplicator->asyncDownloadApprovalTransactionHasBeenPublished( info.m_blockHash, info.m_downloadChannelId ); }).detach();
            std::thread( [info] { gReplicator2->asyncDownloadApprovalTransactionHasBeenPublished( info.m_blockHash, info.m_downloadChannelId ); }).detach();
            std::thread( [info] { gReplicator3->asyncDownloadApprovalTransactionHasBeenPublished( info.m_blockHash, info.m_downloadChannelId ); }).detach();
            
            
            for( const auto& opinion : info.m_opinions )
            {
                EXLOG( "---------------------------------------------------------" );
                EXLOG( "----  DownloadApprovalTransactionHasBeenPublished  ------" );
                EXLOG( "---------------------------------------------------------" );
                EXLOG( "download opinion of: " << gReplicatorMap[opinion.m_replicatorKey]->dbgReplicatorName() );
                for( const auto& downloadInfo : opinion.m_downloadLayout )
                {
                    EXLOG( "  bytes: " << downloadInfo.m_uploadedBytes );
                }
            }
        }
    }

<<<<<<< HEAD
    virtual void verifyApprovalTransactionIsReady( Replicator& replicator, VerifyOpinion&& info ) override
=======
    virtual void verifyApprovalTransactionIsReady( Replicator& replicator, VerifyApprovalTxInfo&& info ) override
>>>>>>> 6f3da507
    {
        //TODO
    }

    // It will be called when rootHash is calculated in sandbox
    virtual void rootHashIsCalculated( Replicator&                    replicator,
                                       const sirius::Key&             driveKey,
                                       const sirius::drive::InfoHash& modifyTransactionHash,
                                       const sirius::drive::InfoHash& sandboxRootHash )  override
    {
        //EXLOG( "rootHshIsCalculated: " << replicator.dbgReplicatorName() );
        EXLOG( "@ sandbox calculated: " << replicator.dbgReplicatorName() );
    }

    // It will be called when transaction could not be completed
    virtual void modifyTransactionEndedWithError( Replicator& replicator,
                                                  const sirius::Key&             driveKey,
                                                  const ModifyRequest&           modifyRequest,
                                                  const std::string&             reason,
                                                  int                            errorCode )  override
    {
        EXLOG( "modifyTransactionEndedWithError: " << replicator.dbgReplicatorName() );
    }

    // It will initiate the approving of modify transaction
    virtual void modifyApprovalTransactionIsReady( Replicator& replicator, ApprovalTransactionInfo&& transactionInfo )  override
    {
        EXLOG( "modifyApprovalTransactionIsReady: " << replicator.dbgReplicatorName() );
        const std::unique_lock<std::mutex> lock(m_transactionInfoMutex);

        for( const auto& opinion: transactionInfo.m_opinions )
        {
            std::cout << " key:" << int(opinion.m_replicatorKey[0]) << " ";
            for( size_t i=0; i<opinion.m_uploadLayout.size(); i++  )
            {
                std::cout << int(opinion.m_uploadLayout[i].m_key[0]) << ":" << opinion.m_uploadLayout[i].m_uploadedBytes << " ";
            }
            std::cout << "client:" <<opinion.m_clientUploadBytes << std::endl;
        }
        
        gReplicator3->dbgPrintTrafficDistribution( modifyTransactionHash1.array() );
        gReplicator->dbgPrintTrafficDistribution( modifyTransactionHash1.array() );
        gReplicator2->dbgPrintTrafficDistribution( modifyTransactionHash1.array() );

        if ( !m_approvalTransactionInfo )
        {
            m_approvalTransactionInfo = { std::move(transactionInfo) };

            std::thread( [] { gReplicator->asyncApprovalTransactionHasBeenPublished( *MyReplicatorEventHandler::m_approvalTransactionInfo ); }).detach();
            std::thread( [] { gReplicator2->asyncApprovalTransactionHasBeenPublished( *MyReplicatorEventHandler::m_approvalTransactionInfo ); }).detach();
            
            if ( testLateReplicator )
                gReplicatorThread3 = std::thread( modifyDrive, gReplicator3, DRIVE_PUB_KEY, clientKeyPair.publicKey(), clientModifyHash, modifyTransactionHash1, replicatorList, BIG_FILE_SIZE+1024 );

            std::thread( [] { gReplicator3->asyncApprovalTransactionHasBeenPublished( *MyReplicatorEventHandler::m_approvalTransactionInfo ); }).detach();
        }
    }

    // It will initiate the approving of single modify transaction
    virtual void singleModifyApprovalTransactionIsReady( Replicator& replicator, ApprovalTransactionInfo&& transactionInfo )  override
    {
        EXLOG( "singleModifyApprovalTransactionIsReady: " << replicator.dbgReplicatorName() );
    }

    void verificationTransactionIsReady( Replicator&                    replicator,
                                         const VerifyApprovalTxInfo&    transactionInfo ) override
    {
        EXLOG( "" );
        EXLOG( "@ verification_is_ready:" << replicator.dbgReplicatorName() );

        {
            std::unique_lock<std::mutex> lock(verifyCompleteMutex);
            verifyCompleteCounter++;
        }
        verifyCompleteCondVar.notify_all();
    }

    // It will be called after the drive is synchronized with sandbox
    virtual void driveModificationIsCompleted( Replicator&                    replicator,
                                               const sirius::Key&             driveKey,
                                               const sirius::drive::InfoHash& modifyTransactionHash,
                                               const sirius::drive::InfoHash& rootHash ) override
    {
        std::thread( [=,&replicator] {
            //EXLOG( "driveModificationIsCompleted: " << replicator.dbgReplicatorName() );
            EXLOG( "" );
            EXLOG( "@ update_completed:" << replicator.dbgReplicatorName() );

            driveRootHash = std::make_shared<InfoHash>( replicator.dbgGetRootHash( driveKey ) );
            EXLOG( "@ Drive modified: " << replicator.dbgReplicatorName() << "      rootHash:" << rootHash );

            std::lock_guard<std::mutex> autolock( gExLogMutex );
            replicator.dbgPrintDriveStatus( driveKey );

            modifyCompleteCounter++;
            modifyCompleteCondVar.notify_all();
        }).detach();
    }

    virtual void opinionHasBeenReceived(  Replicator& replicator,
                                          const ApprovalTransactionInfo& opinion ) override
    {
        replicator.asyncOnOpinionReceived( opinion );
    }

    virtual void downloadOpinionHasBeenReceived(  Replicator& replicator,
                                                  const DownloadApprovalTransactionInfo& opinion ) override
    {
        replicator.asyncOnDownloadOpinionReceived( opinion );
    }
    
    // It will be called when rootHash is calculated in sandbox
    virtual void driveIsInitialized( Replicator&                    replicator,
                                     const sirius::Key&             driveKey,
                                     const sirius::drive::InfoHash& rootHash ) override
    {
        //EXLOG( "@ driveIsInitialized: " << replicator.dbgReplicatorName() );
    }
};

std::optional<ApprovalTransactionInfo>          MyReplicatorEventHandler::m_approvalTransactionInfo;
std::optional<DownloadApprovalTransactionInfo>  MyReplicatorEventHandler::m_dnApprovalTransactionInfo;
std::mutex                                      MyReplicatorEventHandler::m_transactionInfoMutex;

MyReplicatorEventHandler gMyReplicatorEventHandler;
MyReplicatorEventHandler gMyReplicatorEventHandler2;
MyReplicatorEventHandler gMyReplicatorEventHandler3;
MyReplicatorEventHandler gMyReplicatorEventHandler4;
MyReplicatorEventHandler gMyReplicatorEventHandler5;

auto replicatorKeyPair   = sirius::crypto::KeyPair::FromPrivate(
        sirius::crypto::PrivateKey::FromString( REPLICATOR_PRIVATE_KEY ));
auto replicatorKeyPair_2 = sirius::crypto::KeyPair::FromPrivate(
        sirius::crypto::PrivateKey::FromString( REPLICATOR_PRIVATE_KEY_2 ));
auto replicatorKeyPair_3 = sirius::crypto::KeyPair::FromPrivate(
        sirius::crypto::PrivateKey::FromString( REPLICATOR_PRIVATE_KEY_3 ));

///
/// Create replicators
///
void createReplicators(const std::vector<ReplicatorInfo>&  bootstraps)
{
    gReplicator = createReplicator( replicatorKeyPair,
                                    REPLICATOR_IP_ADDR,
                                    REPLICATOR_PORT,
                                    std::string( REPLICATOR_ROOT_FOLDER ),
                                    std::string( REPLICATOR_SANDBOX_ROOT_FOLDER ),
                                    TRANSPORT_PROTOCOL,
                                    bootstraps,
                                    gMyReplicatorEventHandler,
                                    "replicator1" );
    gReplicatorMap[gReplicator->replicatorKey()] = gReplicator;

#if 0
    gReplicatorMap.erase( gReplicator->replicatorKey() );
    gReplicator.reset();

    gReplicator = createReplicator( replicatorKeyPair,
                                    REPLICATOR_IP_ADDR,
                                    REPLICATOR_PORT,
                                    std::string( REPLICATOR_ROOT_FOLDER ),
                                    std::string( REPLICATOR_SANDBOX_ROOT_FOLDER ),
                                    TRANSPORT_PROTOCOL,
                                    gMyReplicatorEventHandler,
                                    "replicator1" );
    gReplicatorMap[gReplicator->replicatorKey()] = gReplicator;
#endif

    gReplicator2 = createReplicator( replicatorKeyPair_2,
                                    REPLICATOR_IP_ADDR_2,
                                    REPLICATOR_PORT_2,
                                    std::string( REPLICATOR_ROOT_FOLDER_2 ),
                                    std::string( REPLICATOR_SANDBOX_ROOT_FOLDER_2 ),
                                    TRANSPORT_PROTOCOL,
                                    bootstraps,
                                    gMyReplicatorEventHandler2,
                                    "replicator2" );
    gReplicatorMap[gReplicator2->replicatorKey()] = gReplicator2;

    gReplicator3 = createReplicator( replicatorKeyPair_3,
                                    REPLICATOR_IP_ADDR_3,
                                    REPLICATOR_PORT_3,
                                    std::string( REPLICATOR_ROOT_FOLDER_3 ),
                                    std::string( REPLICATOR_SANDBOX_ROOT_FOLDER_3 ),
                                    TRANSPORT_PROTOCOL,
                                    bootstraps,
                                    gMyReplicatorEventHandler3,
                                    "replicator3" );
    gReplicatorMap[gReplicator3->replicatorKey()] = gReplicator3;


}

#ifdef __APPLE__
#pragma mark --main()--
#endif

//
// main
//
int main(int,char**)
{
    fs::remove_all( ROOT_TEST_FOLDER );

    auto startTime = std::clock();

    ///
    /// Make the list of replicator addresses
    ///
    replicatorList.emplace_back( sirius::crypto::KeyPair::FromPrivate( sirius::crypto::PrivateKey::FromString( REPLICATOR_PRIVATE_KEY)).publicKey() );
    replicatorList.emplace_back( sirius::crypto::KeyPair::FromPrivate( sirius::crypto::PrivateKey::FromString( REPLICATOR_PRIVATE_KEY_2)).publicKey() );
    replicatorList.emplace_back( sirius::crypto::KeyPair::FromPrivate( sirius::crypto::PrivateKey::FromString( REPLICATOR_PRIVATE_KEY_3)).publicKey() );

    boost::asio::ip::address e1 = boost::asio::ip::make_address(REPLICATOR_IP_ADDR);
    boost::asio::ip::address e2 = boost::asio::ip::make_address(REPLICATOR_IP_ADDR_2);
    boost::asio::ip::address e3 = boost::asio::ip::make_address(REPLICATOR_IP_ADDR_3);
    endpointList.push_back( {e1, REPLICATOR_PORT} );
    endpointList.push_back( {e2, REPLICATOR_PORT_2} );
    endpointList.push_back( {e3, REPLICATOR_PORT_3} );

    printf( "client key[0] :      0x%x %i\n", clientKeyPair.publicKey().array()[0], clientKeyPair.publicKey().array()[0] );
    printf( "replicator1 key[0] : 0x%x %i\n", replicatorList[0][0], replicatorList[0][0] );
    printf( "replicator2 key[0] : 0x%x %i\n", replicatorList[1][0], replicatorList[1][0] );
    printf( "replicator3 key[0] : 0x%x %i\n", replicatorList[2][0], replicatorList[2][0] );


    ///
    /// Create client session
    ///

    std::vector<ReplicatorInfo> bootstraps = { { { boost::asio::ip::make_address(REPLICATOR_IP_ADDR_2), REPLICATOR_PORT_2 },
                                                 replicatorKeyPair_2.publicKey() } };

    endpoint_list bootstrapEndpoints;
    for ( const auto& bootstrap: bootstraps )
    {
        bootstrapEndpoints.push_back( bootstrap.m_endpoint );
    }

    createReplicators( bootstraps );

    gClientFolder  = createClientFiles(BIG_FILE_SIZE);
    gClientSession = createClientSession( clientKeyPair,
                                          CLIENT_IP_ADDR ":5000",
                                          clientSessionErrorHandler,
                                          bootstrapEndpoints,
                                          TRANSPORT_PROTOCOL,
                                          "client" );

    sleep(1);

    
//    ///
//    /// Create client session
//    ///
//    gClientFolder  = createClientFiles(BIG_FILE_SIZE);
//    gClientSession = createClientSession( std::move(clientKeyPair),
//                                         CLIENT_IP_ADDR ":5000",
//                                         clientSessionErrorHandler,
//                                         TRANSPORT_PROTOCOL,
//                                         "client" );
    _EXLOG("");

    // set root drive hash
    driveRootHash = std::make_shared<InfoHash>( gReplicator->dbgGetRootHash( DRIVE_PUB_KEY ) );
    _EXLOG( "driveRootHash:" << *driveRootHash );

    fs::path clientFolder = gClientFolder / "client_files";

    /// Client: read fsTree (1)
    ///
//    TODO++
//    gClientSession->setDownloadChannel( replicatorList, downloadChannelHash1 );
//    clientDownloadFsTree();

    /// Client: request to modify drive (1)
    ///
    EXLOG( "\n# Client started: 1-st upload" );
    {
        ActionList actionList;
        actionList.push_back( Action::newFolder( "fff0/" ) );
        actionList.push_back( Action::newFolder( "fff1/" ) );
        actionList.push_back( Action::newFolder( "fff1/ffff1" ) );
        actionList.push_back( Action::upload( clientFolder / "a.txt", "fff2/a.txt" ) );

        //actionList.push_back( Action::upload( clientFolder / "a.txt", "a.txt" ) );
        actionList.push_back( Action::upload( clientFolder / "a.txt", "a2.txt" ) );
        actionList.push_back( Action::upload( clientFolder / "b.txt", "a2.txt" ) );
        actionList.push_back( Action::upload( clientFolder / "b.bin", "f1/b1.bin" ) );
        actionList.push_back( Action::upload( clientFolder / "b.bin", "f2/b2.bin" ) );
        actionList.push_back( Action::upload( clientFolder / "a.txt", "f2/a.txt" ) );

        clientModifyDrive( actionList, replicatorList, modifyTransactionHash1 );
    }

    modifyCompleteCounter = 0;
    MyReplicatorEventHandler::m_approvalTransactionInfo.reset();

    gReplicatorThread  = std::thread( modifyDrive, gReplicator,  DRIVE_PUB_KEY, clientKeyPair.publicKey(), clientModifyHash, modifyTransactionHash1, replicatorList, BIG_FILE_SIZE+1024 );
    gReplicatorThread2 = std::thread( modifyDrive, gReplicator2, DRIVE_PUB_KEY, clientKeyPair.publicKey(), clientModifyHash, modifyTransactionHash1, replicatorList, BIG_FILE_SIZE+1024 );

    if ( !testLateReplicator )
    {
        gReplicatorThread3 = std::thread( modifyDrive, gReplicator3, DRIVE_PUB_KEY, clientKeyPair.publicKey(), clientModifyHash, modifyTransactionHash1, replicatorList, BIG_FILE_SIZE+1024 );
    }
    
    {
        std::unique_lock<std::mutex> lock(modifyCompleteMutex);
        modifyCompleteCondVar.wait( lock, [] { return modifyCompleteCounter == 3; } );
    }

    gReplicatorThread.join();
    gReplicatorThread2.join();
    //if ( !testLateReplicator )
        gReplicatorThread3.join();
    
    /// Client: read changed fsTree (2)
    ///
    gClientSession->setDownloadChannel( replicatorList, downloadChannelHash2 );
    clientDownloadFsTree();

    /// Client: read files from drive
    clientDownloadFiles( 5, gFsTree );
    
    ///TODO
//    sleep(1);
//    gReplicator->sendMessage( "dn_opinion", replicatorList[0].m_endpoint, "str" );
//    sleep(1);
//    usleep(1000);
    //_EXLOG( "replicatorList[0].m_endpoint" << replicatorList[0].m_endpoint );
    std::thread( [&]() { gReplicator->asyncInitiateDownloadApprovalTransactionInfo( initApprovalHash, downloadChannelHash2 ); } ).detach();
    std::thread( [&]() { gReplicator2->asyncInitiateDownloadApprovalTransactionInfo( initApprovalHash, downloadChannelHash2 ); } ).detach();
    std::thread( [&]() { gReplicator3->asyncInitiateDownloadApprovalTransactionInfo( initApprovalHash, downloadChannelHash2 ); } ).detach();
    EXLOG( "" );
    //sleep(1000);

    //
    // Start verification
    //
    
    auto actualRootHash = gReplicator->dbgGetRootHash( DRIVE_PUB_KEY );

    std::vector<sirius::Key> replicatorKeys;
    replicatorKeys.push_back( gReplicator->replicatorKey() );
    replicatorKeys.push_back( gReplicator2->replicatorKey() );
    replicatorKeys.push_back( gReplicator3->replicatorKey() );

    gReplicator->asyncStartDriveVerification( DRIVE_PUB_KEY, {VerificationRequest{ verifyTx,0,actualRootHash,replicatorKeys,1000}} );
    gReplicator2->asyncStartDriveVerification( DRIVE_PUB_KEY, {VerificationRequest{ verifyTx,0,actualRootHash,replicatorKeys,1000}} );
    gReplicator3->asyncStartDriveVerification( DRIVE_PUB_KEY, {VerificationRequest{ verifyTx,0,actualRootHash,replicatorKeys,1000}} );

    {
        std::unique_lock<std::mutex> lock(verifyCompleteMutex);
        verifyCompleteCondVar.wait( lock, [] { return verifyCompleteCounter == 3; } );
    }

    /// Client: modify drive (2)
#if 1
    EXLOG( "" );
    EXLOG( "# Client started: 2-st upload/modify" );
    {
        ActionList actionList;

//        actionList.push_back( Action::upload( clientFolder / "a.txt", "fff0/a.txt" ) );
        actionList.push_back( Action::upload( clientFolder / "a.txt", "fff0" ) );

        actionList.push_back( Action::remove( "fff1/" ) );
        actionList.push_back( Action::remove( "fff2/" ) );

        actionList.push_back( Action::remove( "a2.txt" ) );
        actionList.push_back( Action::remove( "f1/b2.bin" ) );
        actionList.push_back( Action::remove( "f2/b2.bin" ) );
        actionList.push_back( Action::move( "f2/", "f2_renamed/" ) );
        actionList.push_back( Action::move( "f2_renamed/a.txt", "f2_renamed/a_renamed.txt" ) );
        clientModifyDrive( actionList, replicatorList, modifyTransactionHash2 );
    }

    modifyCompleteCounter = 0;
    MyReplicatorEventHandler::m_approvalTransactionInfo.reset();

    gReplicatorThread  = std::thread( modifyDrive, gReplicator,  DRIVE_PUB_KEY, clientKeyPair.publicKey(), clientModifyHash, modifyTransactionHash2, replicatorList, BIG_FILE_SIZE+1024 );
    gReplicatorThread2 = std::thread( modifyDrive, gReplicator2, DRIVE_PUB_KEY, clientKeyPair.publicKey(), clientModifyHash, modifyTransactionHash2, replicatorList, BIG_FILE_SIZE+1024 );
    if ( !testLateReplicator )
    {
        gReplicatorThread3 = std::thread( modifyDrive, gReplicator3, DRIVE_PUB_KEY, clientKeyPair.publicKey(), clientModifyHash, modifyTransactionHash2, replicatorList, BIG_FILE_SIZE+1024 );
    }

    {
        std::unique_lock<std::mutex> lock(modifyCompleteMutex);
        modifyCompleteCondVar.wait( lock, [] { return modifyCompleteCounter == 3; } );
    }

    gReplicatorThread.join();
    gReplicatorThread2.join();
    gReplicatorThread3.join();
    
    gReplicatorMap.erase( gReplicator->replicatorKey() );
    gReplicator.reset();
    gReplicatorMap.erase( gReplicator2->replicatorKey() );
    gReplicator2.reset();
    gReplicatorMap.erase( gReplicator3->replicatorKey() );
    gReplicator3.reset();

    createReplicators(bootstraps);

    /// Client: read new fsTree (3)
    EXLOG( "# Client started FsTree download !!!!! " );
    gClientSession->setDownloadChannel( replicatorList, downloadChannelHash1 );
    clientDownloadFsTree();
#endif
    
    /// Delete client session and replicators
    gClientSession.reset();
    gReplicator.reset();
    gReplicator2.reset();
    gReplicator3.reset();

    _EXLOG( "\ntotal time: " << float( std::clock() - startTime ) /  CLOCKS_PER_SEC );

    return 0;
}

//
// replicator
//
#ifdef __APPLE__
#pragma mark --replicator--
#endif

static std::shared_ptr<Replicator> createReplicator(
        const sirius::crypto::KeyPair&      keyPair,
        std::string&&                       ipAddr,
        int                                 port,
        std::string&&                       rootFolder,
        std::string&&                       sandboxRootFolder,
        bool                                useTcpSocket,
        const std::vector<ReplicatorInfo>&  bootstraps,
        MyReplicatorEventHandler&           handler,
        const char*                         dbgReplicatorName )
{
    EXLOG( "creating: " << dbgReplicatorName << " with key: " <<  int(keyPair.publicKey().array()[0]) );

    auto replicator = createDefaultReplicator(
            std::move( keyPair ),
            std::move( ipAddr ),
            std::to_string(port),
            std::move( rootFolder ),
            std::move( sandboxRootFolder ),
            bootstraps,
            useTcpSocket,
            handler,
            &handler,
            dbgReplicatorName );

    replicator->setDownloadApprovalTransactionTimerDelay(1);
    replicator->setModifyApprovalTransactionTimerDelay(1);
    replicator->setVerifyCodeTimerDelay(100);
    replicator->setVerifyApprovalTransactionTimerDelay(1);
    replicator->start();
    replicator->asyncAddDrive( DRIVE_PUB_KEY, {100*1024*1024, 0, replicatorList, clientKeyPair.publicKey()} );
    
    replicator->asyncAddDownloadChannelInfo( DRIVE_PUB_KEY, { downloadChannelHash1.array(), 1024*1024, replicatorList, { clientKeyPair.publicKey() }} );
    replicator->asyncAddDownloadChannelInfo( DRIVE_PUB_KEY, { downloadChannelHash2.array(), 10*1024*1024, replicatorList, { clientKeyPair.publicKey() }} );
    replicator->asyncAddDownloadChannelInfo( DRIVE_PUB_KEY, { downloadChannelHash3.array(), 1024*1024, replicatorList, { clientKeyPair.publicKey() }} );

    return replicator;
}

static void modifyDrive( std::shared_ptr<Replicator>    replicator,
                         const sirius::Key&             driveKey,
                         const sirius::Key&             clientPublicKey,
                         const InfoHash&                clientDataInfoHash,
                         const sirius::Hash256&         transactionHash,
                         const ReplicatorList&          replicatorList,
                         uint64_t                       maxDataSize )
{
    replicator->asyncModify( DRIVE_PUB_KEY, ModifyRequest{ clientDataInfoHash, transactionHash, maxDataSize, replicatorList, clientPublicKey } );
}

//
// clientDownloadHandler
//
static void clientDownloadHandler( download_status::code code,
                                   const InfoHash& infoHash,
                                   const std::filesystem::path /*filePath*/,
                                   size_t /*downloaded*/,
                                   size_t /*fileSize*/,
                                   const std::string& /*errorText*/ )
{
    if ( code == download_status::download_complete )
    {
        EXLOG( "# Client received FsTree: " << toString(infoHash) );
        EXLOG( "# FsTree file path: " << gClientFolder / "fsTree-folder" / FS_TREE_FILE_NAME );
        gFsTree.deserialize( gClientFolder / "fsTree-folder" / FS_TREE_FILE_NAME );

        // print FsTree
        {
            std::lock_guard<std::mutex> autolock( gExLogMutex );
            gFsTree.dbgPrint();
        }

        isDownloadCompleted = true;
        clientCondVar.notify_all();
    }
    else if ( code == download_status::failed )
    {
        exit(-1);
    }
}

//
// clientDownloadFsTree
//
static void clientDownloadFsTree()
{
    InfoHash rootHash = *driveRootHash;
    driveRootHash.reset();

    isDownloadCompleted = false;

    LOG("");
    EXLOG( "# Client started FsTree download: " << toString(rootHash) );

    gClientSession->download( DownloadContext(
                                    DownloadContext::fs_tree,
                                    clientDownloadHandler,
                                    rootHash,
                                    *gClientSession->downloadChannelId(), 0 ),
                                    gClientFolder / "fsTree-folder",
                                    endpointList);

    /// wait the end of file downloading
    {
        std::unique_lock<std::mutex> lock(clientMutex);
        clientCondVar.wait( lock, [] { return isDownloadCompleted; } );
    }
}

//
// clientModifyDrive
//
static void clientModifyDrive( const ActionList& actionList,
                               const ReplicatorList& replicatorList,
                               const sirius::Hash256& transactionHash )
{
    {
        std::lock_guard<std::mutex> autolock( gExLogMutex );
        actionList.dbgPrint();
    }

    // Create empty tmp folder for 'client modify data'
    //
    auto tmpFolder = fs::temp_directory_path() / "modify_drive_data";
    fs::remove_all( tmpFolder );
    fs::create_directories( tmpFolder );
    EXLOG( "# Client tmpFolder: " << tmpFolder );

    // start file uploading
    InfoHash hash = gClientSession->addActionListToSession( actionList, clientKeyPair.publicKey(), replicatorList, tmpFolder );

    // inform replicator
    clientModifyHash = hash;

    EXLOG( "# Client is waiting the end of replicator update" );
}

//
// clientDownloadFilesHandler
//
int downloadFileCount;
int downloadedFileCount;
static void clientDownloadFilesHandler( download_status::code code,
                                        const InfoHash& /*infoHash*/,
                                        const std::filesystem::path filePath,
                                        size_t downloaded,
                                        size_t fileSize,
                                        const std::string& errorText )
{
    if ( code == download_status::download_complete )
    {
//        LOG( "@ hash: " << toString(context.m_infoHash) );
//        LOG( "@ renameAs: " << context.m_renameAs );
//        LOG( "@ saveFolder: " << context.m_saveFolder );
        if ( ++downloadedFileCount == downloadFileCount )
        {
            EXLOG( "# Downloaded " << filePath << " files" );
            isDownloadCompleted = true;
            clientCondVar.notify_all();
        }
    }
    else if ( code == download_status::downloading )
    {
        //LOG( "downloading: " << downloaded << " of " << fileSize );
    }
    else if ( code == download_status::failed )
    {
        EXLOG( "# Error in clientDownloadFilesHandler: " << errorText );
        exit(-1);
    }
}

//
// Client: read files
//
static void clientDownloadFilesR( const Folder& folder )
{
    for( const auto& child: folder.childs() )
    {
        if ( isFolder(child) )
        {
            clientDownloadFilesR( getFolder(child) );
        }
        else
        {
            const File& file = getFile(child);
            std::string folderName = "root";
            if ( folder.name() != "/" )
                folderName = folder.name();
            if ( toString(file.hash()).find("48") != std::string::npos )
            {
                EXLOG( "# Client started download file " << hashToFileName( file.hash() ) );
                EXLOG( "#  to " << gClientFolder / "downloaded_files" / folderName  / file.name() );
            }
            gClientSession->download( DownloadContext(
                    DownloadContext::file_from_drive,
                    clientDownloadFilesHandler,
                    file.hash(),
                    {}, 0,
                    gClientFolder / "downloaded_files" / folderName / file.name() ),
                                      //gClientFolder / "downloaded_files" / folderName / toString(file.hash()) ),
                                      gClientFolder / "downloaded_files", endpointList );
        }
    }
}
static void clientDownloadFiles( int fileNumber, Folder& fsTree )
{
    isDownloadCompleted = false;

    downloadFileCount = 0;
    downloadedFileCount = 0;
    fsTree.iterate([](File& /*file*/) {
        downloadFileCount++;
    });

    if ( downloadFileCount == 0 )
    {
        EXLOG( "downloadFileCount == 0" );
        return;
    }

    if ( fileNumber != downloadFileCount )
    {
        EXLOG( "!ERROR! clientDownloadFiles(): fileNumber != downloadFileCount; " << fileNumber <<"!=" << downloadFileCount );
        exit(-1);
    }

    EXLOG("#======================client start downloading=== " << downloadFileCount );

    clientDownloadFilesR( fsTree );

    /// wait the end of file downloading
    {
        std::unique_lock<std::mutex> lock(clientMutex);
        clientCondVar.wait( lock, [] { return isDownloadCompleted; } );
    }
}


//
// createClientFiles
//
static fs::path createClientFiles( size_t bigFileSize ) {

    // Create empty tmp folder for testing
    //
    auto dataFolder = CLIENT_WORK_FOLDER / "client_files";
    fs::remove_all( dataFolder.parent_path() );
    fs::create_directories( dataFolder );
    //fs::create_directories( dataFolder/"empty_folder" );

    {
        std::ofstream file( dataFolder / "a.txt" );
        file.write( "a_txt", 5 );
    }
    {
        fs::path b_bin = dataFolder / "b.bin";
        fs::create_directories( b_bin.parent_path() );
//        std::vector<uint8_t> data(10*1024*1024);
        std::vector<uint8_t> data(bigFileSize);
        std::generate( data.begin(), data.end(), std::rand );
        std::ofstream file( b_bin );
        file.write( (char*) data.data(), data.size() );
    }
    {
        std::ofstream file( dataFolder / "c.txt" );
        file.write( "c_txt", 5 );
    }
    {
        std::ofstream file( dataFolder / "d.txt" );
        file.write( "d_txt", 5 );
    }

    // Return path to file
    return dataFolder.parent_path();
}


static std::string now_str()
{
    // Get current time from the clock, using microseconds resolution
    const boost::posix_time::ptime now =
            boost::posix_time::microsec_clock::local_time();

    // Get the time offset in current day
    const boost::posix_time::time_duration td = now.time_of_day();

    //
    // Extract hours, minutes, seconds and milliseconds.
    //
    // Since there is no direct accessor ".milliseconds()",
    // milliseconds are computed _by difference_ between total milliseconds
    // (for which there is an accessor), and the hours/minutes/seconds
    // values previously fetched.
    //
    const long hours        = td.hours();
    const long minutes      = td.minutes();
    const long seconds      = td.seconds();
    const long milliseconds = td.total_milliseconds() -
                              ((hours * 3600 + minutes * 60 + seconds) * 1000);

    //
    // Format like this:
    //
    //      hh:mm:ss.SS
    //
    // e.g. 02:15:40:321
    //
    //      ^          ^
    //      |          |
    //      123456789*12
    //      ---------10-     --> 12 chars + \0 --> 13 chars should suffice
    //
    //
    char buf[40];
    sprintf(buf, "%02ld:%02ld:%02ld.%03ld",
            hours, minutes, seconds, milliseconds);

    return buf;
}<|MERGE_RESOLUTION|>--- conflicted
+++ resolved
@@ -227,15 +227,6 @@
                 }
             }
         }
-    }
-
-<<<<<<< HEAD
-    virtual void verifyApprovalTransactionIsReady( Replicator& replicator, VerifyOpinion&& info ) override
-=======
-    virtual void verifyApprovalTransactionIsReady( Replicator& replicator, VerifyApprovalTxInfo&& info ) override
->>>>>>> 6f3da507
-    {
-        //TODO
     }
 
     // It will be called when rootHash is calculated in sandbox
